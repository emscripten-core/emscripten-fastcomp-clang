--- conflicted
+++ resolved
@@ -611,11 +611,7 @@
     <tr>
       <td>Make exception specifications part of the type system</td>
       <td><a href="http://www.open-std.org/jtc1/sc22/wg21/docs/papers/2015/p0012r1.html">P0012R1</a></td>
-<<<<<<< HEAD
-      <td class="svn" align="center">Clang 4</td>
-=======
       <td class="full" align="center">Clang 4</td>
->>>>>>> be92019b
     </tr>
     <tr>
       <td><tt>__has_include</tt> in preprocessor conditionals</td>
@@ -682,11 +678,7 @@
     <tr>
       <td>Dynamic memory allocation for over-aligned data</td>
       <td><a href="http://wg21.link/p0035r4">P0035R4</a></td>
-<<<<<<< HEAD
-      <td class="svn" align="center">Clang 4</td>
-=======
       <td class="full" align="center">Clang 4</td>
->>>>>>> be92019b
     </tr>
     <tr>
       <td rowspan="2">Template argument deduction for class templates</td>
@@ -699,29 +691,17 @@
     <tr>
       <td>Non-type template parameters with <tt>auto</tt> type</td>
       <td><a href="http://wg21.link/p0127r2">P0127R2</a></td>
-<<<<<<< HEAD
-      <td class="svn" align="center">Clang 4</td>
-=======
       <td class="full" align="center">Clang 4</td>
->>>>>>> be92019b
     </tr>
     <tr>
       <td>Guaranteed copy elision</td>
       <td><a href="http://wg21.link/p0135r1">P0135R1</a></td>
-<<<<<<< HEAD
-      <td class="svn" align="center">Clang 4</td>
-=======
       <td class="full" align="center">Clang 4</td>
->>>>>>> be92019b
     </tr>
     <tr>
       <td rowspan=2>Stricter expression evaluation order</td>
       <td><a href="http://wg21.link/p0145r3">P0145R3</a></td>
-<<<<<<< HEAD
-      <td class="svn" align="center" rowspan=2>Clang 4 <a href="#p0145">(10)</a></td>
-=======
       <td class="full" align="center" rowspan=2>Clang 4 <a href="#p0145">(10)</a></td>
->>>>>>> be92019b
     </tr>
     <tr>
       <td><a href="http://wg21.link/p0400r0">P0400R0</a></td>
@@ -744,11 +724,7 @@
     <tr>
       <td>Structured bindings</td>
       <td><a href="http://wg21.link/p0217r3">P0217R3</a></td>
-<<<<<<< HEAD
-      <td class="svn" align="center">Clang 4</td>
-=======
       <td class="full" align="center">Clang 4</td>
->>>>>>> be92019b
     </tr>
     <tr>
       <td>Separate variable and condition for <tt>if</tt> and <tt>switch</tt></td>
@@ -764,20 +740,12 @@
     <tr>
       <td>Removing deprecated dynamic exception specifications</td>
       <td><a href="http://wg21.link/p0003r5">P0003R5</a></td>
-<<<<<<< HEAD
-      <td class="svn" align="center">Clang 4</td>
-=======
       <td class="full" align="center">Clang 4</td>
->>>>>>> be92019b
     </tr>
     <tr>
       <td>Pack expansions in <em>using-declarations</em></td>
       <td><a href="http://wg21.link/p0195r2">P0195R2</a></td>
-<<<<<<< HEAD
-      <td class="svn" align="center">Clang 4</td>
-=======
       <td class="full" align="center">Clang 4</td>
->>>>>>> be92019b
     </tr>
 </table>
 
@@ -901,14 +869,11 @@
     <tr>
       <td class="full" align="center">
         Clang 4 (<a href="http://wg21.link/p0096r3">P0096R3</a>)</a>
-<<<<<<< HEAD
-=======
       </td>
     </tr>
     <tr>
       <td class="svn" align="center">
         Clang 5 (<a href="http://wg21.link/p0096r4">P0096R4</a>)</a>
->>>>>>> be92019b
       </td>
     </tr>
     <!-- FIXME: Implement latest recommendations.
