<!DOCTYPE html>
<html>
<head>
  <meta http-equiv="Content-Type" content="text/html; charset=ISO-8859-1">
  <title>Clang - C++1z, C++14, C++11 and C++98 Status</title>
  <link type="text/css" rel="stylesheet" href="menu.css">
  <link type="text/css" rel="stylesheet" href="content.css">
  <style type="text/css">
    .none { background-color: #FFCCCC }
    .partial { background-color: #FFE0B0 }
    .svn  { background-color: #FFFF99 }
    .full { background-color: #CCFF99 }
    .na { background-color: #DDDDDD }
    span:target { background-color: #FFFFBB; outline: #DDDD55 solid thin; }
    th { background-color: #FFDDAA }
    td { vertical-align: middle }
  </style>
</head>
<body>

<!--#include virtual="menu.html.incl"-->

<div id="content">

<!--*************************************************************************-->
<h1>C++ Support in Clang</h1>
<!--*************************************************************************-->
<p>Last updated: $Date$</p>

<p>Clang fully implements all published ISO C++ standards (<a
href="#cxx98">C++98 / C++03</a>, <a
href="#cxx11">C++11</a>, and <a
href="#cxx14">C++14</a>), and most of the upcoming <a
href="#cxx17">C++1z</a> standard.

<p>The Clang community is continually striving to improve C++ standards
compliance between releases by submitting and tracking <a
href="cxx_dr_status.html">C++ Defect Reports</a> and implementing resolutions
as they become available.</p>

<p>Experimental work is also under way to implement <a href="#ts">C++ Technical
Specifications</a> that will help drive the future of the C++ programming
language.</p>

<p>The <a href="http://llvm.org/bugs/">LLVM bug tracker</a> contains Clang
C++ components that track known bugs with Clang's language conformance in
each language mode.</p>

<h2 id="cxx98">C++98 implementation status</h2>

<p>Clang implements all of the ISO C++ 1998 standard
  (including the defects addressed in the ISO C++ 2003 standard)
  except for <tt>export</tt> (which was removed in C++11).

<h2 id="cxx11">C++11 implementation status</h2>

<p>Clang 3.3 and later implement all of the <a
  href="http://www.iso.org/iso/catalogue_detail.htm?csnumber=50372">ISO
  C++ 2011 standard</a>.

<p>By default, Clang builds C++ code according to the C++98 standard, with many
C++11 features accepted as extensions. You can use Clang in C++11 mode with the
<code>-std=c++11</code> option. Clang's C++11 mode can be used
with <a href="http://libcxx.llvm.org/">libc++</a> or with gcc's libstdc++.

<details>
<summary>List of features and minimum Clang version with support</summary>

<table width="689" border="1" cellspacing="0">
 <tr>
    <th>Language Feature</th>
    <th>C++11 Proposal</th>
    <th>Available in Clang?</th>
 </tr>
     <tr>
      <td>Rvalue references</td>
      <td><a href="http://www.open-std.org/jtc1/sc22/wg21/docs/papers/2006/n2118.html">N2118</a></td>
      <td class="full" align="center">Clang 2.9</td>
    </tr>
    <tr>
      <td>&nbsp;&nbsp;&nbsp;&nbsp;Rvalue references for <code>*this</code></td>
      <td><a href="http://www.open-std.org/jtc1/sc22/wg21/docs/papers/2007/n2439.htm">N2439</a></td>
      <td class="full" align="center">Clang 2.9</td>
    </tr>
    <tr>
      <td>Initialization of class objects by rvalues</td>
      <td><a href="http://www.open-std.org/jtc1/sc22/wg21/docs/papers/2004/n1610.html">N1610</a></td>
      <td class="full" align="center">Clang 2.9</td>
    </tr>
    <tr>
      <td>Non-static data member initializers</td>
      <td><a href="http://www.open-std.org/JTC1/SC22/WG21/docs/papers/2008/n2756.htm">N2756</a></td>
      <td class="full" align="center">Clang 3.0</td>
    </tr>
    <tr>
      <td>Variadic templates</td>
      <td><a href="http://www.open-std.org/jtc1/sc22/wg21/docs/papers/2007/n2242.pdf">N2242</a></td>
      <td class="full" align="center">Clang 2.9</td>
    </tr>
    <tr>
      <td>&nbsp;&nbsp;&nbsp;&nbsp;Extending variadic template template parameters</td>
      <td><a href="http://www.open-std.org/jtc1/sc22/wg21/docs/papers/2008/n2555.pdf">N2555</a></td>
      <td class="full" align="center">Clang 2.9</td>
    </tr>
    <tr>
      <td>Initializer lists</td>
      <td><a href="http://www.open-std.org/jtc1/sc22/wg21/docs/papers/2008/n2672.htm">N2672</a></td>
      <td class="full" align="center">Clang 3.1</td>
    </tr>
    <tr>
      <td>Static assertions</td>
      <td><a href="http://www.open-std.org/jtc1/sc22/wg21/docs/papers/2004/n1720.html">N1720</a></td>
      <td class="full" align="center">Clang 2.9</td>
    </tr>
    <tr>
      <td><code>auto</code>-typed variables</td>
      <td><a href="http://www.open-std.org/jtc1/sc22/wg21/docs/papers/2006/n1984.pdf">N1984</a></td>
      <td class="full" align="center">Clang 2.9</td>
    </tr>
    <tr>
      <td>&nbsp;&nbsp;&nbsp;&nbsp;Multi-declarator <code>auto</code></td>
      <td><a href="http://www.open-std.org/jtc1/sc22/wg21/docs/papers/2004/n1737.pdf">N1737</a></td>
      <td class="full" align="center">Clang 2.9</td>
    </tr>
    <tr>
      <td>&nbsp;&nbsp;&nbsp;&nbsp;Removal of auto as a storage-class specifier</td>
      <td><a href="http://www.open-std.org/jtc1/sc22/wg21/docs/papers/2008/n2546.htm">N2546</a></td>
      <td class="full" align="center">Clang 2.9</td>
    </tr>
    <tr>
      <td>&nbsp;&nbsp;&nbsp;&nbsp;New function declarator syntax</td>
      <td><a href="http://www.open-std.org/jtc1/sc22/wg21/docs/papers/2008/n2541.htm">N2541</a></td>
      <td class="full" align="center">Clang 2.9</td>
    </tr>
    <tr>
      <td>Lambda expressions</td>
      <td><a href="http://www.open-std.org/JTC1/SC22/WG21/docs/papers/2009/n2927.pdf">N2927</a></td>
      <td class="full" align="center">Clang 3.1</td>
    </tr>
    <tr>
      <td>Declared type of an expression</td>
      <td><a href="http://www.open-std.org/jtc1/sc22/wg21/docs/papers/2007/n2343.pdf">N2343</a></td>
      <td class="full" align="center">Clang 2.9</td>
    </tr>
    <tr>
      <td>&nbsp;&nbsp;&nbsp;&nbsp;Incomplete return types</td>
      <td><a href="http://www.open-std.org/jtc1/sc22/wg21/docs/papers/2011/n3276.pdf">N3276</a></td>
      <td class="full" align="center">Clang 3.1</td>
    </tr>
    <tr>
      <td>Right angle brackets</td>
      <td><a href="http://www.open-std.org/jtc1/sc22/wg21/docs/papers/2005/n1757.html">N1757</a></td>
      <td class="full" align="center">Clang 2.9</td>
    </tr>
    <tr>
      <td>Default template arguments for function templates</td>
      <td><a href="http://www.open-std.org/jtc1/sc22/wg21/docs/cwg_defects.html#226">DR226</a></td>
      <td class="full" align="center">Clang 2.9</td>
    </tr>
    <tr>
      <td>Solving the SFINAE problem for expressions</td>
      <td><a href="http://www.open-std.org/jtc1/sc22/wg21/docs/papers/2008/n2634.html">DR339</a></td>
      <td class="full" align="center">Clang 2.9</td>
    </tr>
    <tr>
      <td>Alias templates</td>
      <td><a href="http://www.open-std.org/jtc1/sc22/wg21/docs/papers/2007/n2258.pdf">N2258</a></td>
      <td class="full" align="center">Clang 3.0</td>
    </tr>
    <tr>
      <td>Extern templates</td>
      <td><a href="http://www.open-std.org/jtc1/sc22/wg21/docs/papers/2006/n1987.htm">N1987</a></td>
      <td class="full" align="center">Clang 2.9</td>
    </tr>
    <tr>
      <td>Null pointer constant</td>
      <td><a href="http://www.open-std.org/jtc1/sc22/wg21/docs/papers/2007/n2431.pdf">N2431</a></td>
      <td class="full" align="center">Clang 3.0</td>
    </tr>
    <tr>
      <td>Strongly-typed enums</td>
      <td><a href="http://www.open-std.org/jtc1/sc22/wg21/docs/papers/2007/n2347.pdf">N2347</a></td>
      <td class="full" align="center">Clang 2.9</td>
    </tr>
    <tr>
      <td>Forward declarations for enums</td>
      <td><a href="http://www.open-std.org/jtc1/sc22/wg21/docs/papers/2008/n2764.pdf">N2764</a>
      <br><a href="http://www.open-std.org/jtc1/sc22/wg21/docs/cwg_defects.html#1206">DR1206</a></td>
      <td class="full" align="center">Clang 3.1</td>
    </tr>
    <tr>
      <td>Standardized attribute syntax</td>
      <td><a href="http://www.open-std.org/jtc1/sc22/wg21/docs/papers/2008/n2761.pdf">N2761</a></td>
      <td class="full" align="center">Clang 3.3 <a href="#n2761">(1)</a></td>
    </tr>
    <tr>
      <td>Generalized constant expressions</td>
      <td><a href="http://www.open-std.org/jtc1/sc22/wg21/docs/papers/2007/n2235.pdf">N2235</a></td>
      <td class="full" align="center">Clang 3.1</td>
    </tr>
    <tr>
      <td>Alignment support</td>
      <td><a href="http://www.open-std.org/jtc1/sc22/wg21/docs/papers/2007/n2341.pdf">N2341</a></td>
      <td class="full" align="center">Clang 3.3</td>
    </tr>
    <tr>
      <td>Conditionally-support behavior</td>
      <td><a href="http://www.open-std.org/jtc1/sc22/wg21/docs/papers/2004/n1627.pdf">N1627</a></td>
      <td class="full" align="center">Clang 2.9</td>
    </tr>
    <tr>
      <td>Changing undefined behavior into diagnosable errors</td>
      <td><a href="http://www.open-std.org/jtc1/sc22/wg21/docs/papers/2004/n1727.pdf">N1727</a></td>
      <td class="full" align="center">Clang 2.9</td>
    </tr>
    <tr>
      <td>Delegating constructors</td>
      <td><a href="http://www.open-std.org/jtc1/sc22/wg21/docs/papers/2006/n1986.pdf">N1986</a></td>
      <td class="full" align="center">Clang 3.0</td>
    </tr>
    <tr>
      <td>Inheriting constructors</td>
      <td><a href="http://www.open-std.org/jtc1/sc22/wg21/docs/papers/2008/n2540.htm">N2540</a></td>
      <td class="full" align="center">Clang 3.3</td>
    </tr>
    <tr>
      <td>Explicit conversion operators</td>
      <td><a href="http://www.open-std.org/jtc1/sc22/wg21/docs/papers/2007/n2437.pdf">N2437</a></td>
      <td class="full" align="center">Clang 3.0</td>
    </tr>
    <tr>
      <td>New character types</td>
      <td><a href="http://www.open-std.org/jtc1/sc22/wg21/docs/papers/2007/n2249.html">N2249</a></td>
      <td class="full" align="center">Clang 2.9</td>
    </tr>
    <tr>
      <td>Unicode string literals</td>
      <td><a href="http://www.open-std.org/jtc1/sc22/wg21/docs/papers/2007/n2442.htm">N2442</a></td>
      <td class="full" align="center">Clang 3.0</td>
    </tr>
    <tr>
      <td>Raw string literals</td>
      <td><a href="http://www.open-std.org/jtc1/sc22/wg21/docs/papers/2007/n2442.htm">N2442</a></td>
      <td class="full" align="center">Clang 3.0</td>
    </tr>
    <tr>
      <td>Universal character names in literals</td>
      <td><a href="http://www.open-std.org/jtc1/sc22/wg21/docs/papers/2007/n2170.html">N2170</a></td>
      <td class="full" align="center">Clang 3.1</td>
    </tr>
    <tr>
      <td>User-defined literals</td>
      <td><a href="http://www.open-std.org/jtc1/sc22/wg21/docs/papers/2008/n2765.pdf">N2765</a></td>
      <td class="full" align="center">Clang 3.1</td>
    </tr>
    <tr>
      <td>Standard Layout Types</td>
      <td><a href="http://www.open-std.org/jtc1/sc22/wg21/docs/papers/2007/n2342.htm">N2342</a></td>
      <td class="full" align="center">Clang 3.0</td>
    </tr>
    <tr>
      <td>Defaulted functions</td>
      <td><a href="http://www.open-std.org/jtc1/sc22/wg21/docs/papers/2007/n2346.htm">N2346</a></td>
      <td class="full" align="center">Clang 3.0</td>
    </tr>
    <tr>
      <td>Deleted functions</td>
      <td><a href="http://www.open-std.org/jtc1/sc22/wg21/docs/papers/2007/n2346.htm">N2346</a></td>
      <td class="full" align="center">Clang 2.9</td>
    </tr>
    <tr>
      <td>Extended friend declarations</td>
      <td><a href="http://www.open-std.org/jtc1/sc22/wg21/docs/papers/2005/n1791.pdf">N1791</a></td>
      <td class="full" align="center">Clang 2.9</td>
    </tr>
    <tr>
      <td>Extending <code>sizeof</code></td>
      <td><a href="http://www.open-std.org/jtc1/sc22/wg21/docs/papers/2007/n2253.html">N2253</a>
      <br><a href="http://www.open-std.org/jtc1/sc22/wg21/docs/cwg_defects.html#850">DR850</a></td>
      <td class="full" align="center">Clang 3.1</td>
    </tr>
    <tr>
      <td>Inline namespaces</td>
      <td><a href="http://www.open-std.org/jtc1/sc22/wg21/docs/papers/2008/n2535.htm">N2535</a></td>
      <td class="full" align="center">Clang 2.9</td>
    </tr>
    <tr>
      <td>Unrestricted unions</td>
      <td><a href="http://www.open-std.org/jtc1/sc22/wg21/docs/papers/2008/n2544.pdf">N2544</a></td>
      <td class="full" align="center">Clang 3.1</td>
    </tr>
    <tr>
      <td>Local and unnamed types as template arguments</td>
      <td><a href="http://www.open-std.org/jtc1/sc22/wg21/docs/papers/2008/n2657.htm">N2657</a></td>
      <td class="full" align="center">Clang 2.9</td>
    </tr>
    <tr>
      <td>Range-based for</td>
      <td><a href="http://www.open-std.org/JTC1/SC22/WG21/docs/papers/2009/n2930.html">N2930</a></td>
      <td class="full" align="center">Clang 3.0</td>
    </tr>
    <tr>
      <td>Explicit virtual overrides</td>
      <td><a href="http://www.open-std.org/JTC1/SC22/WG21/docs/papers/2009/n2928.htm">N2928</a>
      <br><a href="http://www.open-std.org/jtc1/sc22/wg21/docs/papers/2010/n3206.htm">N3206</a>
      <br><a href="http://www.open-std.org/jtc1/sc22/wg21/docs/papers/2011/n3272.htm">N3272</a></td>
      <td class="full" align="center">Clang 3.0</td>
    </tr>
    <tr>
      <td>Minimal support for garbage collection and reachability-based leak detection</td>
      <td><a href="http://www.open-std.org/jtc1/sc22/wg21/docs/papers/2008/n2670.htm">N2670</a></td>
      <td class="na" align="center">N/A <a href="#n2670">(2)</a></td>
    </tr>
    <tr>
      <td>Allowing move constructors to throw [noexcept]</td>
      <td><a href="http://www.open-std.org/jtc1/sc22/wg21/docs/papers/2010/n3050.html">N3050</a></td>
      <td class="full" align="center">Clang 3.0</td>
    </tr>
    <tr>
      <td>Defining move special member functions</td>
      <td><a href="http://www.open-std.org/jtc1/sc22/wg21/docs/papers/2010/n3053.html">N3053</a></td>
      <td class="full" align="center">Clang 3.0</td>
    </tr>

    <tr class="separator">
      <th align="center" colspan="3">Concurrency</th>
    </tr>
    <tr>
      <td>Sequence points</td>
      <td><a href="http://www.open-std.org/jtc1/sc22/wg21/docs/papers/2007/n2239.html">N2239</a></td>
      <td class="full" align="center">Clang 3.3</td>
    </tr>
    <tr>
      <td>Atomic operations</td>
      <td><a href="http://www.open-std.org/jtc1/sc22/wg21/docs/papers/2007/n2427.html">N2427</a></td>
      <td class="full" align="center">Clang 3.1</td>
    </tr>
    <tr>
      <td>Strong Compare and Exchange</td>
      <td><a href="http://www.open-std.org/jtc1/sc22/wg21/docs/papers/2008/n2748.html">N2748</a></td>
      <td class="full" align="center">Clang 3.1 <a href="#n2748">(3)</a></td>
    </tr>
    <tr>
      <td>Bidirectional Fences</td>
      <td><a href="http://www.open-std.org/jtc1/sc22/wg21/docs/papers/2008/n2752.htm">N2752</a></td>
      <td class="full" align="center">Clang 3.1</td>
    </tr>

    <tr>
      <td>Memory model</td>
      <td><a href="http://www.open-std.org/jtc1/sc22/wg21/docs/papers/2007/n2429.htm">N2429</a></td>
      <td class="full" align="center">Clang 3.2</td>
    </tr>
    <tr>
      <td>Data-dependency ordering: atomics and memory model</td>
      <td><a href="http://www.open-std.org/jtc1/sc22/wg21/docs/papers/2008/n2664.htm">N2664</a></td>
      <td class="full" align="center">Clang 3.2 <a href="#n2664">(4)</a></td>
    </tr>
    <tr>
      <td>Propagating exceptions</td>
      <td><a href="http://www.open-std.org/jtc1/sc22/wg21/docs/papers/2007/n2179.html">N2179</a></td>
      <td class="full" align="center">Clang 2.9</td>
    </tr>
    <tr>
      <td>Allow atomics use in signal handlers</td>
      <td><a href="http://www.open-std.org/jtc1/sc22/wg21/docs/papers/2008/n2547.htm">N2547</a></td>
      <td class="full" align="center">Clang 3.1</td>
    </tr>
    <tr>
      <td>Thread-local storage</td>
      <td><a href="http://www.open-std.org/jtc1/sc22/wg21/docs/papers/2008/n2659.htm">N2659</a></td>
      <td class="full" align="center">Clang 3.3 <a href="#n2659">(5)</a></td>
    </tr>
    <tr>
      <td>Dynamic initialization and destruction with concurrency</td>
      <td><a href="http://www.open-std.org/jtc1/sc22/wg21/docs/papers/2008/n2660.htm">N2660</a></td>
      <td class="full" align="center">Clang 2.9</td>
    </tr>

    <tr class="separator">
      <th align="center" colspan="3">C99 Features in C++11</th>
    </tr>
    <tr>
      <td><code>__func__</code> predefined identifier</td>
      <td><a href="http://www.open-std.org/jtc1/sc22/wg21/docs/papers/2007/n2340.htm">N2340</a></td>
      <td class="full" align="center">Clang 2.9</td>
    </tr>
    <tr>
      <td>C99 preprocessor</td>
      <td><a href="http://www.open-std.org/jtc1/sc22/wg21/docs/papers/2004/n1653.htm">N1653</a></td>
      <td class="full" align="center">Clang 2.9</td>
    </tr>
    <tr>
      <td><code>long long</code></td>
      <td><a href="http://www.open-std.org/jtc1/sc22/wg21/docs/papers/2005/n1811.pdf">N1811</a></td>
      <td class="full" align="center">Clang 2.9</td>
    </tr>
    <tr>
      <td>Extended integral types</td>
      <td><a href="http://www.open-std.org/jtc1/sc22/wg21/docs/papers/2006/n1988.pdf">N1988</a></td>
      <td class="na" align="center">N/A <a href="#n1988">(6)</a></td>
    </tr>
</table>

<p>
<span id="n2761">(1): The <code>[[carries_dependency]]</code> attribute
has no effect.</span><br>
<span id="n2670">(2): No compiler changes are required for an implementation
such as Clang that does not provide garbage collection.</span><br>
<span id="n2748">(3): All compare-exchange operations are emitted as
strong compare-exchanges.</span><br>
<span id="n2664">(4): <code>memory_order_consume</code> is lowered to
<code>memory_order_acquire</code>.</span><br>
<span id="n2659">(5): <code>thread_local</code> support
requires a C++ runtime library providing <code>__cxa_thread_atexit</code>, such
as <a href="http://libcxxabi.llvm.org">libc++abi</a> 3.6 or later,
or libsupc++ 4.8 or later.</span><br>
<span id="n1988">(6): No compiler changes are required for an implementation
such as Clang that does not provide any extended integer types.
<code>__int128</code> is not treated as an extended integer type,
because changing <code>intmax_t</code> would be an ABI-incompatible
change.</span>
</p>
</details>

<h2 id="cxx14">C++14 implementation status</h2>

<p>Clang 3.4 and later implement all of the <a
    href="http://www.iso.org/iso/catalogue_detail.htm?csnumber=64029">ISO
    C++ 2014 standard</a>.

<p>You can use Clang in C++14 mode with the <code>-std=c++14</code> option
(use <code>-std=c++1y</code> in Clang 3.4 and earlier).</p>

<details>
<summary>List of features and minimum Clang version with support</summary>

<table width="689" border="1" cellspacing="0">
 <tr>
    <th>Language Feature</th>
    <th>C++14 Proposal</th>
    <th>Available in Clang?</th>
 </tr>
    <tr>
      <td>Tweak to certain C++ contextual conversions</td>
      <td><a href="http://www.open-std.org/jtc1/sc22/wg21/docs/papers/2012/n3323.pdf">N3323</a></td>
      <td class="full" align="center">Clang 3.4</td>
    </tr>
    <tr>
      <td>Binary literals</td>
      <td><a href="http://www.open-std.org/jtc1/sc22/wg21/docs/papers/2012/n3472.pdf">N3472</a></td>
      <td class="full" align="center">Clang 2.9</td>
    </tr>
    <tr>
      <td>decltype(auto)</td>
      <td rowspan=2 style="vertical-align:middle"><a href="http://www.open-std.org/jtc1/sc22/wg21/docs/papers/2013/n3638.html">N3638</a></td>
      <td class="full" align="center">Clang 3.3</td>
    </tr>
    <tr>
      <td>Return type deduction for normal functions</td>
      <td class="full" align="center">Clang 3.4</td>
    </tr>
    <tr>
      <td>Initialized lambda captures</td>
      <td><a href="http://www.open-std.org/jtc1/sc22/wg21/docs/papers/2013/n3648.html">N3648</a></td>
      <td class="full" align="center">Clang 3.4</td>
    </tr>
    <tr>
      <td>Generic lambdas</td>
      <td><a href="http://www.open-std.org/jtc1/sc22/wg21/docs/papers/2013/n3649.html">N3649</a></td>
      <td class="full" align="center">Clang 3.4</td>
    </tr>
    <tr>
      <td>Variable templates</td>
      <td><a href="http://www.open-std.org/jtc1/sc22/wg21/docs/papers/2013/n3651.pdf">N3651</a></td>
      <td class="full" align="center">Clang 3.4</td>
    </tr>
    <tr>
      <td>Relaxing requirements on constexpr functions</td>
      <td><a href="http://www.open-std.org/jtc1/sc22/wg21/docs/papers/2013/n3652.html">N3652</a></td>
      <td class="full" align="center">Clang 3.4</td>
    </tr>
    <tr>
      <td>Member initializers and aggregates</td>
      <td><a href="http://www.open-std.org/jtc1/sc22/wg21/docs/papers/2013/n3653.html">N3653</a></td>
      <td class="full" align="center">Clang 3.3</td>
    </tr>
    <tr>
      <td>Clarifying memory allocation</td>
      <td><a href="http://www.open-std.org/jtc1/sc22/wg21/docs/papers/2013/n3664.html">N3664</a></td>
      <td class="full" align="center">Clang 3.4</td>
    </tr>
    <tr>
      <td><tt>[[deprecated]]</tt> attribute</td>
      <td><a href="http://www.open-std.org/jtc1/sc22/wg21/docs/papers/2013/n3760.html">N3760</a></td>
      <td class="full" align="center">Clang 3.4</td>
    </tr>
    <tr>
      <td>Single quotation mark as digit separator</td>
      <td><a href="http://www.open-std.org/jtc1/sc22/wg21/docs/papers/2013/n3781.pdf">N3781</a></td>
      <td class="full" align="center">Clang 3.4</td>
    </tr>
    <tr>
      <td>C++ Sized Deallocation</td>
      <td><a href="http://www.open-std.org/jtc1/sc22/wg21/docs/papers/2013/n3778.html">N3778</a></td>
      <td class="full" align="center">Clang 3.4 <a href="#n3778">(7)</a></td>
    </tr>
</table>

<p>
<span id="n3778">(7): In Clang 3.7 and later, sized deallocation is only enabled
if the user passes the <code>-fsized-deallocation</code> flag. The user must
supply definitions of the sized deallocation functions, either by providing them
explicitly or by using a C++ standard library that does. <code>libstdc++</code>
added these functions in version 5.0, and <code>libc++</code> added them in
version 3.7.
</span>
</p>
</details>

<h2 id="cxx17">C++1z implementation status</h2>

<p>Clang has <b>experimental</b> support for some proposed features of
the C++ standard following C++14, provisionally named C++1z.
Note that support for these features may change or be removed without notice,
as the draft C++1z standard evolves.

<p>You can use Clang in C++1z mode with the <code>-std=c++1z</code> option.</p>

<details open>
<summary>List of features and minimum Clang version with support</summary>

<table width="689" border="1" cellspacing="0">
 <tr>
    <th>Language Feature</th>
    <th>C++1z Proposal</th>
    <th>Available in Clang?</th>
 </tr>
    <!-- Issaquah 2014 papers -->
    <tr>
      <td><tt>static_assert</tt> with no message</td>
      <td><a href="http://www.open-std.org/jtc1/sc22/wg21/docs/papers/2014/n3928.pdf">N3928</a></td>
      <td class="full" align="center">Clang 3.5</td>
    </tr>
    <!-- Rapperswil papers -->
    <tr>
      <td>Disabling trigraph expansion by default</td>
      <td><a href="http://www.open-std.org/jtc1/sc22/wg21/docs/papers/2014/n4086.html">N4086</a></td>
      <td class="full" align="center">Clang 3.5</td>
    </tr>
    <!--
    <tr>
      <td rowspan="2">Terse range-based for loops (removed from C++1z)</td>
      <td rowspan="2"><a href="http://www.open-std.org/jtc1/sc22/wg21/docs/papers/2014/n3994.htm">N3994</a></td>
      <td class="none" align="center">Clang 3.5: Yes</td>
    </tr>
    <tr>
      <td class="svn" align="center">SVN: No</td>
    </tr>
    -->
    <tr>
      <td><tt>typename</tt> in a template template parameter</td>
      <td><a href="http://www.open-std.org/jtc1/sc22/wg21/docs/papers/2014/n4051.html">N4051</a></td>
      <td class="full" align="center">Clang 3.5</td>
    </tr>
    <tr>
      <td>New <tt>auto</tt> rules for direct-list-initialization
      <td><a href="http://www.open-std.org/jtc1/sc22/wg21/docs/papers/2014/n3922.html">N3922</a></td>
      <td class="full" align="center">Clang 3.8 <a href="#n3922">(8)</a></td>
    </tr>
    <!-- Urbana papers -->
    <tr>
      <td rowspan="2">Fold expressions</td>
      <td><a href="http://www.open-std.org/jtc1/sc22/wg21/docs/papers/2014/n4295.html">N4295</a></td>
      <td class="full" align="center">Clang 3.6</td>
    </tr>
      <tr> <!-- from Jacksonville -->
        <td><a href="http://wg21.link/p0036r0">P0036R0</a></td>
        <td class="full" align="center">Clang 3.9</td>
      </tr>
    <tr>
      <td><tt>u8</tt> character literals</td>
      <td><a href="http://www.open-std.org/jtc1/sc22/wg21/docs/papers/2014/n4267.html">N4267</a></td>
      <td class="full" align="center">Clang 3.6</td>
    </tr>
    <tr>
      <td>Nested namespace definition</td>
      <td><a href="http://www.open-std.org/jtc1/sc22/wg21/docs/papers/2014/n4230.html">N4230</a></td>
      <td class="full" align="center">Clang 3.6</td>
    </tr>
    <tr>
      <td>Attributes for namespaces and enumerators</td>
      <td><a href="http://www.open-std.org/jtc1/sc22/wg21/docs/papers/2014/n4266.html">N4266</a></td>
      <td class="full" align="center">Clang 3.6</td>
    </tr>
    <tr>
      <td>Allow constant evaluation for all non-type template arguments</td>
      <td><a href="http://www.open-std.org/jtc1/sc22/wg21/docs/papers/2014/n4268.html">N4268</a></td>
      <td class="full" align="center">Clang 3.6</td>
    </tr>
    <!-- Kona papers -->
    <tr>
      <td>Remove deprecated <tt>register</tt> storage class</td>
      <td><a href="http://www.open-std.org/jtc1/sc22/wg21/docs/papers/2015/p0001r1.html">P0001R1</a></td>
      <td class="full" align="center">Clang 3.8</td>
    </tr>
    <tr>
      <td>Remove deprecated <tt>bool</tt> increment</td>
      <td><a href="http://www.open-std.org/jtc1/sc22/wg21/docs/papers/2015/p0002r1.html">P0002R1</a></td>
      <td class="full" align="center">Clang 3.8</td>
    </tr>
    <tr>
      <td>Make exception specifications part of the type system</td>
      <td><a href="http://www.open-std.org/jtc1/sc22/wg21/docs/papers/2015/p0012r1.html">P0012R1</a></td>
<<<<<<< HEAD
      <td class="svn" align="center">Clang 4</td>
=======
      <td class="full" align="center">Clang 4</td>
>>>>>>> 6e3f80de
    </tr>
    <tr>
      <td><tt>__has_include</tt> in preprocessor conditionals</td>
      <td><a href="http://www.open-std.org/jtc1/sc22/wg21/docs/papers/2015/p0061.html">P0061R1</a></td>
      <td class="full" align="center">Yes</td>
    </tr>
    <tr>
      <td>New specification for inheriting constructors (<a href="cxx_dr_status.html#1941">DR1941</a> et al)</td>
      <td><a href="http://www.open-std.org/jtc1/sc22/wg21/docs/papers/2015/p0136r1.html">P0136R1</a></td>
      <td class="full" align="center">Clang 3.9 <a href="#p0136">(9)</a></td>
    </tr>
    <!-- Jacksonville papers -->
    <tr>
      <td><tt>[[fallthrough]]</tt> attribute</td>
      <td><a href="http://wg21.link/p0188r1">P0188R1</a></td>
      <td class="full" align="center">Clang 3.9</td>
    </tr>
    <tr>
      <td><tt>[[nodiscard]]</tt> attribute</td>
      <td><a href="http://wg21.link/p0189r1">P0189R1</a></td>
      <td class="full" align="center">Clang 3.9</td>
    </tr>
    <tr>
      <td><tt>[[maybe_unused]]</tt> attribute</td>
      <td><a href="http://wg21.link/p0212r1">P0212R1</a></td>
      <td class="full" align="center">Clang 3.9</td>
    </tr>
    <tr>
      <td>Aggregate initialization of classes with base classes</td>
      <td><a href="http://wg21.link/p0017r1">P0017R1</a></td>
      <td class="full" align="center">Clang 3.9</td>
    </tr>
    <tr>
      <td><tt>constexpr</tt> lambda expressions</td>
      <td><a href="http://wg21.link/p0170r1">P0170R1</a></td>
      <td class="svn" align="center">SVN</td>
    </tr>
    <tr>
      <td>Differing <tt>begin</tt> and <tt>end</tt> types in range-based <tt>for</tt></td>
      <td><a href="http://wg21.link/p0184r0">P0184R0</a></td>
      <td class="full" align="center">Clang 3.9</td>
    </tr>
    <tr>
      <td>Lambda capture of <tt>*this</tt></td>
      <td><a href="http://wg21.link/p0018r3">P0018R3</a></td>
      <td class="full" align="center">Clang 3.9</td>
    </tr>
    <tr>
      <td>Direct-list-initialization of <tt>enum</tt>s</td>
      <td><a href="http://wg21.link/p0138r2">P0138R2</a></td>
      <td class="full" align="center">Clang 3.9</td>
    </tr>
    <tr>
      <td>Hexadecimal floating-point literals</td>
      <td><a href="http://wg21.link/p0245r1">P0245R1</a></td>
      <td class="full" align="center">Yes</td>
    </tr>
    <!-- Oulu papers -->
    <tr>
      <td>Using attribute namespaces without repetition</td>
      <td><a href="http://wg21.link/p0028r4">P0028R4</a></td>
      <td class="full" align="center">Clang 3.9</td>
    </tr>
    <tr>
      <td>Dynamic memory allocation for over-aligned data</td>
      <td><a href="http://wg21.link/p0035r4">P0035R4</a></td>
<<<<<<< HEAD
      <td class="svn" align="center">Clang 4</td>
=======
      <td class="full" align="center">Clang 4</td>
>>>>>>> 6e3f80de
    </tr>
    <tr>
      <td rowspan="2">Template argument deduction for class templates</td>
      <td><a href="http://wg21.link/p0091r3">P0091R3</a></td>
      <td rowspan="2" class="svn" align="center">SVN</td>
    </tr>
      <tr> <!-- from Issaquah -->
        <td><a href="http://wg21.link/p0512r0">P0512R0</a></td>
      </tr>
    <tr>
      <td>Non-type template parameters with <tt>auto</tt> type</td>
      <td><a href="http://wg21.link/p0127r2">P0127R2</a></td>
<<<<<<< HEAD
      <td class="svn" align="center">Clang 4</td>
=======
      <td class="full" align="center">Clang 4</td>
>>>>>>> 6e3f80de
    </tr>
    <tr>
      <td>Guaranteed copy elision</td>
      <td><a href="http://wg21.link/p0135r1">P0135R1</a></td>
<<<<<<< HEAD
      <td class="svn" align="center">Clang 4</td>
=======
      <td class="full" align="center">Clang 4</td>
>>>>>>> 6e3f80de
    </tr>
    <tr>
      <td rowspan=2>Stricter expression evaluation order</td>
      <td><a href="http://wg21.link/p0145r3">P0145R3</a></td>
<<<<<<< HEAD
      <td class="svn" align="center" rowspan=2>Clang 4 <a href="#p0145">(10)</a></td>
=======
      <td class="full" align="center" rowspan=2>Clang 4 <a href="#p0145">(10)</a></td>
>>>>>>> 6e3f80de
    </tr>
    <tr>
      <td><a href="http://wg21.link/p0400r0">P0400R0</a></td>
    </tr>
    <tr>
      <td>Requirement to ignore unknown attributes</td>
      <td><a href="http://wg21.link/p0283r2">P0283R2</a></td>
      <td class="full" align="center">Yes</td>
    </tr>
    <tr>
      <td><tt>constexpr</tt> <em>if-statement</em>s</td>
      <td><a href="http://wg21.link/p0292r2">P0292R2</a></td>
      <td class="full" align="center">Clang 3.9</td>
    </tr>
    <tr>
      <td>Inline variables</td>
      <td><a href="http://wg21.link/p0386r2">P0386R2</a></td>
      <td class="full" align="center">Clang 3.9</td>
    </tr>
    <tr>
      <td>Structured bindings</td>
      <td><a href="http://wg21.link/p0217r3">P0217R3</a></td>
<<<<<<< HEAD
      <td class="svn" align="center">Clang 4</td>
=======
      <td class="full" align="center">Clang 4</td>
>>>>>>> 6e3f80de
    </tr>
    <tr>
      <td>Separate variable and condition for <tt>if</tt> and <tt>switch</tt></td>
      <td><a href="http://wg21.link/p0305r1">P0305R1</a></td>
      <td class="full" align="center">Clang 3.9</td>
    </tr>
    <!-- Issaquah 2016 papers -->
    <tr>
      <td>Matching template template parameters to compatible arguments</td>
      <td><a href="http://wg21.link/p0522r0">P0522R0</a></td>
      <td class="partial" align="center">Partial <a href="#p0522">(12)</a></td>
    </tr>
    <tr>
      <td>Removing deprecated dynamic exception specifications</td>
      <td><a href="http://wg21.link/p0003r5">P0003R5</a></td>
<<<<<<< HEAD
      <td class="svn" align="center">Clang 4</td>
=======
      <td class="full" align="center">Clang 4</td>
>>>>>>> 6e3f80de
    </tr>
    <tr>
      <td>Pack expansions in <em>using-declarations</em></td>
      <td><a href="http://wg21.link/p0195r2">P0195R2</a></td>
<<<<<<< HEAD
      <td class="svn" align="center">Clang 4</td>
=======
      <td class="full" align="center">Clang 4</td>
>>>>>>> 6e3f80de
    </tr>
</table>

<p>
<span id="n3922">(8): This is a backwards-incompatible change that is applied to
all language versions that allow type deduction from <tt>auto</tt>
(per the request of the C++ committee).
In Clang 3.7, a warning is emitted for all cases that would change meaning.
</span><br>
<span id="p0136">(9): This is the resolution to a Defect Report, so is applied
to all language versions supporting inheriting constructors.
</span><br>
<span id="p0145">(10): Under the MS ABI, function parameters are destroyed from
left to right in the callee. As a result, function parameters in calls to
<tt>operator&lt;&lt;</tt>, <tt>operator&gt;&gt;</tt>, <tt>operator-&gt;*</tt>,
<tt>operator&amp;&amp;</tt>, <tt>operator||</tt>, and <tt>operator,</tt>
functions using expression syntax are no longer guaranteed to be destroyed in
reverse construction order in that ABI.
</span><br>
<span id="p0522">(12): Despite being the the resolution to a Defect Report, this
feature is disabled by default in all language versions, and can be enabled
explicitly with the flag <tt>-frelaxed-template-template-args</tt> in Clang 4.
The change to the standard lacks a corresponding change for template partial
ordering, resulting in ambiguity errors for reasonable and previously-valid
code. This issue is expected to be rectified soon.
</span>
</p>
</details>

<h2 id="ts">Technical specifications and standing documents</h2>

<p>ISO C++ also publishes a number of documents describing additional language
and library features that are not part of standard C++.</p>

<details open>
<summary>List of features and minimum Clang version with support</summary>

<table width="689" border="1" cellspacing="0">
 <tr>
    <th>Document</th>
    <th>Latest draft</th>
    <th>Compiler flag</th>
    <th>Available in Clang?</th>
 </tr>
    <tr>
      <td rowspan="3">SD-6: SG10 feature test recommendations</td>
      <td rowspan="3"><a href="http://isocpp.org/std/standing-documents/sd-6-sg10-feature-test-recommendations">SD-6</a></td>
      <td rowspan="3">N/A</td>
      <td class="full" align="center">
        Clang 3.4 (<a href="http://www.open-std.org/jtc1/sc22/wg21/docs/papers/2013/n3745">N3745</a>)</br>
      </td>
    </tr>
    <tr>
      <td class="full" align="center">
        Clang 3.6 (<a href="http://www.open-std.org/jtc1/sc22/wg21/docs/papers/2014/n4200">N4200</a>)</a>
      </td>
    </tr>
    <tr>
      <td class="full" align="center">
        Clang 4 (<a href="http://wg21.link/p0096r3">P0096R3</a>)</a>
      </td>
    </tr>
    <!-- FIXME: Implement latest recommendations.
    <tr>
      <td class="svn" align="center">
        SVN (<a href="http://wg21.link/p0096r3">P0096R3</a>)</a>
      </td>
    </tr>
    -->
    <!-- No compiler support is known to be needed for:
           * Concurrency TS
           * Parallelism TS
           * Ranges TS
           * Networking TS
           * File System TS
    -->
    <tr>
      <td>[TS] Concepts</td>
      <td><a href="http://www.open-std.org/jtc1/sc22/wg21/docs/papers/2015/p0121r0.pdf">P0121R0</a></td>
      <td></td>
      <td class="none" align="center">WIP</td>
    </tr>
    <tr>
      <td>[DRAFT TS] Coroutines</td>
      <td><a href="https://isocpp.org/files/papers/N4663.pdf">N4663</a></td>
      <td><tt>&#8209;fcoroutines&#8209;ts<br>-stdlib=libc++</tt></td>
      <td class="svn" align="center">SVN</td>
    </tr>
    <tr>
      <td>[TS] Library Fundamentals, Version 1 (invocation type traits)</td>
      <td><a href="http://www.open-std.org/jtc1/sc22/wg21/docs/papers/2015/n4480.html">N4480</a></td>
      <td>N/A</td>
      <td class="none" align="center">No</td>
    </tr>
    <tr>
      <td>[DRAFT TS] Library Fundamentals, Version 2 (<tt>source_location</tt>)</td>
     <td><a href="http://wg21.link/n4600">N4600</a></td>
      <td>N/A</td>
      <td class="none" align="center">No</td>
    </tr>
    <tr>
      <td>[DRAFT TS] Modules</td>
      <td><a href="http://wg21.link/n4592">N4592</a></td>
      <td><tt>-fmodules-ts</tt></td>
      <td class="none" align="center">WIP</td>
    </tr>
    <tr>
      <td>[TS] Transactional Memory</td>
      <td><a href="http://www.open-std.org/jtc1/sc22/wg21/docs/papers/2015/n4514.pdf">N4514</a></td>
      <td></td>
      <td class="none" align="center">No</td>
    </tr>
</table>
</details>

</div>
</body>
</html><|MERGE_RESOLUTION|>--- conflicted
+++ resolved
@@ -612,11 +612,7 @@
     <tr>
       <td>Make exception specifications part of the type system</td>
       <td><a href="http://www.open-std.org/jtc1/sc22/wg21/docs/papers/2015/p0012r1.html">P0012R1</a></td>
-<<<<<<< HEAD
-      <td class="svn" align="center">Clang 4</td>
-=======
       <td class="full" align="center">Clang 4</td>
->>>>>>> 6e3f80de
     </tr>
     <tr>
       <td><tt>__has_include</tt> in preprocessor conditionals</td>
@@ -683,11 +679,7 @@
     <tr>
       <td>Dynamic memory allocation for over-aligned data</td>
       <td><a href="http://wg21.link/p0035r4">P0035R4</a></td>
-<<<<<<< HEAD
-      <td class="svn" align="center">Clang 4</td>
-=======
       <td class="full" align="center">Clang 4</td>
->>>>>>> 6e3f80de
     </tr>
     <tr>
       <td rowspan="2">Template argument deduction for class templates</td>
@@ -700,29 +692,17 @@
     <tr>
       <td>Non-type template parameters with <tt>auto</tt> type</td>
       <td><a href="http://wg21.link/p0127r2">P0127R2</a></td>
-<<<<<<< HEAD
-      <td class="svn" align="center">Clang 4</td>
-=======
       <td class="full" align="center">Clang 4</td>
->>>>>>> 6e3f80de
     </tr>
     <tr>
       <td>Guaranteed copy elision</td>
       <td><a href="http://wg21.link/p0135r1">P0135R1</a></td>
-<<<<<<< HEAD
-      <td class="svn" align="center">Clang 4</td>
-=======
       <td class="full" align="center">Clang 4</td>
->>>>>>> 6e3f80de
     </tr>
     <tr>
       <td rowspan=2>Stricter expression evaluation order</td>
       <td><a href="http://wg21.link/p0145r3">P0145R3</a></td>
-<<<<<<< HEAD
-      <td class="svn" align="center" rowspan=2>Clang 4 <a href="#p0145">(10)</a></td>
-=======
       <td class="full" align="center" rowspan=2>Clang 4 <a href="#p0145">(10)</a></td>
->>>>>>> 6e3f80de
     </tr>
     <tr>
       <td><a href="http://wg21.link/p0400r0">P0400R0</a></td>
@@ -745,11 +725,7 @@
     <tr>
       <td>Structured bindings</td>
       <td><a href="http://wg21.link/p0217r3">P0217R3</a></td>
-<<<<<<< HEAD
-      <td class="svn" align="center">Clang 4</td>
-=======
       <td class="full" align="center">Clang 4</td>
->>>>>>> 6e3f80de
     </tr>
     <tr>
       <td>Separate variable and condition for <tt>if</tt> and <tt>switch</tt></td>
@@ -765,20 +741,12 @@
     <tr>
       <td>Removing deprecated dynamic exception specifications</td>
       <td><a href="http://wg21.link/p0003r5">P0003R5</a></td>
-<<<<<<< HEAD
-      <td class="svn" align="center">Clang 4</td>
-=======
       <td class="full" align="center">Clang 4</td>
->>>>>>> 6e3f80de
     </tr>
     <tr>
       <td>Pack expansions in <em>using-declarations</em></td>
       <td><a href="http://wg21.link/p0195r2">P0195R2</a></td>
-<<<<<<< HEAD
-      <td class="svn" align="center">Clang 4</td>
-=======
       <td class="full" align="center">Clang 4</td>
->>>>>>> 6e3f80de
     </tr>
 </table>
 
