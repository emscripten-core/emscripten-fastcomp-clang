--- conflicted
+++ resolved
@@ -104,15 +104,10 @@
 
 # Tweak the PATH to include the tools dir and the scripts dir.
 if clang_obj_root is not None:
-<<<<<<< HEAD
-    # @LOCALMOD
-    llvm_tools_dir = FixMsysPath(getattr(config, 'llvm_tools_dir', None))
-=======
-    clang_tools_dir = getattr(config, 'clang_tools_dir', None)
+    clang_tools_dir = FixMsysPath(getattr(config, 'clang_tools_dir', None)) # @LOCALMOD
     if not clang_tools_dir:
         lit_config.fatal('No Clang tools dir set!')
-    llvm_tools_dir = getattr(config, 'llvm_tools_dir', None)
->>>>>>> c61a708c
+    llvm_tools_dir = FixMsysPath(getattr(config, 'llvm_tools_dir', None)) # @LOCALMOD
     if not llvm_tools_dir:
         lit_config.fatal('No LLVM tools dir set!')
     path = os.path.pathsep.join((
