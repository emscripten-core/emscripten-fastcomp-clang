// RUN: %clang_cc1 -std=c++98 %s -verify -fexceptions -fcxx-exceptions -pedantic-errors -Wno-bind-to-temporary-copy
// RUN: %clang_cc1 -std=c++11 %s -verify -fexceptions -fcxx-exceptions -pedantic-errors -triple %itanium_abi_triple
// RUN: %clang_cc1 -std=c++14 %s -verify -fexceptions -fcxx-exceptions -pedantic-errors -triple %itanium_abi_triple
// RUN: %clang_cc1 -std=c++17 %s -verify -fexceptions -fcxx-exceptions -pedantic-errors -triple %itanium_abi_triple

namespace dr1 { // dr1: no
  namespace X { extern "C" void dr1_f(int a = 1); }
  namespace Y { extern "C" void dr1_f(int a = 1); }
  using X::dr1_f; using Y::dr1_f;
  void g() {
    dr1_f(0);
    // FIXME: This should be rejected, due to the ambiguous default argument.
    dr1_f();
  }
  namespace X {
    using Y::dr1_f;
    void h() {
      dr1_f(0);
      // FIXME: This should be rejected, due to the ambiguous default argument.
      dr1_f();
    }
  }

  namespace X {
    void z(int);
  }
  void X::z(int = 1) {} // expected-note {{previous}}
  namespace X {
    void z(int = 1); // expected-error {{redefinition of default argument}}
  }

  void i(int = 1);
  void j() {
    void i(int = 1);
    using dr1::i;
    i(0);
    // FIXME: This should be rejected, due to the ambiguous default argument.
    i();
  }
  void k() {
    using dr1::i;
    void i(int = 1);
    i(0);
    // FIXME: This should be rejected, due to the ambiguous default argument.
    i();
  }
}

namespace dr3 { // dr3: yes
  template<typename T> struct A {};
  template<typename T> void f(T) { A<T> a; } // expected-note {{implicit instantiation}}
  template void f(int);
  template<> struct A<int> {}; // expected-error {{explicit specialization of 'dr3::A<int>' after instantiation}}
}

namespace dr4 { // dr4: yes
  extern "C" {
    static void dr4_f(int) {}
    static void dr4_f(float) {}
    void dr4_g(int) {} // expected-note {{previous}}
    void dr4_g(float) {} // expected-error {{conflicting types}}
  }
}

namespace dr5 { // dr5: yes
  struct A {} a;
  struct B {
    B(const A&);
    B(const B&);
  };
  const volatile B b = a;

  struct C { C(C&); };
  struct D : C {};
  struct E { operator D&(); } e;
  const C c = e;
}

namespace dr7 { // dr7: yes
  class A { public: ~A(); };
  class B : virtual private A {}; // expected-note 2 {{declared private here}}
  class C : public B {} c; // expected-error 2 {{inherited virtual base class 'dr7::A' has private destructor}} \
                           // expected-note {{implicit default constructor for 'dr7::C' first required here}} \
                           // expected-note {{implicit destructor for 'dr7::C' first required here}}
  class VeryDerivedC : public B, virtual public A {} vdc;

  class X { ~X(); }; // expected-note {{here}}
  class Y : X { ~Y() {} }; // expected-error {{private destructor}}

  namespace PR16370 { // This regressed the first time DR7 was fixed.
    struct S1 { virtual ~S1(); };
    struct S2 : S1 {};
    struct S3 : S2 {};
    struct S4 : virtual S2 {};
    struct S5 : S3, S4 {
      S5();
      ~S5();
    };
    S5::S5() {}
  }
}

namespace dr8 { // dr8: dup 45
  class A {
    struct U;
    static const int k = 5;
    void f();
    template<typename, int, void (A::*)()> struct T;

    T<U, k, &A::f> *g();
  };
  A::T<A::U, A::k, &A::f> *A::g() { return 0; }
}

namespace dr9 { // dr9: yes
  struct B {
  protected:
    int m; // expected-note {{here}}
    friend int R1();
  };
  struct N : protected B { // expected-note 2{{protected}}
    friend int R2();
  } n;
  int R1() { return n.m; } // expected-error {{protected base class}} expected-error {{protected member}}
  int R2() { return n.m; }
}

namespace dr10 { // dr10: dup 45
  class A {
    struct B {
      A::B *p;
    };
  };
}

namespace dr11 { // dr11: yes
  template<typename T> struct A : T {
    using typename T::U;
    U u;
  };
  template<typename T> struct B : T {
    using T::V;
    V v; // expected-error {{unknown type name}}
  };
  struct X { typedef int U; };
  A<X> ax;
}

namespace dr12 { // dr12: sup 239
  enum E { e };
  E &f(E, E = e);
  void g() {
    int &f(int, E = e);
    // Under DR12, these call two different functions.
    // Under DR239, they call the same function.
    int &b = f(e);
    int &c = f(1);
  }
}

namespace dr13 { // dr13: no
  extern "C" void f(int);
  void g(char);

  template<typename T> struct A {
    A(void (*fp)(T));
  };
  template<typename T> int h(void (T));

  A<int> a1(f); // FIXME: We should reject this.
  A<char> a2(g);
  int a3 = h(f); // FIXME: We should reject this.
  int a4 = h(g);
}

namespace dr14 { // dr14: yes
  namespace X { extern "C" int dr14_f(); }
  namespace Y { extern "C" int dr14_f(); }
  using namespace X;
  using namespace Y;
  int k = dr14_f();

  class C {
    int k;
    friend int Y::dr14_f();
  } c;
  namespace Z {
    extern "C" int dr14_f() { return c.k; }
  }

  namespace X { typedef int T; typedef int U; } // expected-note {{candidate}}
  namespace Y { typedef int T; typedef long U; } // expected-note {{candidate}}
  T t; // ok, same type both times
  U u; // expected-error {{ambiguous}}
}

namespace dr15 { // dr15: yes
  template<typename T> void f(int); // expected-note {{previous}}
  template<typename T> void f(int = 0); // expected-error {{default arguments cannot be added}}
}

namespace dr16 { // dr16: yes
  class A { // expected-note {{here}}
    void f(); // expected-note {{here}}
    friend class C;
  };
  class B : A {}; // expected-note 4{{here}}
  class C : B {
    void g() {
      f(); // expected-error {{private member}} expected-error {{private base}}
      A::f(); // expected-error {{private member}} expected-error {{private base}}
    }
  };
}

namespace dr17 { // dr17: yes
  class A {
    int n;
    int f();
    struct C;
  };
  struct B : A {} b;
  int A::f() { return b.n; }
  struct A::C : A {
    int g() { return n; }
  };
}

// dr18: sup 577

namespace dr19 { // dr19: yes
  struct A {
    int n; // expected-note {{here}}
  };
  struct B : protected A { // expected-note {{here}}
  };
  struct C : B {} c;
  struct D : B {
    int get1() { return c.n; } // expected-error {{protected member}}
    int get2() { return ((A&)c).n; } // ok, A is an accessible base of B from here
  };
}

namespace dr20 { // dr20: yes
  class X {
  public:
    X();
  private:
    X(const X&); // expected-note {{here}}
  };
  X &f();
  X x = f(); // expected-error {{private}}
}

namespace dr21 { // dr21: yes
  template<typename T> struct A;
  struct X {
    template<typename T = int> friend struct A; // expected-error {{default template argument not permitted on a friend template}}
    template<typename T = int> friend struct B; // expected-error {{default template argument not permitted on a friend template}}
  };
}

namespace dr22 { // dr22: sup 481
  template<typename dr22_T = dr22_T> struct X; // expected-error {{unknown type name 'dr22_T'}}
  typedef int T;
  template<typename T = T> struct Y;
}

namespace dr23 { // dr23: yes
  template<typename T> void f(T, T); // expected-note {{candidate}}
  template<typename T> void f(T, int); // expected-note {{candidate}}
  void g() { f(0, 0); } // expected-error {{ambiguous}}
}

// dr24: na

namespace dr25 { // dr25: yes
  struct A {
    void f() throw(int); // expected-error 0-1{{ISO C++17 does not allow}} expected-note 0-1{{use 'noexcept}}
  };
  void (A::*f)() throw (int); // expected-error 0-1{{ISO C++17 does not allow}} expected-note 0-1{{use 'noexcept}}
  void (A::*g)() throw () = f;
#if __cplusplus <= 201402L
  // expected-error@-2 {{is not superset of source}}
#else
  // expected-error@-4 {{different exception specifications}}
#endif
  void (A::*g2)() throw () = 0;
  void (A::*h)() throw (int, char) = f; // expected-error 0-1{{ISO C++17 does not allow}} expected-note 0-1{{use 'noexcept}}
  void (A::*i)() throw () = &A::f;
#if __cplusplus <= 201402L
  // expected-error@-2 {{is not superset of source}}
#else
  // expected-error@-4 {{different exception specifications}}
#endif
  void (A::*i2)() throw () = 0;
  void (A::*j)() throw (int, char) = &A::f; // expected-error 0-1{{ISO C++17 does not allow}} expected-note 0-1{{use 'noexcept}}
  void x() {
    g2 = f;
#if __cplusplus <= 201402L
  // expected-error@-2 {{is not superset of source}}
#else
  // expected-error@-4 {{different exception specifications}}
#endif
    h = f;
    i2 = &A::f;
#if __cplusplus <= 201402L
  // expected-error@-2 {{is not superset of source}}
#else
  // expected-error@-4 {{different exception specifications}}
#endif
    j = &A::f;
  }
}

namespace dr26 { // dr26: yes
  struct A { A(A, const A & = A()); }; // expected-error {{must pass its first argument by reference}}
  struct B {
    B(); // expected-note 0-1{{candidate}}
    B(const B &, B = B());
#if __cplusplus <= 201402L
    // expected-error@-2 {{no matching constructor}} expected-note@-2 {{candidate}} expected-note@-2 {{here}}
#endif
  };
  struct C {
    static C &f();
    C(const C &, C = f()); // expected-error {{no matching constructor}} expected-note {{candidate}} expected-note {{here}}
  };
}

namespace dr27 { // dr27: yes
  enum E { e } n;
  E &m = true ? n : n;
}

// dr28: na lib

namespace dr29 { // dr29: 3.4
  void dr29_f0(); // expected-note {{here}}
  void g0() { void dr29_f0(); }
  extern "C++" void g0_cxx() { void dr29_f0(); }
  extern "C" void g0_c() { void dr29_f0(); } // expected-error {{different language linkage}}

  extern "C" void dr29_f1(); // expected-note {{here}}
  void g1() { void dr29_f1(); }
  extern "C" void g1_c() { void dr29_f1(); }
  extern "C++" void g1_cxx() { void dr29_f1(); } // expected-error {{different language linkage}}

  void g2() { void dr29_f2(); } // expected-note {{here}}
  extern "C" void dr29_f2(); // expected-error {{different language linkage}}

  extern "C" void g3() { void dr29_f3(); } // expected-note {{here}}
  extern "C++" void dr29_f3(); // expected-error {{different language linkage}}

  extern "C++" void g4() { void dr29_f4(); } // expected-note {{here}}
  extern "C" void dr29_f4(); // expected-error {{different language linkage}}

  extern "C" void g5();
  extern "C++" void dr29_f5();
  void g5() {
    void dr29_f5(); // ok, g5 is extern "C" but we're not inside the linkage-specification here.
  }

  extern "C++" void g6();
  extern "C" void dr29_f6();
  void g6() {
    void dr29_f6(); // ok, g6 is extern "C" but we're not inside the linkage-specification here.
  }

  extern "C" void g7();
  extern "C++" void dr29_f7(); // expected-note {{here}}
  extern "C" void g7() {
    void dr29_f7(); // expected-error {{different language linkage}}
  }

  extern "C++" void g8();
  extern "C" void dr29_f8(); // expected-note {{here}}
  extern "C++" void g8() {
    void dr29_f8(); // expected-error {{different language linkage}}
  }
}

namespace dr30 { // dr30: sup 468 c++11
  struct A {
    template<int> static int f();
  } a, *p = &a;
  int x = A::template f<0>();
  int y = a.template f<0>();
  int z = p->template f<0>();
#if __cplusplus < 201103L
  // FIXME: It's not clear whether DR468 applies to C++98 too.
  // expected-error@-5 {{'template' keyword outside of a template}}
  // expected-error@-5 {{'template' keyword outside of a template}}
  // expected-error@-5 {{'template' keyword outside of a template}}
#endif
}

namespace dr31 { // dr31: yes
  class X {
  private:
    void operator delete(void*); // expected-note {{here}}
  };
  // We would call X::operator delete if X() threw (even though it can't,
  // and even though we allocated the X using ::operator delete).
  X *p = new X; // expected-error {{private}}
}

// dr32: na

namespace dr33 { // dr33: yes
  namespace X { struct S; void f(void (*)(S)); } // expected-note {{candidate}}
  namespace Y { struct T; void f(void (*)(T)); } // expected-note {{candidate}}
  void g(X::S);
  template<typename Z> Z g(Y::T);
  void h() { f(&g); } // expected-error {{ambiguous}}
}

// dr34: na
// dr35: dup 178
// dr37: sup 475

namespace dr38 { // dr38: yes
  template<typename T> struct X {};
  template<typename T> X<T> operator+(X<T> a, X<T> b) { return a; }
  template X<int> operator+<int>(X<int>, X<int>);
}

namespace dr39 { // dr39: no
  namespace example1 {
    struct A { int &f(int); };
    struct B : A {
      using A::f;
      float &f(float);
    } b;
    int &r = b.f(0);
  }

  namespace example2 {
    struct A {
      int &x(int); // expected-note {{found}}
      static int &y(int); // expected-note {{found}}
    };
    struct V {
      int &z(int);
    };
    struct B : A, virtual V {
      using A::x; // expected-note {{found}}
      float &x(float);
      using A::y; // expected-note {{found}}
      static float &y(float);
      using V::z;
      float &z(float);
    };
    struct C : A, B, virtual V {} c; // expected-warning {{direct base 'dr39::example2::A' is inaccessible due to ambiguity:\n    struct dr39::example2::C -> struct dr39::example2::A\n    struct dr39::example2::C -> struct dr39::example2::B -> struct dr39::example2::A}}
    int &x = c.x(0); // expected-error {{found in multiple base classes}}
    // FIXME: This is valid, because we find the same static data member either way.
    int &y = c.y(0); // expected-error {{found in multiple base classes}}
    int &z = c.z(0);
  }

  namespace example3 {
    struct A { static int f(); };
    struct B : virtual A { using A::f; };
    struct C : virtual A { using A::f; };
    struct D : B, C {} d;
    int k = d.f();
  }

  namespace example4 {
    struct A { int n; }; // expected-note {{found}}
    struct B : A {};
    struct C : A {};
    struct D : B, C { int f() { return n; } }; // expected-error {{found in multiple base-class}}
  }

  namespace PR5916 {
    // FIXME: This is valid.
    struct A { int n; }; // expected-note +{{found}}
    struct B : A {};
    struct C : A {};
    struct D : B, C {};
    int k = sizeof(D::n); // expected-error {{found in multiple base}} expected-error {{unknown type name}}
#if __cplusplus >= 201103L
    decltype(D::n) n; // expected-error {{found in multiple base}}
#endif
  }
}

// dr40: na

namespace dr41 { // dr41: yes
  struct S f(S);
}

namespace dr42 { // dr42: yes
  struct A { static const int k = 0; };
  struct B : A { static const int k = A::k; };
}

// dr43: na

namespace dr44 { // dr44: yes
  struct A {
    template<int> void f();
    template<> void f<0>(); // expected-error {{explicit specialization of 'f' in class scope}}
  };
}

namespace dr45 { // dr45: yes
  class A {
    class B {};
    class C : B {};
    C c;
  };
}

namespace dr46 { // dr46: yes
  template<typename> struct A { template<typename> struct B {}; };
  template template struct A<int>::B<int>; // expected-error {{expected unqualified-id}}
}

namespace dr47 { // dr47: sup 329
  template<typename T> struct A {
    friend void f() { T t; } // expected-error {{redefinition}} expected-note {{previous}}
  };
  A<int> a;
  A<float> b; // expected-note {{instantiation of}}

  void f();
  void g() { f(); }
}

namespace dr48 { // dr48: yes
  namespace {
    struct S {
      static const int m = 0;
      static const int n = 0;
      static const int o = 0;
    };
  }
  int a = S::m;
  // FIXME: We should produce a 'has internal linkage but is not defined'
  // diagnostic for 'S::n'.
  const int &b = S::n;
  const int S::o;
  const int &c = S::o;
}

namespace dr49 { // dr49: yes
  template<int*> struct A {}; // expected-note 0-2{{here}}
  int k;
#if __has_feature(cxx_constexpr)
  constexpr
#endif
  int *const p = &k; // expected-note 0-2{{here}}
  A<&k> a;
  A<p> b;
#if __cplusplus <= 201402L
  // expected-error@-2 {{must have its address taken}}
#endif
#if __cplusplus < 201103L
  // expected-error@-5 {{internal linkage}}
#endif
  int *q = &k;
  A<q> c;
#if __cplusplus < 201103L
  // expected-error@-2 {{must have its address taken}}
#else
  // expected-error@-4 {{constant expression}}
  // expected-note@-5 {{read of non-constexpr}}
  // expected-note@-7 {{declared here}}
#endif
}

namespace dr50 { // dr50: yes
  struct X; // expected-note {{forward}}
  extern X *p;
  X *q = (X*)p;
  X *r = static_cast<X*>(p);
  X *s = const_cast<X*>(p);
  X *t = reinterpret_cast<X*>(p);
  X *u = dynamic_cast<X*>(p); // expected-error {{incomplete}}
}

namespace dr51 { // dr51: yes
  struct A {};
  struct B : A {};
  struct S {
    operator A&();
    operator B&();
  } s;
  A &a = s;
}

namespace dr52 { // dr52: yes
  struct A { int n; }; // expected-note {{here}}
  struct B : private A {} b; // expected-note 2{{private}}
  // FIXME: This first diagnostic is very strangely worded, and seems to be bogus.
  int k = b.A::n; // expected-error {{'A' is a private member of 'dr52::A'}}
  // expected-error@-1 {{cannot cast 'struct B' to its private base}}
}

namespace dr53 { // dr53: yes
  int n = 0;
  enum E { e } x = static_cast<E>(n);
}

namespace dr54 { // dr54: yes
  struct A { int a; } a;
  struct V { int v; } v;
  struct B : private A, virtual V { int b; } b; // expected-note 6{{private here}}

  A &sab = static_cast<A&>(b); // expected-error {{private base}}
  A *spab = static_cast<A*>(&b); // expected-error {{private base}}
  int A::*smab = static_cast<int A::*>(&B::b); // expected-error {{private base}}
  B &sba = static_cast<B&>(a); // expected-error {{private base}}
  B *spba = static_cast<B*>(&a); // expected-error {{private base}}
  int B::*smba = static_cast<int B::*>(&A::a); // expected-error {{private base}}

  V &svb = static_cast<V&>(b);
  V *spvb = static_cast<V*>(&b);
  int V::*smvb = static_cast<int V::*>(&B::b); // expected-error {{virtual base}}
  B &sbv = static_cast<B&>(v); // expected-error {{virtual base}}
  B *spbv = static_cast<B*>(&v); // expected-error {{virtual base}}
  int B::*smbv = static_cast<int B::*>(&V::v); // expected-error {{virtual base}}

  A &cab = (A&)(b);
  A *cpab = (A*)(&b);
  int A::*cmab = (int A::*)(&B::b);
  B &cba = (B&)(a);
  B *cpba = (B*)(&a);
  int B::*cmba = (int B::*)(&A::a);

  V &cvb = (V&)(b);
  V *cpvb = (V*)(&b);
  int V::*cmvb = (int V::*)(&B::b); // expected-error {{virtual base}}
  B &cbv = (B&)(v); // expected-error {{virtual base}}
  B *cpbv = (B*)(&v); // expected-error {{virtual base}}
  int B::*cmbv = (int B::*)(&V::v); // expected-error {{virtual base}}
}

namespace dr55 { // dr55: yes
  enum E { e = 5 };
  int test[(e + 1 == 6) ? 1 : -1];
}

namespace dr56 { // dr56: yes
  struct A {
    typedef int T; // expected-note {{previous}}
    typedef int T; // expected-error {{redefinition}}
  };
  struct B {
    struct X;
    typedef X X; // expected-note {{previous}}
    typedef X X; // expected-error {{redefinition}}
  };
}

namespace dr58 { // dr58: yes
  // FIXME: Ideally, we should have a CodeGen test for this.
#if __cplusplus >= 201103L
  enum E1 { E1_0 = 0, E1_1 = 1 };
  enum E2 { E2_0 = 0, E2_m1 = -1 };
  struct X { E1 e1 : 1; E2 e2 : 1; };
  static_assert(X{E1_1, E2_m1}.e1 == 1, "");
  static_assert(X{E1_1, E2_m1}.e2 == -1, "");
#endif
}

namespace dr59 { // dr59: yes
  template<typename T> struct convert_to { operator T() const; };
  struct A {}; // expected-note 5+{{candidate}}
  struct B : A {}; // expected-note 0+{{candidate}}

  A a1 = convert_to<A>();
  A a2 = convert_to<A&>();
  A a3 = convert_to<const A>();
  A a4 = convert_to<const volatile A>();
#if __cplusplus <= 201402L
  // expected-error@-2 {{no viable}}
#endif
  A a5 = convert_to<const volatile A&>(); // expected-error {{no viable}}

  B b1 = convert_to<B>();
  B b2 = convert_to<B&>();
  B b3 = convert_to<const B>();
  B b4 = convert_to<const volatile B>();
#if __cplusplus <= 201402L
  // expected-error@-2 {{no viable}}
#endif
  B b5 = convert_to<const volatile B&>(); // expected-error {{no viable}}

  A c1 = convert_to<B>();
  A c2 = convert_to<B&>();
  A c3 = convert_to<const B>();
  A c4 = convert_to<const volatile B>(); // expected-error {{no viable}}
  A c5 = convert_to<const volatile B&>(); // expected-error {{no viable}}

  int n1 = convert_to<int>();
  int n2 = convert_to<int&>();
  int n3 = convert_to<const int>();
  int n4 = convert_to<const volatile int>();
  int n5 = convert_to<const volatile int&>();
}

namespace dr60 { // dr60: yes
  void f(int &);
  int &f(...);
  const int k = 0;
  int &n = f(k);
}

namespace dr61 { // dr61: yes
  struct X {
    static void f();
  } x;
  struct Y {
    static void f();
    static void f(int);
  } y;
  // This is (presumably) valid, because x.f does not refer to an overloaded
  // function name.
  void (*p)() = &x.f;
  void (*q)() = &y.f; // expected-error {{cannot create a non-constant pointer to member function}}
  void (*r)() = y.f; // expected-error {{cannot create a non-constant pointer to member function}}
}

namespace dr62 { // dr62: yes
  struct A {
    struct { int n; } b;
  };
  template<typename T> struct X {};
  template<typename T> T get() { return get<T>(); }
  template<typename T> int take(T) { return 0; }

  X<A> x1;
  A a = get<A>();

  typedef struct { } *NoNameForLinkagePtr;
#if __cplusplus < 201103L
  // expected-note@-2 5{{here}}
#endif
  NoNameForLinkagePtr noNameForLinkagePtr;

  struct Danger {
    NoNameForLinkagePtr p;
  };

  X<NoNameForLinkagePtr> x2;
  X<const NoNameForLinkagePtr> x3;
  NoNameForLinkagePtr p1 = get<NoNameForLinkagePtr>();
  NoNameForLinkagePtr p2 = get<const NoNameForLinkagePtr>();
  int n1 = take(noNameForLinkagePtr);
#if __cplusplus < 201103L
  // expected-error@-6 {{uses unnamed type}}
  // expected-error@-6 {{uses unnamed type}}
  // expected-error@-6 {{uses unnamed type}}
  // expected-error@-6 {{uses unnamed type}}
  // expected-error@-6 {{uses unnamed type}}
#endif

  X<Danger> x4;

  void f() {
    struct NoLinkage {};
    X<NoLinkage> a;
    X<const NoLinkage> b;
    get<NoLinkage>();
    get<const NoLinkage>();
    X<void (*)(NoLinkage A::*)> c;
    X<int NoLinkage::*> d;
#if __cplusplus < 201103L
  // expected-error@-7 {{uses local type}}
  // expected-error@-7 {{uses local type}}
  // expected-error@-7 {{uses local type}}
  // expected-error@-7 {{uses local type}}
  // expected-error@-7 {{uses local type}}
  // expected-error@-7 {{uses local type}}
#endif
  }
}

namespace dr63 { // dr63: yes
  template<typename T> struct S { typename T::error e; };
  extern S<int> *p;
  void *q = p;
}

namespace dr64 { // dr64: yes
  template<class T> void f(T);
  template<class T> void f(T*);
  template<> void f(int*);
  template<> void f<int>(int*);
  template<> void f(int);
}

// dr65: na

namespace dr66 { // dr66: no
  namespace X {
    int f(int n); // expected-note 2{{candidate}}
  }
  using X::f;
  namespace X {
    int f(int n = 0);
    int f(int, int);
  }
  // FIXME: The first two calls here should be accepted.
  int a = f(); // expected-error {{no matching function}}
  int b = f(1);
  int c = f(1, 2); // expected-error {{no matching function}}
}

// dr67: na

namespace dr68 { // dr68: yes
  template<typename T> struct X {};
  struct ::dr68::X<int> x1;
  struct ::dr68::template X<int> x2;
#if __cplusplus < 201103L
  // expected-error@-2 {{'template' keyword outside of a template}}
#endif
  struct Y {
    friend struct X<int>;
    friend struct ::dr68::X<char>;
    friend struct ::dr68::template X<double>;
#if __cplusplus < 201103L
  // expected-error@-2 {{'template' keyword outside of a template}}
#endif
  };
  template<typename>
  struct Z {
    friend struct ::dr68::template X<double>;
    friend typename ::dr68::X<double>;
#if __cplusplus < 201103L
  // expected-error@-2 {{C++11 extension}}
#endif
  };
}

namespace dr69 { // dr69: yes
  template<typename T> static void f() {}
  // FIXME: Should we warn here?
  inline void g() { f<int>(); }
  // FIXME: This should be rejected, per [temp.explicit]p11.
  extern template void f<char>();
#if __cplusplus < 201103L
  // expected-error@-2 {{C++11 extension}}
#endif
  template<void(*)()> struct Q {};
  Q<&f<int> > q;
#if __cplusplus < 201103L
  // expected-error@-2 {{internal linkage}} expected-note@-11 {{here}}
#endif
}

namespace dr70 { // dr70: yes
  template<int> struct A {};
  template<int I, int J> int f(int (&)[I + J], A<I>, A<J>);
  int arr[7];
  int k = f(arr, A<3>(), A<4>());
}

// dr71: na
// dr72: dup 69

#if __cplusplus >= 201103L
namespace dr73 { // dr73: no
  // The resolution to dr73 is unworkable. Consider:
  int a, b;
  static_assert(&a + 1 != &b, ""); // expected-error {{not an integral constant expression}}
}
#endif

namespace dr74 { // dr74: yes
  enum E { k = 5 };
  int (*p)[k] = new int[k][k];
}

namespace dr75 { // dr75: yes
  struct S {
    static int n = 0; // expected-error {{non-const}}
  };
}

namespace dr76 { // dr76: yes
  const volatile int n = 1;
  int arr[n]; // expected-error +{{variable length array}}
}

namespace dr77 { // dr77: yes
  struct A {
    struct B {};
    friend struct B;
  };
}

namespace dr78 { // dr78: sup ????
  // Under DR78, this is valid, because 'k' has static storage duration, so is
  // zero-initialized.
  const int k; // expected-error {{default initialization of an object of const}}
}

// dr79: na

namespace dr80 { // dr80: yes
  struct A {
    int A;
  };
  struct B {
    static int B; // expected-error {{same name as its class}}
  };
  struct C {
    int C; // expected-note {{hidden by}}
    // FIXME: These diagnostics aren't very good.
    C(); // expected-error {{must use 'struct' tag to refer to}} expected-error {{expected member name}}
  };
  struct D {
    D();
    int D; // expected-error {{same name as its class}}
  };
}

// dr81: na
// dr82: dup 48

namespace dr83 { // dr83: yes
  int &f(const char*);
  char &f(char *);
  int &k = f("foo");
}

namespace dr84 { // dr84: yes
  struct B;
  struct A { operator B() const; };
  struct C {};
  struct B {
    B(B&); // expected-note 0-1{{candidate}}
    B(C); // expected-note 0-1{{no known conversion from 'dr84::B' to 'dr84::C'}}
    operator C() const;
  };
  A a;
  // Cannot use B(C) / operator C() pair to construct the B from the B temporary
  // here. In C++17, we initialize the B object directly using 'A::operator B()'.
  B b = a;
#if __cplusplus <= 201402L
  // expected-error@-2 {{no viable}}
#endif
}

namespace dr85 { // dr85: yes
  struct A {
    struct B;
    struct B {}; // expected-note{{previous declaration is here}}
    struct B; // expected-error{{class member cannot be redeclared}}

    union U;
    union U {}; // expected-note{{previous declaration is here}}
    union U; // expected-error{{class member cannot be redeclared}}

#if __cplusplus >= 201103L
    enum E1 : int;
    enum E1 : int { e1 }; // expected-note{{previous declaration is here}}
    enum E1 : int; // expected-error{{class member cannot be redeclared}}

    enum class E2;
    enum class E2 { e2 }; // expected-note{{previous declaration is here}}
    enum class E2; // expected-error{{class member cannot be redeclared}}
#endif
  };

  template <typename T>
  struct C {
    struct B {}; // expected-note{{previous declaration is here}}
    struct B; // expected-error{{class member cannot be redeclared}}
  };
}

// dr86: dup 446

namespace dr87 { // dr87: no
  // FIXME: Superseded by dr1975
  template<typename T> struct X {};
  // FIXME: This is invalid.
  X<void() throw()> x;
  // This is valid under dr87 but not under dr1975.
  X<void(void() throw())> y;
}

namespace dr88 { // dr88: yes
  template<typename T> struct S {
    static const int a = 1; // expected-note {{previous}}
    static const int b;
  };
  template<> const int S<int>::a = 4; // expected-error {{already has an initializer}}
  template<> const int S<int>::b = 4;
}

// dr89: na

namespace dr90 { // dr90: yes
  struct A {
    template<typename T> friend void dr90_f(T);
  };
  struct B : A {
    template<typename T> friend void dr90_g(T);
    struct C {};
    union D {};
  };
  struct E : B {};
  struct F : B::C {};

  void test() {
    dr90_f(A());
    dr90_f(B());
    dr90_f(B::C()); // expected-error {{undeclared identifier}}
    dr90_f(B::D()); // expected-error {{undeclared identifier}}
    dr90_f(E());
    dr90_f(F()); // expected-error {{undeclared identifier}}

    dr90_g(A()); // expected-error {{undeclared identifier}}
    dr90_g(B());
    dr90_g(B::C());
    dr90_g(B::D());
    dr90_g(E());
    dr90_g(F()); // expected-error {{undeclared identifier}}
  }
}

namespace dr91 { // dr91: yes
  union U { friend int f(U); };
  int k = f(U());
}

namespace dr92 { // dr92: 4 c++17
<<<<<<< HEAD
  void f() throw(int, float); // expected-error 0-1{{ISO C++1z does not allow}} expected-note 0-1{{use 'noexcept}}
  void (*p)() throw(int) = &f; // expected-error 0-1{{ISO C++1z does not allow}} expected-note 0-1{{use 'noexcept}}
=======
  void f() throw(int, float); // expected-error 0-1{{ISO C++17 does not allow}} expected-note 0-1{{use 'noexcept}}
  void (*p)() throw(int) = &f; // expected-error 0-1{{ISO C++17 does not allow}} expected-note 0-1{{use 'noexcept}}
>>>>>>> be92019b
#if __cplusplus <= 201402L
  // expected-error@-2 {{target exception specification is not superset of source}}
#else
  // expected-warning@-4 {{target exception specification is not superset of source}}
#endif
  void (*q)() throw(int); // expected-error 0-1{{ISO C++17 does not allow}} expected-note 0-1{{use 'noexcept}}
  void (**pp)() throw() = &q;
#if __cplusplus <= 201402L
  // expected-error@-2 {{exception specifications are not allowed}}
#else
  // expected-error@-4 {{cannot initialize}}
#endif

  void g(void() throw()); // expected-note 0-2 {{no known conversion}} expected-warning 0-1{{mangled name of 'g' will change in C++17}}
  void h() throw() {
    g(f); // expected-error-re {{{{is not superset|no matching function}}}}
    g(q); // expected-error-re {{{{is not superset|no matching function}}}}
  }

  // Prior to C++17, this is OK because the exception specification is not
  // considered in this context. In C++17, we *do* perform an implicit
  // conversion (which performs initialization), and the exception specification
  // is part of the type of the parameter, so this is invalid.
  template<void() throw()> struct X {};
  X<&f> xp;
#if __cplusplus > 201402L
  // expected-error@-2 {{not implicitly convertible}}
#endif

  template<void() throw(int)> struct Y {}; // expected-error 0-1{{ISO C++17 does not allow}} expected-note 0-1{{use 'noexcept}}
  Y<&h> yp; // ok
}

// dr93: na

namespace dr94 { // dr94: yes
  struct A { static const int n = 5; };
  int arr[A::n];
}

namespace dr95 { // dr95: yes
  struct A;
  struct B;
  namespace N {
    class C {
      friend struct A;
      friend struct B;
      static void f(); // expected-note {{here}}
    };
    struct A *p; // dr95::A, not dr95::N::A.
  }
  A *q = N::p; // ok, same type
  struct B { void f() { N::C::f(); } }; // expected-error {{private}}
}

namespace dr96 { // dr96: no
  struct A {
    void f(int);
    template<typename T> int f(T);
    template<typename T> struct S {};
  } a;
  template<template<typename> class X> struct B {};

  template<typename T>
  void test() {
    int k1 = a.template f<int>(0);
    // FIXME: This is ill-formed, because 'f' is not a template-id and does not
    // name a class template.
    // FIXME: What about alias templates?
    int k2 = a.template f(1);
    A::template S<int> s;
    B<A::template S> b;
  }
}

namespace dr97 { // dr97: yes
  struct A {
    static const int a = false;
    static const int b = !a;
  };
}

namespace dr98 { // dr98: yes
  void test(int n) {
    switch (n) {
      try { // expected-note 2{{bypasses}}
        case 0: // expected-error {{cannot jump}}
        x:
          throw n;
      } catch (...) { // expected-note 2{{bypasses}}
        case 1: // expected-error {{cannot jump}}
        y:
          throw n;
      }
      case 2:
        goto x; // expected-error {{cannot jump}}
      case 3:
        goto y; // expected-error {{cannot jump}}
    }
  }
}

namespace dr99 { // dr99: sup 214
  template<typename T> void f(T&);
  template<typename T> int &f(const T&);
  const int n = 0;
  int &r = f(n);
}<|MERGE_RESOLUTION|>--- conflicted
+++ resolved
@@ -1033,13 +1033,8 @@
 }
 
 namespace dr92 { // dr92: 4 c++17
-<<<<<<< HEAD
-  void f() throw(int, float); // expected-error 0-1{{ISO C++1z does not allow}} expected-note 0-1{{use 'noexcept}}
-  void (*p)() throw(int) = &f; // expected-error 0-1{{ISO C++1z does not allow}} expected-note 0-1{{use 'noexcept}}
-=======
   void f() throw(int, float); // expected-error 0-1{{ISO C++17 does not allow}} expected-note 0-1{{use 'noexcept}}
   void (*p)() throw(int) = &f; // expected-error 0-1{{ISO C++17 does not allow}} expected-note 0-1{{use 'noexcept}}
->>>>>>> be92019b
 #if __cplusplus <= 201402L
   // expected-error@-2 {{target exception specification is not superset of source}}
 #else
