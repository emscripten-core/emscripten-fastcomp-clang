--- conflicted
+++ resolved
@@ -40,11 +40,7 @@
 #endif
 }
 
-<<<<<<< HEAD
-namespace dr1295 {  // dr1295: 4
-=======
 namespace dr1295 { // dr1295: 4
->>>>>>> 6e3f80de
   struct X {
     unsigned bitfield : 4;
   };
