--- conflicted
+++ resolved
@@ -66,13 +66,8 @@
 // RUN: FileCheck %s -check-prefix=X86_64-NACL
 // X86_64-NACL: target datalayout = "e-m:e-p:32:32-i64:64-f80:128-n8:16:32:64-S128"
 
-<<<<<<< HEAD
-// RUN: %clang_cc1 -triple arm-nacl-gnueabi -o - -emit-llvm %s \
-// RUN:   -target-abi aapcs-linux | FileCheck %s -check-prefix=ARM-NACL
-=======
 // RUN: %clang_cc1 -triple arm-nacl -o - -emit-llvm %s | \
 // RUN: FileCheck %s -check-prefix=ARM-NACL
->>>>>>> 8eceb42a
 // ARM-NACL: target datalayout = "e-m:e-p:32:32-i64:64-v128:64:128-a:0:32-n32-S128"
 
 // RUN: %clang_cc1 -triple mipsel-nacl -o - -emit-llvm %s | \
@@ -82,10 +77,6 @@
 // RUN: %clang_cc1 -triple le32-nacl -o - -emit-llvm %s | \
 // RUN: FileCheck %s -check-prefix=LE32-NACL
 // LE32-NACL: target datalayout = "e-p:32:32-i64:64-n32"
-
-// RUN: %clang_cc1 -triple asmjs-emscripten -o - -emit-llvm %s | \
-// RUN: FileCheck %s -check-prefix=ASMJS-EMSCRIPTEN
-// ASMJS-EMSCRIPTEN: target datalayout = "e-p:32:32-i64:64-v128:32:128-n32-S128"
 
 // RUN: %clang_cc1 -triple powerpc-unknown -o - -emit-llvm %s | \
 // RUN: FileCheck %s -check-prefix=PPC
