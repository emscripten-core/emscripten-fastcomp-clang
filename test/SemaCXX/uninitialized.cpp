--- conflicted
+++ resolved
@@ -1,8 +1,4 @@
-<<<<<<< HEAD
-// RUN: %clang_cc1 -fsyntax-only -Wall -Wuninitialized -Wno-unused-value -std=c++1z -verify %s
-=======
 // RUN: %clang_cc1 -fsyntax-only -Wall -Wuninitialized -Wno-unused-value -Wno-unused-lambda-capture -std=c++1z -verify %s
->>>>>>> 6e3f80de
 
 // definitions for std::move
 namespace std {
