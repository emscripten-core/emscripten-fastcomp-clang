// RUN: %clang_cc1 %s -triple=x86_64-pc-linux-gnu -munwind-tables -emit-llvm -o - | FileCheck %s
// RUN: %clang_cc1 %s -triple=x86_64-pc-linux-gnu -munwind-tables -emit-llvm -o - -O1 -disable-llvm-optzns | FileCheck %s --check-prefix=CHECK --check-prefix=CHECKOPT

namespace Test1 {

// Check that we emit a non-virtual thunk for C::f.

struct A {
  virtual void f();
};

struct B {
  virtual void f();
};

struct C : A, B {
  virtual void c();
  
  virtual void f();
};

// CHECK-LABEL: define void @_ZThn8_N5Test11C1fEv(
void C::f() { }

}

namespace Test2 {

// Check that we emit a thunk for B::f since it's overriding a virtual base.

struct A {
  virtual void f();
};

struct B : virtual A {
  virtual void b();
  virtual void f();
};

// CHECK-LABEL: define void @_ZTv0_n24_N5Test21B1fEv(
void B::f() { }

}

namespace Test3 {

// Check that we emit a covariant thunk for B::f.

struct V1 { };
struct V2 : virtual V1 { };

struct A {
  virtual V1 *f();
};

struct B : A {
  virtual void b();
  
  virtual V2 *f();
};

// CHECK: define %{{.*}}* @_ZTch0_v0_n24_N5Test31B1fEv(
V2 *B::f() { return 0; }

}

namespace Test4 {

// Check that the thunk for 'C::f' has the same visibility as the function itself.

struct A {
  virtual void f();
};

struct B {
  virtual void f();
};

struct __attribute__((visibility("protected"))) C : A, B {
  virtual void c();
  
  virtual void f();
};

// CHECK-LABEL: define protected void @_ZThn8_N5Test41C1fEv(
void C::f() { }

}

// Check that the thunk gets internal linkage.
namespace Test4B {
  struct A {
    virtual void f();
  };

  struct B {
    virtual void f();
  };

  namespace {
    struct C : A, B {
      virtual void c();
      virtual void f();
    };
  }
  void C::c() {}
  void C::f() {}

  // Force C::f to be used.
  void f() { 
    C c; 
    c.f();
  }
}

namespace Test5 {

// Check that the thunk for 'B::f' gets the same linkage as the function itself.
struct A {
  virtual void f();
};

struct B : virtual A {
  virtual void f() { }
};

void f(B b) {
  b.f();
}
}

namespace Test6 {
  struct X {
    X();
    X(const X&);
    X &operator=(const X&);
    ~X();
  };

  struct P {
    P();
    P(const P&);
    ~P();
    X first;
    X second;
  };

  P getP();

  struct Base1 {
    int i;

    virtual X f() { return X(); }
  };

  struct Base2 {
    float real;

    virtual X f() { return X(); }
  };

  struct Thunks : Base1, Base2 {
    long l;

    virtual X f();
  };

  // CHECK-LABEL: define void @_ZThn16_N5Test66Thunks1fEv
  // CHECK-NOT: memcpy
  // CHECK: {{call void @_ZN5Test66Thunks1fEv.*sret}}
  // CHECK: ret void
  X Thunks::f() { return X(); }
}

namespace Test7 {
  // PR7188
  struct X {
    X();
    X(const X&);
    X &operator=(const X&);
    ~X();
  };

  struct Small { short s; };
  struct Large {
    char array[1024];
  };

  class A {
  protected:
    virtual void foo() = 0;
  };

  class B : public A {
  protected:
    virtual void bar() = 0;
  };

  class C : public A  {
  protected:
    virtual void baz(X, X&, _Complex float, Small, Small&, Large) = 0;
  };

  class D : public B,
            public C {

    void foo() {}
    void bar() {}
    void baz(X, X&, _Complex float, Small, Small&, Large);
  };

  void D::baz(X, X&, _Complex float, Small, Small&, Large) { }

  // CHECK-LABEL: define void @_ZThn8_N5Test71D3bazENS_1XERS1_CfNS_5SmallERS4_NS_5LargeE(
  // CHECK-NOT: memcpy
  // CHECK: ret void
  void testD() { D d; }
}

namespace Test8 {
  struct NonPOD { ~NonPOD(); int x, y, z; };
  struct A { virtual void foo(); };
  struct B { virtual void bar(NonPOD); };
  struct C : A, B { virtual void bar(NonPOD); static void helper(NonPOD); };

  // CHECK: define void @_ZN5Test81C6helperENS_6NonPODE([[NONPODTYPE:%.*]]*
  void C::helper(NonPOD var) {}

  // CHECK-LABEL: define void @_ZThn8_N5Test81C3barENS_6NonPODE(
  // CHECK-NOT: load [[NONPODTYPE]], [[NONPODTYPE]]*
  // CHECK-NOT: memcpy
  // CHECK: ret void
  void C::bar(NonPOD var) {}
}

// PR7241: Emitting thunks for a method shouldn't require the vtable for
// that class to be emitted.
namespace Test9 {
  struct A { virtual ~A() { } };
  struct B : A { virtual void test() const {} };
  struct C : B { C(); ~C(); };
  struct D : C { D() {} };
  void test() {
    D d;
  }
}

namespace Test10 {
  struct A { virtual void foo(); };
  struct B { virtual void foo(); };
  struct C : A, B { void foo() {} };

  // Test later.
  void test() {
    C c;
  }
}

// PR7611
namespace Test11 {
  struct A {             virtual A* f(); };
  struct B : virtual A { virtual A* f(); };
  struct C : B         { virtual C* f(); };
  C* C::f() { return 0; }

  //  C::f itself.
  // CHECK: define {{.*}} @_ZN6Test111C1fEv(

  //  The this-adjustment and return-adjustment thunk required when
  //  C::f appears in a vtable where A is at a nonzero offset from C.
  // CHECK: define {{.*}} @_ZTcv0_n24_v0_n32_N6Test111C1fEv(

  //  The return-adjustment thunk required when C::f appears in a vtable
  //  where A is at a zero offset from C.
  // CHECK: define {{.*}} @_ZTch0_v0_n32_N6Test111C1fEv(
}

// Varargs thunk test.
namespace Test12 {
  struct A {
    virtual A* f(int x, ...);
  };
  struct B {
    virtual B* f(int x, ...);
  };
  struct C : A, B {
    virtual void c();
    virtual C* f(int x, ...);
  };
  C* C::f(int x, ...) { return this; }

  // C::f
  // CHECK: define {{.*}} @_ZN6Test121C1fEiz

  // Varargs thunk; check that both the this and covariant adjustments
  // are generated.
  // CHECK: define {{.*}} @_ZTchn8_h8_N6Test121C1fEiz
  // CHECK: getelementptr inbounds i8, i8* {{.*}}, i64 -8
  // CHECK: getelementptr inbounds i8, i8* {{.*}}, i64 8
}

// PR13832
namespace Test13 {
  struct B1 {
    virtual B1 &foo1();
  };
  struct Pad1 {
    virtual ~Pad1();
  };
  struct Proxy1 : Pad1, B1 {
    virtual ~Proxy1();
  };
  struct D : virtual Proxy1 {
    virtual ~D();
    virtual D &foo1();
  };
  D& D::foo1() {
    return *this;
  }
  // CHECK: define {{.*}} @_ZTcvn8_n32_v8_n24_N6Test131D4foo1Ev
  // CHECK: getelementptr inbounds i8, i8* {{.*}}, i64 -8
  // CHECK: getelementptr inbounds i8, i8* {{.*}}, i64 -32
  // CHECK: getelementptr inbounds i8, i8* {{.*}}, i64 -24
  // CHECK: getelementptr inbounds i8, i8* {{.*}}, i64 8
  // CHECK: ret %"struct.Test13::D"*
}

namespace Test14 {
  class A {
    virtual void f();
  };
  class B {
    virtual void f();
  };
  class C : public A, public B  {
    virtual void f();
  };
  void C::f() {
  }
  // CHECK: define void @_ZThn8_N6Test141C1fEv({{.*}}) unnamed_addr [[NUW:#[0-9]+]]
}

// Varargs non-covariant thunk test.
// PR18098
namespace Test15 {
  struct A {
    virtual ~A();
  };
  struct B {
    virtual void f(int x, ...);
  };
  struct C : A, B {
    virtual void c();
    virtual void f(int x, ...);
  };
  void C::c() {}

  // C::c
  // CHECK: declare void @_ZN6Test151C1fEiz
  // non-virtual thunk to C::f
  // CHECK: declare void @_ZThn8_N6Test151C1fEiz
}

namespace Test16 {
<<<<<<< HEAD

// Check that the thunk for 'B::f' has available_externally linkage
// and is not in a comdat.

template <class C>
struct A {
  virtual void f();
};

template <class D>
struct B : virtual A<D> {
  virtual void f() { }
};

extern template struct B<int>;

void f(B<int> b) {
  b.f();
}
=======
struct A {
  virtual ~A();
};
struct B {
  virtual void foo();
};
struct C : public A, public B {
  void foo() {}
};
struct D : public C {
  ~D();
};
D::~D() {}
// CHECK: define linkonce_odr void @_ZThn8_N6Test161C3fooEv({{.*}}) {{.*}} comdat
>>>>>>> 68930759
}

/**** The following has to go at the end of the file ****/

// This is from Test5:
// CHECK-LABEL: define internal void @_ZThn8_N6Test4B12_GLOBAL__N_11C1fEv(
// CHECK-NOT: comdat
// CHECK-LABEL: define linkonce_odr void @_ZTv0_n24_N5Test51B1fEv

// This is from Test10:
// CHECK-LABEL: define linkonce_odr void @_ZN6Test101C3fooEv
// CHECK-LABEL: define linkonce_odr void @_ZThn8_N6Test101C3fooEv

// CHECKOPT-LABEL: define available_externally void @_ZTv0_n24_N6Test161BIiE1fEv
// CHECKOPT-NOT: comdat

// CHECK: attributes [[NUW]] = { nounwind uwtable{{.*}} }<|MERGE_RESOLUTION|>--- conflicted
+++ resolved
@@ -362,27 +362,6 @@
 }
 
 namespace Test16 {
-<<<<<<< HEAD
-
-// Check that the thunk for 'B::f' has available_externally linkage
-// and is not in a comdat.
-
-template <class C>
-struct A {
-  virtual void f();
-};
-
-template <class D>
-struct B : virtual A<D> {
-  virtual void f() { }
-};
-
-extern template struct B<int>;
-
-void f(B<int> b) {
-  b.f();
-}
-=======
 struct A {
   virtual ~A();
 };
@@ -397,7 +376,6 @@
 };
 D::~D() {}
 // CHECK: define linkonce_odr void @_ZThn8_N6Test161C3fooEv({{.*}}) {{.*}} comdat
->>>>>>> 68930759
 }
 
 /**** The following has to go at the end of the file ****/
