--- conflicted
+++ resolved
@@ -6,13 +6,8 @@
 
 // PNaCl uses the same representation of method pointers as ARM.
 // RUN: %clang_cc1 %s -emit-llvm -o - -triple=le32-unknown-nacl | FileCheck -check-prefix GLOBAL-ARM %s
-<<<<<<< HEAD
-// Emscripten uses the same representation of method pointers as ARM.
-// RUN: %clang_cc1 %s -emit-llvm -o - -triple=asmjs-unknown-emscripten | FileCheck -check-prefix GLOBAL-ARM %s
-=======
 // MIPS uses the same representation of method pointers as ARM.
 // RUN: %clang_cc1 %s -emit-llvm -o - -triple=mips-unknown-linux-gnu | FileCheck -check-prefix GLOBAL-ARM %s
->>>>>>> 8eceb42a
 
 struct A { int a; void f(); virtual void vf1(); virtual void vf2(); };
 struct B { int b; virtual void g(); };
