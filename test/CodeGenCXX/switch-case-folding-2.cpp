// RUN: %clang_cc1 -triple i386-unknown-unknown -emit-llvm %s -o - | FileCheck %s

extern int printf(const char*, ...);

// CHECK-LABEL: @_Z4testi(
int test(int val){
 switch (val) {
 case 4:
   do {
     switch (6) {
       // CHECK: call i32 (i8*, ...) @_Z6printfPKcz
       case 6: do { case 5: printf("bad\n"); } while (0);
     };
   } while (0);
 }
 return 0;
}

int main(void) {
 return test(5);
}

<<<<<<< HEAD
=======
// CHECK-LABEL: @_Z10other_testv(
>>>>>>> 3a631d56
void other_test() {
  switch(0) {
  case 0:
    do {
    default:;
    } while(0);
  }
}

<<<<<<< HEAD
// CHECK: call i32 (i8*, ...) @_Z6printfPKcz
=======
struct X { X(); ~X(); };

void dont_call();
void foo();

// CHECK-LABEL: @_Z13nested_scopesv(
void nested_scopes() {
  switch (1) {
  case 0:
    // CHECK-NOT: @_Z9dont_callv(
    dont_call();
    break;

  default:
    // CHECK: call {{.*}} @_ZN1XC1Ev(
    // CHECK: call {{.*}} @_Z3foov(
    // CHECK-NOT: call {{.*}} @_Z3foov(
    // CHECK: call {{.*}} @_ZN1XD1Ev(
    { X x; foo(); }

    // CHECK: call {{.*}} @_ZN1XC1Ev(
    // CHECK: call {{.*}} @_Z3foov(
    // CHECK: call {{.*}} @_ZN1XD1Ev(
    { X x; foo(); }

    // CHECK: call {{.*}} @_ZN1XC1Ev(
    // CHECK: call {{.*}} @_Z3foov(
    // CHECK: call {{.*}} @_ZN1XD1Ev(
    { X x; foo(); }
    break;
  }
}

// CHECK-LABEL: @_Z17scope_fallthroughv(
void scope_fallthrough() {
  switch (1) {
    // CHECK: call {{.*}} @_ZN1XC1Ev(
    // CHECK-NOT: call {{.*}} @_Z3foov(
    // CHECK: call {{.*}} @_ZN1XD1Ev(
    { default: X x; }
    // CHECK: call {{.*}} @_Z3foov(
    foo();
    break;
  }
}

// CHECK-LABEL: @_Z12hidden_breakb(
void hidden_break(bool b) {
  switch (1) {
  default:
    // CHECK: br
    if (b)
      break;
    // CHECK: call {{.*}} @_Z3foov(
    foo();
    break;
  }
}

// CHECK-LABEL: @_Z10hidden_varv(
int hidden_var() {
  switch (1) {
  // CHECK: %[[N:.*]] = alloca i32
  case 0: int n;
  // CHECK: store i32 0, i32* %[[N]]
  // CHECK: load i32, i32* %[[N]]
  // CHECK: ret
  default: n = 0; return n;
  }
}

// CHECK-LABEL: @_Z13case_in_labelv(
void case_in_label() {
  // CHECK: br label %
  switch (1) case 1: foo: case 0: goto foo;
}
>>>>>>> 3a631d56
<|MERGE_RESOLUTION|>--- conflicted
+++ resolved
@@ -20,10 +20,7 @@
  return test(5);
 }
 
-<<<<<<< HEAD
-=======
 // CHECK-LABEL: @_Z10other_testv(
->>>>>>> 3a631d56
 void other_test() {
   switch(0) {
   case 0:
@@ -33,9 +30,6 @@
   }
 }
 
-<<<<<<< HEAD
-// CHECK: call i32 (i8*, ...) @_Z6printfPKcz
-=======
 struct X { X(); ~X(); };
 
 void dont_call();
@@ -111,5 +105,4 @@
 void case_in_label() {
   // CHECK: br label %
   switch (1) case 1: foo: case 0: goto foo;
-}
->>>>>>> 3a631d56
+}