//===--- CodeGenModule.cpp - Emit LLVM Code from ASTs for a Module --------===//
//
//                     The LLVM Compiler Infrastructure
//
// This file is distributed under the University of Illinois Open Source
// License. See LICENSE.TXT for details.
//
//===----------------------------------------------------------------------===//
//
// This coordinates the per-module state used while generating code.
//
//===----------------------------------------------------------------------===//

#include "CodeGenModule.h"
#include "CGCUDARuntime.h"
#include "CGCXXABI.h"
#include "CGCall.h"
#include "CGDebugInfo.h"
#include "CGObjCRuntime.h"
#include "CGOpenCLRuntime.h"
#include "CGOpenMPRuntime.h"
#include "CodeGenFunction.h"
#include "CodeGenPGO.h"
#include "CoverageMappingGen.h"
#include "CodeGenTBAA.h"
#include "TargetInfo.h"
#include "clang/AST/ASTContext.h"
#include "clang/AST/CharUnits.h"
#include "clang/AST/DeclCXX.h"
#include "clang/AST/DeclObjC.h"
#include "clang/AST/DeclTemplate.h"
#include "clang/AST/Mangle.h"
#include "clang/AST/RecordLayout.h"
#include "clang/AST/RecursiveASTVisitor.h"
#include "clang/Basic/Builtins.h"
#include "clang/Basic/CharInfo.h"
#include "clang/Basic/Diagnostic.h"
#include "clang/Basic/Module.h"
#include "clang/Basic/SourceManager.h"
#include "clang/Basic/TargetInfo.h"
#include "clang/Basic/Version.h"
#include "clang/Frontend/CodeGenOptions.h"
#include "clang/Sema/SemaDiagnostic.h"
#include "llvm/ADT/APSInt.h"
#include "llvm/ADT/Triple.h"
#include "llvm/IR/CallSite.h"
#include "llvm/IR/CallingConv.h"
#include "llvm/IR/DataLayout.h"
#include "llvm/IR/Intrinsics.h"
#include "llvm/IR/LLVMContext.h"
#include "llvm/IR/Module.h"
#include "llvm/ProfileData/InstrProfReader.h"
#include "llvm/Support/ConvertUTF.h"
#include "llvm/Support/ErrorHandling.h"

using namespace clang;
using namespace CodeGen;

static const char AnnotationSection[] = "llvm.metadata";

static CGCXXABI *createCXXABI(CodeGenModule &CGM) {
  switch (CGM.getTarget().getCXXABI().getKind()) {
  case TargetCXXABI::GenericAArch64:
  case TargetCXXABI::GenericARM:
<<<<<<< HEAD
  case TargetCXXABI::Emscripten:
=======
  case TargetCXXABI::Emscripten: // @LOCALMOD Emscripten
>>>>>>> 96b3da27
  case TargetCXXABI::iOS:
  case TargetCXXABI::iOS64:
  case TargetCXXABI::GenericItanium:
    return CreateItaniumCXXABI(CGM);
  case TargetCXXABI::Microsoft:
    return CreateMicrosoftCXXABI(CGM);
  }

  llvm_unreachable("invalid C++ ABI kind");
}

CodeGenModule::CodeGenModule(ASTContext &C, const CodeGenOptions &CGO,
                             llvm::Module &M, const llvm::DataLayout &TD,
                             DiagnosticsEngine &diags,
                             CoverageSourceInfo *CoverageInfo)
    : Context(C), LangOpts(C.getLangOpts()), CodeGenOpts(CGO), TheModule(M),
      Diags(diags), TheDataLayout(TD), Target(C.getTargetInfo()),
      ABI(createCXXABI(*this)), VMContext(M.getContext()), TBAA(nullptr),
      TheTargetCodeGenInfo(nullptr), Types(*this), VTables(*this),
      ObjCRuntime(nullptr), OpenCLRuntime(nullptr), OpenMPRuntime(nullptr),
      CUDARuntime(nullptr), DebugInfo(nullptr), ARCData(nullptr),
      NoObjCARCExceptionsMetadata(nullptr), RRData(nullptr), PGOReader(nullptr),
      CFConstantStringClassRef(nullptr), ConstantStringClassRef(nullptr),
      NSConstantStringType(nullptr), NSConcreteGlobalBlock(nullptr),
      NSConcreteStackBlock(nullptr), BlockObjectAssign(nullptr),
      BlockObjectDispose(nullptr), BlockDescriptorType(nullptr),
      GenericBlockLiteralType(nullptr), LifetimeStartFn(nullptr),
      LifetimeEndFn(nullptr), SanitizerMD(new SanitizerMetadata(*this)) {

  // Initialize the type cache.
  llvm::LLVMContext &LLVMContext = M.getContext();
  VoidTy = llvm::Type::getVoidTy(LLVMContext);
  Int8Ty = llvm::Type::getInt8Ty(LLVMContext);
  Int16Ty = llvm::Type::getInt16Ty(LLVMContext);
  Int32Ty = llvm::Type::getInt32Ty(LLVMContext);
  Int64Ty = llvm::Type::getInt64Ty(LLVMContext);
  FloatTy = llvm::Type::getFloatTy(LLVMContext);
  DoubleTy = llvm::Type::getDoubleTy(LLVMContext);
  PointerWidthInBits = C.getTargetInfo().getPointerWidth(0);
  PointerAlignInBytes =
  C.toCharUnitsFromBits(C.getTargetInfo().getPointerAlign(0)).getQuantity();
  IntTy = llvm::IntegerType::get(LLVMContext, C.getTargetInfo().getIntWidth());
  IntPtrTy = llvm::IntegerType::get(LLVMContext, PointerWidthInBits);
  Int8PtrTy = Int8Ty->getPointerTo(0);
  Int8PtrPtrTy = Int8PtrTy->getPointerTo(0);

  RuntimeCC = getTargetCodeGenInfo().getABIInfo().getRuntimeCC();

  if (LangOpts.ObjC1)
    createObjCRuntime();
  if (LangOpts.OpenCL)
    createOpenCLRuntime();
  if (LangOpts.OpenMP)
    createOpenMPRuntime();
  if (LangOpts.CUDA)
    createCUDARuntime();

  // Enable TBAA unless it's suppressed. ThreadSanitizer needs TBAA even at O0.
  if (LangOpts.Sanitize.has(SanitizerKind::Thread) ||
      (!CodeGenOpts.RelaxedAliasing && CodeGenOpts.OptimizationLevel > 0))
    TBAA = new CodeGenTBAA(Context, VMContext, CodeGenOpts, getLangOpts(),
                           getCXXABI().getMangleContext());

  // If debug info or coverage generation is enabled, create the CGDebugInfo
  // object.
  if (CodeGenOpts.getDebugInfo() != CodeGenOptions::NoDebugInfo ||
      CodeGenOpts.EmitGcovArcs ||
      CodeGenOpts.EmitGcovNotes)
    DebugInfo = new CGDebugInfo(*this);

  Block.GlobalUniqueCount = 0;

  if (C.getLangOpts().ObjCAutoRefCount)
    ARCData = new ARCEntrypoints();
  RRData = new RREntrypoints();

  if (!CodeGenOpts.InstrProfileInput.empty()) {
    if (std::error_code EC = llvm::IndexedInstrProfReader::create(
            CodeGenOpts.InstrProfileInput, PGOReader)) {
      unsigned DiagID = Diags.getCustomDiagID(DiagnosticsEngine::Error,
                                              "Could not read profile: %0");
      getDiags().Report(DiagID) << EC.message();
    }
  }

  // If coverage mapping generation is enabled, create the
  // CoverageMappingModuleGen object.
  if (CodeGenOpts.CoverageMapping)
    CoverageMapping.reset(new CoverageMappingModuleGen(*this, *CoverageInfo));
}

CodeGenModule::~CodeGenModule() {
  delete ObjCRuntime;
  delete OpenCLRuntime;
  delete OpenMPRuntime;
  delete CUDARuntime;
  delete TheTargetCodeGenInfo;
  delete TBAA;
  delete DebugInfo;
  delete ARCData;
  delete RRData;
}

void CodeGenModule::createObjCRuntime() {
  // This is just isGNUFamily(), but we want to force implementors of
  // new ABIs to decide how best to do this.
  switch (LangOpts.ObjCRuntime.getKind()) {
  case ObjCRuntime::GNUstep:
  case ObjCRuntime::GCC:
  case ObjCRuntime::ObjFW:
    ObjCRuntime = CreateGNUObjCRuntime(*this);
    return;

  case ObjCRuntime::FragileMacOSX:
  case ObjCRuntime::MacOSX:
  case ObjCRuntime::iOS:
    ObjCRuntime = CreateMacObjCRuntime(*this);
    return;
  }
  llvm_unreachable("bad runtime kind");
}

void CodeGenModule::createOpenCLRuntime() {
  OpenCLRuntime = new CGOpenCLRuntime(*this);
}

void CodeGenModule::createOpenMPRuntime() {
  OpenMPRuntime = new CGOpenMPRuntime(*this);
}

void CodeGenModule::createCUDARuntime() {
  CUDARuntime = CreateNVCUDARuntime(*this);
}

void CodeGenModule::addReplacement(StringRef Name, llvm::Constant *C) {
  Replacements[Name] = C;
}

void CodeGenModule::applyReplacements() {
  for (ReplacementsTy::iterator I = Replacements.begin(),
                                E = Replacements.end();
       I != E; ++I) {
    StringRef MangledName = I->first();
    llvm::Constant *Replacement = I->second;
    llvm::GlobalValue *Entry = GetGlobalValue(MangledName);
    if (!Entry)
      continue;
    auto *OldF = cast<llvm::Function>(Entry);
    auto *NewF = dyn_cast<llvm::Function>(Replacement);
    if (!NewF) {
      if (auto *Alias = dyn_cast<llvm::GlobalAlias>(Replacement)) {
        NewF = dyn_cast<llvm::Function>(Alias->getAliasee());
      } else {
        auto *CE = cast<llvm::ConstantExpr>(Replacement);
        assert(CE->getOpcode() == llvm::Instruction::BitCast ||
               CE->getOpcode() == llvm::Instruction::GetElementPtr);
        NewF = dyn_cast<llvm::Function>(CE->getOperand(0));
      }
    }

    // Replace old with new, but keep the old order.
    OldF->replaceAllUsesWith(Replacement);
    if (NewF) {
      NewF->removeFromParent();
      OldF->getParent()->getFunctionList().insertAfter(OldF, NewF);
    }
    OldF->eraseFromParent();
  }
}

// This is only used in aliases that we created and we know they have a
// linear structure.
static const llvm::GlobalObject *getAliasedGlobal(const llvm::GlobalAlias &GA) {
  llvm::SmallPtrSet<const llvm::GlobalAlias*, 4> Visited;
  const llvm::Constant *C = &GA;
  for (;;) {
    C = C->stripPointerCasts();
    if (auto *GO = dyn_cast<llvm::GlobalObject>(C))
      return GO;
    // stripPointerCasts will not walk over weak aliases.
    auto *GA2 = dyn_cast<llvm::GlobalAlias>(C);
    if (!GA2)
      return nullptr;
    if (!Visited.insert(GA2).second)
      return nullptr;
    C = GA2->getAliasee();
  }
}

void CodeGenModule::checkAliases() {
  // Check if the constructed aliases are well formed. It is really unfortunate
  // that we have to do this in CodeGen, but we only construct mangled names
  // and aliases during codegen.
  bool Error = false;
  DiagnosticsEngine &Diags = getDiags();
  for (std::vector<GlobalDecl>::iterator I = Aliases.begin(),
         E = Aliases.end(); I != E; ++I) {
    const GlobalDecl &GD = *I;
    const auto *D = cast<ValueDecl>(GD.getDecl());
    const AliasAttr *AA = D->getAttr<AliasAttr>();
    StringRef MangledName = getMangledName(GD);
    llvm::GlobalValue *Entry = GetGlobalValue(MangledName);
    auto *Alias = cast<llvm::GlobalAlias>(Entry);
    const llvm::GlobalValue *GV = getAliasedGlobal(*Alias);
    if (!GV) {
      Error = true;
      Diags.Report(AA->getLocation(), diag::err_cyclic_alias);
    } else if (GV->isDeclaration()) {
      Error = true;
      Diags.Report(AA->getLocation(), diag::err_alias_to_undefined);
    }

    llvm::Constant *Aliasee = Alias->getAliasee();
    llvm::GlobalValue *AliaseeGV;
    if (auto CE = dyn_cast<llvm::ConstantExpr>(Aliasee))
      AliaseeGV = cast<llvm::GlobalValue>(CE->getOperand(0));
    else
      AliaseeGV = cast<llvm::GlobalValue>(Aliasee);

    if (const SectionAttr *SA = D->getAttr<SectionAttr>()) {
      StringRef AliasSection = SA->getName();
      if (AliasSection != AliaseeGV->getSection())
        Diags.Report(SA->getLocation(), diag::warn_alias_with_section)
            << AliasSection;
    }

    // We have to handle alias to weak aliases in here. LLVM itself disallows
    // this since the object semantics would not match the IL one. For
    // compatibility with gcc we implement it by just pointing the alias
    // to its aliasee's aliasee. We also warn, since the user is probably
    // expecting the link to be weak.
    if (auto GA = dyn_cast<llvm::GlobalAlias>(AliaseeGV)) {
      if (GA->mayBeOverridden()) {
        Diags.Report(AA->getLocation(), diag::warn_alias_to_weak_alias)
            << GV->getName() << GA->getName();
        Aliasee = llvm::ConstantExpr::getPointerBitCastOrAddrSpaceCast(
            GA->getAliasee(), Alias->getType());
        Alias->setAliasee(Aliasee);
      }
    }
  }
  if (!Error)
    return;

  for (std::vector<GlobalDecl>::iterator I = Aliases.begin(),
         E = Aliases.end(); I != E; ++I) {
    const GlobalDecl &GD = *I;
    StringRef MangledName = getMangledName(GD);
    llvm::GlobalValue *Entry = GetGlobalValue(MangledName);
    auto *Alias = cast<llvm::GlobalAlias>(Entry);
    Alias->replaceAllUsesWith(llvm::UndefValue::get(Alias->getType()));
    Alias->eraseFromParent();
  }
}

void CodeGenModule::clear() {
  DeferredDeclsToEmit.clear();
}

void InstrProfStats::reportDiagnostics(DiagnosticsEngine &Diags,
                                       StringRef MainFile) {
  if (!hasDiagnostics())
    return;
  if (VisitedInMainFile > 0 && VisitedInMainFile == MissingInMainFile) {
    if (MainFile.empty())
      MainFile = "<stdin>";
    Diags.Report(diag::warn_profile_data_unprofiled) << MainFile;
  } else
    Diags.Report(diag::warn_profile_data_out_of_date) << Visited << Missing
                                                      << Mismatched;
}

void CodeGenModule::Release() {
  EmitDeferred();
  applyReplacements();
  checkAliases();
  EmitCXXGlobalInitFunc();
  EmitCXXGlobalDtorFunc();
  EmitCXXThreadLocalInitFunc();
  if (ObjCRuntime)
    if (llvm::Function *ObjCInitFunction = ObjCRuntime->ModuleInitFunction())
      AddGlobalCtor(ObjCInitFunction);
  if (getCodeGenOpts().ProfileInstrGenerate)
    if (llvm::Function *PGOInit = CodeGenPGO::emitInitialization(*this))
      AddGlobalCtor(PGOInit, 0);
  if (PGOReader && PGOStats.hasDiagnostics())
    PGOStats.reportDiagnostics(getDiags(), getCodeGenOpts().MainFileName);
  EmitCtorList(GlobalCtors, "llvm.global_ctors");
  EmitCtorList(GlobalDtors, "llvm.global_dtors");
  EmitGlobalAnnotations();
  EmitStaticExternCAliases();
  EmitDeferredUnusedCoverageMappings();
  if (CoverageMapping)
    CoverageMapping->emit();
  emitLLVMUsed();

  if (CodeGenOpts.Autolink &&
      (Context.getLangOpts().Modules || !LinkerOptionsMetadata.empty())) {
    EmitModuleLinkOptions();
  }
  if (CodeGenOpts.DwarfVersion)
    // We actually want the latest version when there are conflicts.
    // We can change from Warning to Latest if such mode is supported.
    getModule().addModuleFlag(llvm::Module::Warning, "Dwarf Version",
                              CodeGenOpts.DwarfVersion);
  if (DebugInfo)
    // We support a single version in the linked module. The LLVM
    // parser will drop debug info with a different version number
    // (and warn about it, too).
    getModule().addModuleFlag(llvm::Module::Warning, "Debug Info Version",
                              llvm::DEBUG_METADATA_VERSION);

  // We need to record the widths of enums and wchar_t, so that we can generate
  // the correct build attributes in the ARM backend.
  llvm::Triple::ArchType Arch = Context.getTargetInfo().getTriple().getArch();
  if (   Arch == llvm::Triple::arm
      || Arch == llvm::Triple::armeb
      || Arch == llvm::Triple::thumb
      || Arch == llvm::Triple::thumbeb) {
    // Width of wchar_t in bytes
    uint64_t WCharWidth =
        Context.getTypeSizeInChars(Context.getWideCharType()).getQuantity();
    getModule().addModuleFlag(llvm::Module::Error, "wchar_size", WCharWidth);

    // The minimum width of an enum in bytes
    uint64_t EnumWidth = Context.getLangOpts().ShortEnums ? 1 : 4;
    getModule().addModuleFlag(llvm::Module::Error, "min_enum_size", EnumWidth);
  }

  if (uint32_t PLevel = Context.getLangOpts().PICLevel) {
    llvm::PICLevel::Level PL = llvm::PICLevel::Default;
    switch (PLevel) {
    case 0: break;
    case 1: PL = llvm::PICLevel::Small; break;
    case 2: PL = llvm::PICLevel::Large; break;
    default: llvm_unreachable("Invalid PIC Level");
    }

    getModule().setPICLevel(PL);
  }

  SimplifyPersonality();

  if (getCodeGenOpts().EmitDeclMetadata)
    EmitDeclMetadata();

  if (getCodeGenOpts().EmitGcovArcs || getCodeGenOpts().EmitGcovNotes)
    EmitCoverageFile();

  if (DebugInfo)
    DebugInfo->finalize();

  EmitVersionIdentMetadata();

  EmitTargetMetadata();
}

void CodeGenModule::UpdateCompletedType(const TagDecl *TD) {
  // Make sure that this type is translated.
  Types.UpdateCompletedType(TD);
}

llvm::MDNode *CodeGenModule::getTBAAInfo(QualType QTy) {
  if (!TBAA)
    return nullptr;
  return TBAA->getTBAAInfo(QTy);
}

llvm::MDNode *CodeGenModule::getTBAAInfoForVTablePtr() {
  if (!TBAA)
    return nullptr;
  return TBAA->getTBAAInfoForVTablePtr();
}

llvm::MDNode *CodeGenModule::getTBAAStructInfo(QualType QTy) {
  if (!TBAA)
    return nullptr;
  return TBAA->getTBAAStructInfo(QTy);
}

llvm::MDNode *CodeGenModule::getTBAAStructTypeInfo(QualType QTy) {
  if (!TBAA)
    return nullptr;
  return TBAA->getTBAAStructTypeInfo(QTy);
}

llvm::MDNode *CodeGenModule::getTBAAStructTagInfo(QualType BaseTy,
                                                  llvm::MDNode *AccessN,
                                                  uint64_t O) {
  if (!TBAA)
    return nullptr;
  return TBAA->getTBAAStructTagInfo(BaseTy, AccessN, O);
}

/// Decorate the instruction with a TBAA tag. For both scalar TBAA
/// and struct-path aware TBAA, the tag has the same format:
/// base type, access type and offset.
/// When ConvertTypeToTag is true, we create a tag based on the scalar type.
void CodeGenModule::DecorateInstruction(llvm::Instruction *Inst,
                                        llvm::MDNode *TBAAInfo,
                                        bool ConvertTypeToTag) {
  if (ConvertTypeToTag && TBAA)
    Inst->setMetadata(llvm::LLVMContext::MD_tbaa,
                      TBAA->getTBAAScalarTagInfo(TBAAInfo));
  else
    Inst->setMetadata(llvm::LLVMContext::MD_tbaa, TBAAInfo);
}

void CodeGenModule::Error(SourceLocation loc, StringRef message) {
  unsigned diagID = getDiags().getCustomDiagID(DiagnosticsEngine::Error, "%0");
  getDiags().Report(Context.getFullLoc(loc), diagID) << message;
}

/// ErrorUnsupported - Print out an error that codegen doesn't support the
/// specified stmt yet.
void CodeGenModule::ErrorUnsupported(const Stmt *S, const char *Type) {
  unsigned DiagID = getDiags().getCustomDiagID(DiagnosticsEngine::Error,
                                               "cannot compile this %0 yet");
  std::string Msg = Type;
  getDiags().Report(Context.getFullLoc(S->getLocStart()), DiagID)
    << Msg << S->getSourceRange();
}

/// ErrorUnsupported - Print out an error that codegen doesn't support the
/// specified decl yet.
void CodeGenModule::ErrorUnsupported(const Decl *D, const char *Type) {
  unsigned DiagID = getDiags().getCustomDiagID(DiagnosticsEngine::Error,
                                               "cannot compile this %0 yet");
  std::string Msg = Type;
  getDiags().Report(Context.getFullLoc(D->getLocation()), DiagID) << Msg;
}

llvm::ConstantInt *CodeGenModule::getSize(CharUnits size) {
  return llvm::ConstantInt::get(SizeTy, size.getQuantity());
}

void CodeGenModule::setGlobalVisibility(llvm::GlobalValue *GV,
                                        const NamedDecl *D) const {
  // Internal definitions always have default visibility.
  if (GV->hasLocalLinkage()) {
    GV->setVisibility(llvm::GlobalValue::DefaultVisibility);
    return;
  }

  // Set visibility for definitions.
  LinkageInfo LV = D->getLinkageAndVisibility();
  if (LV.isVisibilityExplicit() || !GV->hasAvailableExternallyLinkage())
    GV->setVisibility(GetLLVMVisibility(LV.getVisibility()));
}

static llvm::GlobalVariable::ThreadLocalMode GetLLVMTLSModel(StringRef S) {
  return llvm::StringSwitch<llvm::GlobalVariable::ThreadLocalMode>(S)
      .Case("global-dynamic", llvm::GlobalVariable::GeneralDynamicTLSModel)
      .Case("local-dynamic", llvm::GlobalVariable::LocalDynamicTLSModel)
      .Case("initial-exec", llvm::GlobalVariable::InitialExecTLSModel)
      .Case("local-exec", llvm::GlobalVariable::LocalExecTLSModel);
}

static llvm::GlobalVariable::ThreadLocalMode GetLLVMTLSModel(
    CodeGenOptions::TLSModel M) {
  switch (M) {
  case CodeGenOptions::GeneralDynamicTLSModel:
    return llvm::GlobalVariable::GeneralDynamicTLSModel;
  case CodeGenOptions::LocalDynamicTLSModel:
    return llvm::GlobalVariable::LocalDynamicTLSModel;
  case CodeGenOptions::InitialExecTLSModel:
    return llvm::GlobalVariable::InitialExecTLSModel;
  case CodeGenOptions::LocalExecTLSModel:
    return llvm::GlobalVariable::LocalExecTLSModel;
  }
  llvm_unreachable("Invalid TLS model!");
}

void CodeGenModule::setTLSMode(llvm::GlobalValue *GV, const VarDecl &D) const {
  assert(D.getTLSKind() && "setting TLS mode on non-TLS var!");

  llvm::GlobalValue::ThreadLocalMode TLM;
  TLM = GetLLVMTLSModel(CodeGenOpts.getDefaultTLSModel());

  // Override the TLS model if it is explicitly specified.
  if (const TLSModelAttr *Attr = D.getAttr<TLSModelAttr>()) {
    TLM = GetLLVMTLSModel(Attr->getModel());
  }

  GV->setThreadLocalMode(TLM);
}

StringRef CodeGenModule::getMangledName(GlobalDecl GD) {
  StringRef &FoundStr = MangledDeclNames[GD.getCanonicalDecl()];
  if (!FoundStr.empty())
    return FoundStr;

  const auto *ND = cast<NamedDecl>(GD.getDecl());
  SmallString<256> Buffer;
  StringRef Str;
  if (getCXXABI().getMangleContext().shouldMangleDeclName(ND)) {
    llvm::raw_svector_ostream Out(Buffer);
    if (const auto *D = dyn_cast<CXXConstructorDecl>(ND))
      getCXXABI().getMangleContext().mangleCXXCtor(D, GD.getCtorType(), Out);
    else if (const auto *D = dyn_cast<CXXDestructorDecl>(ND))
      getCXXABI().getMangleContext().mangleCXXDtor(D, GD.getDtorType(), Out);
    else
      getCXXABI().getMangleContext().mangleName(ND, Out);
    Str = Out.str();
  } else {
    IdentifierInfo *II = ND->getIdentifier();
    assert(II && "Attempt to mangle unnamed decl.");
    Str = II->getName();
  }

  // Keep the first result in the case of a mangling collision.
  auto Result = Manglings.insert(std::make_pair(Str, GD));
  return FoundStr = Result.first->first();
}

StringRef CodeGenModule::getBlockMangledName(GlobalDecl GD,
                                             const BlockDecl *BD) {
  MangleContext &MangleCtx = getCXXABI().getMangleContext();
  const Decl *D = GD.getDecl();

  SmallString<256> Buffer;
  llvm::raw_svector_ostream Out(Buffer);
  if (!D)
    MangleCtx.mangleGlobalBlock(BD, 
      dyn_cast_or_null<VarDecl>(initializedGlobalDecl.getDecl()), Out);
  else if (const auto *CD = dyn_cast<CXXConstructorDecl>(D))
    MangleCtx.mangleCtorBlock(CD, GD.getCtorType(), BD, Out);
  else if (const auto *DD = dyn_cast<CXXDestructorDecl>(D))
    MangleCtx.mangleDtorBlock(DD, GD.getDtorType(), BD, Out);
  else
    MangleCtx.mangleBlock(cast<DeclContext>(D), BD, Out);

  auto Result = Manglings.insert(std::make_pair(Out.str(), BD));
  return Result.first->first();
}

llvm::GlobalValue *CodeGenModule::GetGlobalValue(StringRef Name) {
  return getModule().getNamedValue(Name);
}

/// AddGlobalCtor - Add a function to the list that will be called before
/// main() runs.
void CodeGenModule::AddGlobalCtor(llvm::Function *Ctor, int Priority,
                                  llvm::Constant *AssociatedData) {
  // FIXME: Type coercion of void()* types.
  GlobalCtors.push_back(Structor(Priority, Ctor, AssociatedData));
}

/// AddGlobalDtor - Add a function to the list that will be called
/// when the module is unloaded.
void CodeGenModule::AddGlobalDtor(llvm::Function *Dtor, int Priority) {
  // FIXME: Type coercion of void()* types.
  GlobalDtors.push_back(Structor(Priority, Dtor, nullptr));
}

void CodeGenModule::EmitCtorList(const CtorList &Fns, const char *GlobalName) {
  // Ctor function type is void()*.
  llvm::FunctionType* CtorFTy = llvm::FunctionType::get(VoidTy, false);
  llvm::Type *CtorPFTy = llvm::PointerType::getUnqual(CtorFTy);

  // Get the type of a ctor entry, { i32, void ()*, i8* }.
  llvm::StructType *CtorStructTy = llvm::StructType::get(
      Int32Ty, llvm::PointerType::getUnqual(CtorFTy), VoidPtrTy, nullptr);

  // Construct the constructor and destructor arrays.
  SmallVector<llvm::Constant*, 8> Ctors;
  for (CtorList::const_iterator I = Fns.begin(), E = Fns.end(); I != E; ++I) {
    llvm::Constant *S[] = {
      llvm::ConstantInt::get(Int32Ty, I->Priority, false),
      llvm::ConstantExpr::getBitCast(I->Initializer, CtorPFTy),
      (I->AssociatedData
           ? llvm::ConstantExpr::getBitCast(I->AssociatedData, VoidPtrTy)
           : llvm::Constant::getNullValue(VoidPtrTy))
    };
    Ctors.push_back(llvm::ConstantStruct::get(CtorStructTy, S));
  }

  if (!Ctors.empty()) {
    llvm::ArrayType *AT = llvm::ArrayType::get(CtorStructTy, Ctors.size());
    new llvm::GlobalVariable(TheModule, AT, false,
                             llvm::GlobalValue::AppendingLinkage,
                             llvm::ConstantArray::get(AT, Ctors),
                             GlobalName);
  }
}

llvm::GlobalValue::LinkageTypes
CodeGenModule::getFunctionLinkage(GlobalDecl GD) {
  const auto *D = cast<FunctionDecl>(GD.getDecl());

  GVALinkage Linkage = getContext().GetGVALinkageForFunction(D);

  if (isa<CXXDestructorDecl>(D) &&
      getCXXABI().useThunkForDtorVariant(cast<CXXDestructorDecl>(D),
                                         GD.getDtorType())) {
    // Destructor variants in the Microsoft C++ ABI are always internal or
    // linkonce_odr thunks emitted on an as-needed basis.
    return Linkage == GVA_Internal ? llvm::GlobalValue::InternalLinkage
                                   : llvm::GlobalValue::LinkOnceODRLinkage;
  }

  return getLLVMLinkageForDeclarator(D, Linkage, /*isConstantVariable=*/false);
}

void CodeGenModule::setFunctionDefinitionAttributes(const FunctionDecl *D,
                                                    llvm::Function *F) {
  setNonAliasAttributes(D, F);
}

void CodeGenModule::SetLLVMFunctionAttributes(const Decl *D,
                                              const CGFunctionInfo &Info,
                                              llvm::Function *F) {
  unsigned CallingConv;
  AttributeListType AttributeList;
  ConstructAttributeList(Info, D, AttributeList, CallingConv, false);
  F->setAttributes(llvm::AttributeSet::get(getLLVMContext(), AttributeList));
  F->setCallingConv(static_cast<llvm::CallingConv::ID>(CallingConv));
}

/// Determines whether the language options require us to model
/// unwind exceptions.  We treat -fexceptions as mandating this
/// except under the fragile ObjC ABI with only ObjC exceptions
/// enabled.  This means, for example, that C with -fexceptions
/// enables this.
static bool hasUnwindExceptions(const LangOptions &LangOpts) {
  // If exceptions are completely disabled, obviously this is false.
  if (!LangOpts.Exceptions) return false;

  // If C++ exceptions are enabled, this is true.
  if (LangOpts.CXXExceptions) return true;

  // If ObjC exceptions are enabled, this depends on the ABI.
  if (LangOpts.ObjCExceptions) {
    return LangOpts.ObjCRuntime.hasUnwindExceptions();
  }

  return true;
}

void CodeGenModule::SetLLVMFunctionAttributesForDefinition(const Decl *D,
                                                           llvm::Function *F) {
  llvm::AttrBuilder B;

  if (CodeGenOpts.UnwindTables)
    B.addAttribute(llvm::Attribute::UWTable);

  if (!hasUnwindExceptions(LangOpts))
    B.addAttribute(llvm::Attribute::NoUnwind);

  if (D->hasAttr<NakedAttr>()) {
    // Naked implies noinline: we should not be inlining such functions.
    B.addAttribute(llvm::Attribute::Naked);
    B.addAttribute(llvm::Attribute::NoInline);
  } else if (D->hasAttr<NoDuplicateAttr>()) {
    B.addAttribute(llvm::Attribute::NoDuplicate);
  } else if (D->hasAttr<NoInlineAttr>()) {
    B.addAttribute(llvm::Attribute::NoInline);
  } else if (D->hasAttr<AlwaysInlineAttr>() &&
             !F->getAttributes().hasAttribute(llvm::AttributeSet::FunctionIndex,
                                              llvm::Attribute::NoInline)) {
    // (noinline wins over always_inline, and we can't specify both in IR)
    B.addAttribute(llvm::Attribute::AlwaysInline);
  }

  if (D->hasAttr<ColdAttr>()) {
    B.addAttribute(llvm::Attribute::OptimizeForSize);
    B.addAttribute(llvm::Attribute::Cold);
  }

  if (D->hasAttr<MinSizeAttr>())
    B.addAttribute(llvm::Attribute::MinSize);

  if (LangOpts.getStackProtector() == LangOptions::SSPOn)
    B.addAttribute(llvm::Attribute::StackProtect);
  else if (LangOpts.getStackProtector() == LangOptions::SSPStrong)
    B.addAttribute(llvm::Attribute::StackProtectStrong);
  else if (LangOpts.getStackProtector() == LangOptions::SSPReq)
    B.addAttribute(llvm::Attribute::StackProtectReq);

  // Add sanitizer attributes if function is not blacklisted.
  if (!isInSanitizerBlacklist(F, D->getLocation())) {
    // When AddressSanitizer is enabled, set SanitizeAddress attribute
    // unless __attribute__((no_sanitize_address)) is used.
    if (LangOpts.Sanitize.has(SanitizerKind::Address) &&
        !D->hasAttr<NoSanitizeAddressAttr>())
      B.addAttribute(llvm::Attribute::SanitizeAddress);
    // Same for ThreadSanitizer and __attribute__((no_sanitize_thread))
    if (LangOpts.Sanitize.has(SanitizerKind::Thread) &&
        !D->hasAttr<NoSanitizeThreadAttr>())
      B.addAttribute(llvm::Attribute::SanitizeThread);
    // Same for MemorySanitizer and __attribute__((no_sanitize_memory))
    if (LangOpts.Sanitize.has(SanitizerKind::Memory) &&
        !D->hasAttr<NoSanitizeMemoryAttr>())
      B.addAttribute(llvm::Attribute::SanitizeMemory);
  }

  F->addAttributes(llvm::AttributeSet::FunctionIndex,
                   llvm::AttributeSet::get(
                       F->getContext(), llvm::AttributeSet::FunctionIndex, B));

  if (D->hasAttr<OptimizeNoneAttr>()) {
    // OptimizeNone implies noinline; we should not be inlining such functions.
    F->addFnAttr(llvm::Attribute::OptimizeNone);
    F->addFnAttr(llvm::Attribute::NoInline);

    // OptimizeNone wins over OptimizeForSize, MinSize, AlwaysInline.
    F->removeFnAttr(llvm::Attribute::OptimizeForSize);
    F->removeFnAttr(llvm::Attribute::MinSize);
    F->removeFnAttr(llvm::Attribute::AlwaysInline);

    // Attribute 'inlinehint' has no effect on 'optnone' functions.
    // Explicitly remove it from the set of function attributes.
    F->removeFnAttr(llvm::Attribute::InlineHint);
  }

  if (isa<CXXConstructorDecl>(D) || isa<CXXDestructorDecl>(D))
    F->setUnnamedAddr(true);
  else if (const auto *MD = dyn_cast<CXXMethodDecl>(D))
    if (MD->isVirtual())
      F->setUnnamedAddr(true);

  unsigned alignment = D->getMaxAlignment() / Context.getCharWidth();
  if (alignment)
    F->setAlignment(alignment);

<<<<<<< HEAD
=======
  // @LOCALMOD-START Emscripten
>>>>>>> 96b3da27
  if (getTarget().getCXXABI().arePointersToMemberFunctionsAligned()) {
    // C++ ABI requires 2-byte alignment for member functions.
    if (F->getAlignment() < 2 && isa<CXXMethodDecl>(D))
      F->setAlignment(2);
  }
<<<<<<< HEAD
=======
  // @LOCALMOD-END Emscripten
>>>>>>> 96b3da27
}

void CodeGenModule::SetCommonAttributes(const Decl *D,
                                        llvm::GlobalValue *GV) {
  if (const auto *ND = dyn_cast<NamedDecl>(D))
    setGlobalVisibility(GV, ND);
  else
    GV->setVisibility(llvm::GlobalValue::DefaultVisibility);

  if (D->hasAttr<UsedAttr>())
    addUsedGlobal(GV);
}

void CodeGenModule::setAliasAttributes(const Decl *D,
                                       llvm::GlobalValue *GV) {
  SetCommonAttributes(D, GV);

  // Process the dllexport attribute based on whether the original definition
  // (not necessarily the aliasee) was exported.
  if (D->hasAttr<DLLExportAttr>())
    GV->setDLLStorageClass(llvm::GlobalValue::DLLExportStorageClass);
}

void CodeGenModule::setNonAliasAttributes(const Decl *D,
                                          llvm::GlobalObject *GO) {
  SetCommonAttributes(D, GO);

  if (const SectionAttr *SA = D->getAttr<SectionAttr>())
    GO->setSection(SA->getName());

  getTargetCodeGenInfo().SetTargetAttributes(D, GO, *this);
}

void CodeGenModule::SetInternalFunctionAttributes(const Decl *D,
                                                  llvm::Function *F,
                                                  const CGFunctionInfo &FI) {
  SetLLVMFunctionAttributes(D, FI, F);
  SetLLVMFunctionAttributesForDefinition(D, F);

  F->setLinkage(llvm::Function::InternalLinkage);

  setNonAliasAttributes(D, F);
}

static void setLinkageAndVisibilityForGV(llvm::GlobalValue *GV,
                                         const NamedDecl *ND) {
  // Set linkage and visibility in case we never see a definition.
  LinkageInfo LV = ND->getLinkageAndVisibility();
  if (LV.getLinkage() != ExternalLinkage) {
    // Don't set internal linkage on declarations.
  } else {
    if (ND->hasAttr<DLLImportAttr>()) {
      GV->setLinkage(llvm::GlobalValue::ExternalLinkage);
      GV->setDLLStorageClass(llvm::GlobalValue::DLLImportStorageClass);
    } else if (ND->hasAttr<DLLExportAttr>()) {
      GV->setLinkage(llvm::GlobalValue::ExternalLinkage);
      GV->setDLLStorageClass(llvm::GlobalValue::DLLExportStorageClass);
    } else if (ND->hasAttr<WeakAttr>() || ND->isWeakImported()) {
      // "extern_weak" is overloaded in LLVM; we probably should have
      // separate linkage types for this.
      GV->setLinkage(llvm::GlobalValue::ExternalWeakLinkage);
    }

    // Set visibility on a declaration only if it's explicit.
    if (LV.isVisibilityExplicit())
      GV->setVisibility(CodeGenModule::GetLLVMVisibility(LV.getVisibility()));
  }
}

void CodeGenModule::SetFunctionAttributes(GlobalDecl GD, llvm::Function *F,
                                          bool IsIncompleteFunction,
                                          bool IsThunk) {
  if (unsigned IID = F->getIntrinsicID()) {
    // If this is an intrinsic function, set the function's attributes
    // to the intrinsic's attributes.
    F->setAttributes(llvm::Intrinsic::getAttributes(getLLVMContext(),
                                                    (llvm::Intrinsic::ID)IID));
    return;
  }

  const auto *FD = cast<FunctionDecl>(GD.getDecl());

  if (!IsIncompleteFunction)
    SetLLVMFunctionAttributes(FD, getTypes().arrangeGlobalDeclaration(GD), F);

  // Add the Returned attribute for "this", except for iOS 5 and earlier
  // where substantial code, including the libstdc++ dylib, was compiled with
  // GCC and does not actually return "this".
  if (!IsThunk && getCXXABI().HasThisReturn(GD) &&
      !(getTarget().getTriple().isiOS() &&
        getTarget().getTriple().isOSVersionLT(6))) {
    assert(!F->arg_empty() &&
           F->arg_begin()->getType()
             ->canLosslesslyBitCastTo(F->getReturnType()) &&
           "unexpected this return");
    F->addAttribute(1, llvm::Attribute::Returned);
  }

  // Only a few attributes are set on declarations; these may later be
  // overridden by a definition.

  setLinkageAndVisibilityForGV(F, FD);

  if (const auto *Dtor = dyn_cast_or_null<CXXDestructorDecl>(FD)) {
    if (getCXXABI().useThunkForDtorVariant(Dtor, GD.getDtorType())) {
      // Don't dllexport/import destructor thunks.
      F->setDLLStorageClass(llvm::GlobalValue::DefaultStorageClass);
    }
  }

  if (const SectionAttr *SA = FD->getAttr<SectionAttr>())
    F->setSection(SA->getName());

  // A replaceable global allocation function does not act like a builtin by
  // default, only if it is invoked by a new-expression or delete-expression.
  if (FD->isReplaceableGlobalAllocationFunction())
    F->addAttribute(llvm::AttributeSet::FunctionIndex,
                    llvm::Attribute::NoBuiltin);
}

void CodeGenModule::addUsedGlobal(llvm::GlobalValue *GV) {
  assert(!GV->isDeclaration() &&
         "Only globals with definition can force usage.");
  LLVMUsed.push_back(GV);
}

void CodeGenModule::addCompilerUsedGlobal(llvm::GlobalValue *GV) {
  assert(!GV->isDeclaration() &&
         "Only globals with definition can force usage.");
  LLVMCompilerUsed.push_back(GV);
}

static void emitUsed(CodeGenModule &CGM, StringRef Name,
                     std::vector<llvm::WeakVH> &List) {
  // Don't create llvm.used if there is no need.
  if (List.empty())
    return;

  // Convert List to what ConstantArray needs.
  SmallVector<llvm::Constant*, 8> UsedArray;
  UsedArray.resize(List.size());
  for (unsigned i = 0, e = List.size(); i != e; ++i) {
    UsedArray[i] =
     llvm::ConstantExpr::getBitCast(cast<llvm::Constant>(&*List[i]),
                                    CGM.Int8PtrTy);
  }

  if (UsedArray.empty())
    return;
  llvm::ArrayType *ATy = llvm::ArrayType::get(CGM.Int8PtrTy, UsedArray.size());

  auto *GV = new llvm::GlobalVariable(
      CGM.getModule(), ATy, false, llvm::GlobalValue::AppendingLinkage,
      llvm::ConstantArray::get(ATy, UsedArray), Name);

  GV->setSection("llvm.metadata");
}

void CodeGenModule::emitLLVMUsed() {
  emitUsed(*this, "llvm.used", LLVMUsed);
  emitUsed(*this, "llvm.compiler.used", LLVMCompilerUsed);
}

void CodeGenModule::AppendLinkerOptions(StringRef Opts) {
  llvm::Value *MDOpts = llvm::MDString::get(getLLVMContext(), Opts);
  LinkerOptionsMetadata.push_back(llvm::MDNode::get(getLLVMContext(), MDOpts));
}

void CodeGenModule::AddDetectMismatch(StringRef Name, StringRef Value) {
  llvm::SmallString<32> Opt;
  getTargetCodeGenInfo().getDetectMismatchOption(Name, Value, Opt);
  llvm::Value *MDOpts = llvm::MDString::get(getLLVMContext(), Opt);
  LinkerOptionsMetadata.push_back(llvm::MDNode::get(getLLVMContext(), MDOpts));
}

void CodeGenModule::AddDependentLib(StringRef Lib) {
  llvm::SmallString<24> Opt;
  getTargetCodeGenInfo().getDependentLibraryOption(Lib, Opt);
  llvm::Value *MDOpts = llvm::MDString::get(getLLVMContext(), Opt);
  LinkerOptionsMetadata.push_back(llvm::MDNode::get(getLLVMContext(), MDOpts));
}

/// \brief Add link options implied by the given module, including modules
/// it depends on, using a postorder walk.
static void addLinkOptionsPostorder(CodeGenModule &CGM,
                                    Module *Mod,
                                    SmallVectorImpl<llvm::Value *> &Metadata,
                                    llvm::SmallPtrSet<Module *, 16> &Visited) {
  // Import this module's parent.
  if (Mod->Parent && Visited.insert(Mod->Parent).second) {
    addLinkOptionsPostorder(CGM, Mod->Parent, Metadata, Visited);
  }

  // Import this module's dependencies.
  for (unsigned I = Mod->Imports.size(); I > 0; --I) {
    if (Visited.insert(Mod->Imports[I - 1]).second)
      addLinkOptionsPostorder(CGM, Mod->Imports[I-1], Metadata, Visited);
  }

  // Add linker options to link against the libraries/frameworks
  // described by this module.
  llvm::LLVMContext &Context = CGM.getLLVMContext();
  for (unsigned I = Mod->LinkLibraries.size(); I > 0; --I) {
    // Link against a framework.  Frameworks are currently Darwin only, so we
    // don't to ask TargetCodeGenInfo for the spelling of the linker option.
    if (Mod->LinkLibraries[I-1].IsFramework) {
      llvm::Value *Args[2] = {
        llvm::MDString::get(Context, "-framework"),
        llvm::MDString::get(Context, Mod->LinkLibraries[I-1].Library)
      };

      Metadata.push_back(llvm::MDNode::get(Context, Args));
      continue;
    }

    // Link against a library.
    llvm::SmallString<24> Opt;
    CGM.getTargetCodeGenInfo().getDependentLibraryOption(
      Mod->LinkLibraries[I-1].Library, Opt);
    llvm::Value *OptString = llvm::MDString::get(Context, Opt);
    Metadata.push_back(llvm::MDNode::get(Context, OptString));
  }
}

void CodeGenModule::EmitModuleLinkOptions() {
  // Collect the set of all of the modules we want to visit to emit link
  // options, which is essentially the imported modules and all of their
  // non-explicit child modules.
  llvm::SetVector<clang::Module *> LinkModules;
  llvm::SmallPtrSet<clang::Module *, 16> Visited;
  SmallVector<clang::Module *, 16> Stack;

  // Seed the stack with imported modules.
  for (llvm::SetVector<clang::Module *>::iterator M = ImportedModules.begin(),
                                               MEnd = ImportedModules.end();
       M != MEnd; ++M) {
    if (Visited.insert(*M).second)
      Stack.push_back(*M);
  }

  // Find all of the modules to import, making a little effort to prune
  // non-leaf modules.
  while (!Stack.empty()) {
    clang::Module *Mod = Stack.pop_back_val();

    bool AnyChildren = false;

    // Visit the submodules of this module.
    for (clang::Module::submodule_iterator Sub = Mod->submodule_begin(),
                                        SubEnd = Mod->submodule_end();
         Sub != SubEnd; ++Sub) {
      // Skip explicit children; they need to be explicitly imported to be
      // linked against.
      if ((*Sub)->IsExplicit)
        continue;

      if (Visited.insert(*Sub).second) {
        Stack.push_back(*Sub);
        AnyChildren = true;
      }
    }

    // We didn't find any children, so add this module to the list of
    // modules to link against.
    if (!AnyChildren) {
      LinkModules.insert(Mod);
    }
  }

  // Add link options for all of the imported modules in reverse topological
  // order.  We don't do anything to try to order import link flags with respect
  // to linker options inserted by things like #pragma comment().
  SmallVector<llvm::Value *, 16> MetadataArgs;
  Visited.clear();
  for (llvm::SetVector<clang::Module *>::iterator M = LinkModules.begin(),
                                               MEnd = LinkModules.end();
       M != MEnd; ++M) {
    if (Visited.insert(*M).second)
      addLinkOptionsPostorder(*this, *M, MetadataArgs, Visited);
  }
  std::reverse(MetadataArgs.begin(), MetadataArgs.end());
  LinkerOptionsMetadata.append(MetadataArgs.begin(), MetadataArgs.end());

  // Add the linker options metadata flag.
  getModule().addModuleFlag(llvm::Module::AppendUnique, "Linker Options",
                            llvm::MDNode::get(getLLVMContext(),
                                              LinkerOptionsMetadata));
}

void CodeGenModule::EmitDeferred() {
  // Emit code for any potentially referenced deferred decls.  Since a
  // previously unused static decl may become used during the generation of code
  // for a static function, iterate until no changes are made.

  while (true) {
    if (!DeferredVTables.empty()) {
      EmitDeferredVTables();

      // Emitting a v-table doesn't directly cause more v-tables to
      // become deferred, although it can cause functions to be
      // emitted that then need those v-tables.
      assert(DeferredVTables.empty());
    }

    // Stop if we're out of both deferred v-tables and deferred declarations.
    if (DeferredDeclsToEmit.empty()) break;

    DeferredGlobal &G = DeferredDeclsToEmit.back();
    GlobalDecl D = G.GD;
    llvm::GlobalValue *GV = G.GV;
    DeferredDeclsToEmit.pop_back();

    assert(GV == GetGlobalValue(getMangledName(D)));
    // Check to see if we've already emitted this.  This is necessary
    // for a couple of reasons: first, decls can end up in the
    // deferred-decls queue multiple times, and second, decls can end
    // up with definitions in unusual ways (e.g. by an extern inline
    // function acquiring a strong function redefinition).  Just
    // ignore these cases.
    if(!GV->isDeclaration())
      continue;

    // Otherwise, emit the definition and move on to the next one.
    EmitGlobalDefinition(D, GV);
  }
}

void CodeGenModule::EmitGlobalAnnotations() {
  if (Annotations.empty())
    return;

  // Create a new global variable for the ConstantStruct in the Module.
  llvm::Constant *Array = llvm::ConstantArray::get(llvm::ArrayType::get(
    Annotations[0]->getType(), Annotations.size()), Annotations);
  auto *gv = new llvm::GlobalVariable(getModule(), Array->getType(), false,
                                      llvm::GlobalValue::AppendingLinkage,
                                      Array, "llvm.global.annotations");
  gv->setSection(AnnotationSection);
}

llvm::Constant *CodeGenModule::EmitAnnotationString(StringRef Str) {
  llvm::Constant *&AStr = AnnotationStrings[Str];
  if (AStr)
    return AStr;

  // Not found yet, create a new global.
  llvm::Constant *s = llvm::ConstantDataArray::getString(getLLVMContext(), Str);
  auto *gv =
      new llvm::GlobalVariable(getModule(), s->getType(), true,
                               llvm::GlobalValue::PrivateLinkage, s, ".str");
  gv->setSection(AnnotationSection);
  gv->setUnnamedAddr(true);
  AStr = gv;
  return gv;
}

llvm::Constant *CodeGenModule::EmitAnnotationUnit(SourceLocation Loc) {
  SourceManager &SM = getContext().getSourceManager();
  PresumedLoc PLoc = SM.getPresumedLoc(Loc);
  if (PLoc.isValid())
    return EmitAnnotationString(PLoc.getFilename());
  return EmitAnnotationString(SM.getBufferName(Loc));
}

llvm::Constant *CodeGenModule::EmitAnnotationLineNo(SourceLocation L) {
  SourceManager &SM = getContext().getSourceManager();
  PresumedLoc PLoc = SM.getPresumedLoc(L);
  unsigned LineNo = PLoc.isValid() ? PLoc.getLine() :
    SM.getExpansionLineNumber(L);
  return llvm::ConstantInt::get(Int32Ty, LineNo);
}

llvm::Constant *CodeGenModule::EmitAnnotateAttr(llvm::GlobalValue *GV,
                                                const AnnotateAttr *AA,
                                                SourceLocation L) {
  // Get the globals for file name, annotation, and the line number.
  llvm::Constant *AnnoGV = EmitAnnotationString(AA->getAnnotation()),
                 *UnitGV = EmitAnnotationUnit(L),
                 *LineNoCst = EmitAnnotationLineNo(L);

  // Create the ConstantStruct for the global annotation.
  llvm::Constant *Fields[4] = {
    llvm::ConstantExpr::getBitCast(GV, Int8PtrTy),
    llvm::ConstantExpr::getBitCast(AnnoGV, Int8PtrTy),
    llvm::ConstantExpr::getBitCast(UnitGV, Int8PtrTy),
    LineNoCst
  };
  return llvm::ConstantStruct::getAnon(Fields);
}

void CodeGenModule::AddGlobalAnnotations(const ValueDecl *D,
                                         llvm::GlobalValue *GV) {
  assert(D->hasAttr<AnnotateAttr>() && "no annotate attribute");
  // Get the struct elements for these annotations.
  for (const auto *I : D->specific_attrs<AnnotateAttr>())
    Annotations.push_back(EmitAnnotateAttr(GV, I, D->getLocation()));
}

bool CodeGenModule::isInSanitizerBlacklist(llvm::Function *Fn,
                                           SourceLocation Loc) const {
  const auto &SanitizerBL = getContext().getSanitizerBlacklist();
  // Blacklist by function name.
  if (SanitizerBL.isBlacklistedFunction(Fn->getName()))
    return true;
  // Blacklist by location.
  if (!Loc.isInvalid())
    return SanitizerBL.isBlacklistedLocation(Loc);
  // If location is unknown, this may be a compiler-generated function. Assume
  // it's located in the main file.
  auto &SM = Context.getSourceManager();
  if (const auto *MainFile = SM.getFileEntryForID(SM.getMainFileID())) {
    return SanitizerBL.isBlacklistedFile(MainFile->getName());
  }
  return false;
}

bool CodeGenModule::isInSanitizerBlacklist(llvm::GlobalVariable *GV,
                                           SourceLocation Loc, QualType Ty,
                                           StringRef Category) const {
  // For now globals can be blacklisted only in ASan.
  if (!LangOpts.Sanitize.has(SanitizerKind::Address))
    return false;
  const auto &SanitizerBL = getContext().getSanitizerBlacklist();
  if (SanitizerBL.isBlacklistedGlobal(GV->getName(), Category))
    return true;
  if (SanitizerBL.isBlacklistedLocation(Loc, Category))
    return true;
  // Check global type.
  if (!Ty.isNull()) {
    // Drill down the array types: if global variable of a fixed type is
    // blacklisted, we also don't instrument arrays of them.
    while (auto AT = dyn_cast<ArrayType>(Ty.getTypePtr()))
      Ty = AT->getElementType();
    Ty = Ty.getCanonicalType().getUnqualifiedType();
    // We allow to blacklist only record types (classes, structs etc.)
    if (Ty->isRecordType()) {
      std::string TypeStr = Ty.getAsString(getContext().getPrintingPolicy());
      if (SanitizerBL.isBlacklistedType(TypeStr, Category))
        return true;
    }
  }
  return false;
}

bool CodeGenModule::MayDeferGeneration(const ValueDecl *Global) {
  // Never defer when EmitAllDecls is specified.
  if (LangOpts.EmitAllDecls)
    return false;

  return !getContext().DeclMustBeEmitted(Global);
}

llvm::Constant *CodeGenModule::GetAddrOfUuidDescriptor(
    const CXXUuidofExpr* E) {
  // Sema has verified that IIDSource has a __declspec(uuid()), and that its
  // well-formed.
  StringRef Uuid = E->getUuidAsStringRef(Context);
  std::string Name = "_GUID_" + Uuid.lower();
  std::replace(Name.begin(), Name.end(), '-', '_');

  // Look for an existing global.
  if (llvm::GlobalVariable *GV = getModule().getNamedGlobal(Name))
    return GV;

  llvm::Constant *Init = EmitUuidofInitializer(Uuid);
  assert(Init && "failed to initialize as constant");

  auto *GV = new llvm::GlobalVariable(
      getModule(), Init->getType(),
      /*isConstant=*/true, llvm::GlobalValue::LinkOnceODRLinkage, Init, Name);
  return GV;
}

llvm::Constant *CodeGenModule::GetWeakRefReference(const ValueDecl *VD) {
  const AliasAttr *AA = VD->getAttr<AliasAttr>();
  assert(AA && "No alias?");

  llvm::Type *DeclTy = getTypes().ConvertTypeForMem(VD->getType());

  // See if there is already something with the target's name in the module.
  llvm::GlobalValue *Entry = GetGlobalValue(AA->getAliasee());
  if (Entry) {
    unsigned AS = getContext().getTargetAddressSpace(VD->getType());
    return llvm::ConstantExpr::getBitCast(Entry, DeclTy->getPointerTo(AS));
  }

  llvm::Constant *Aliasee;
  if (isa<llvm::FunctionType>(DeclTy))
    Aliasee = GetOrCreateLLVMFunction(AA->getAliasee(), DeclTy,
                                      GlobalDecl(cast<FunctionDecl>(VD)),
                                      /*ForVTable=*/false);
  else
    Aliasee = GetOrCreateLLVMGlobal(AA->getAliasee(),
                                    llvm::PointerType::getUnqual(DeclTy),
                                    nullptr);

  auto *F = cast<llvm::GlobalValue>(Aliasee);
  F->setLinkage(llvm::Function::ExternalWeakLinkage);
  WeakRefReferences.insert(F);

  return Aliasee;
}

void CodeGenModule::EmitGlobal(GlobalDecl GD) {
  const auto *Global = cast<ValueDecl>(GD.getDecl());

  // Weak references don't produce any output by themselves.
  if (Global->hasAttr<WeakRefAttr>())
    return;

  // If this is an alias definition (which otherwise looks like a declaration)
  // emit it now.
  if (Global->hasAttr<AliasAttr>())
    return EmitAliasDefinition(GD);

  // If this is CUDA, be selective about which declarations we emit.
  if (LangOpts.CUDA) {
    if (CodeGenOpts.CUDAIsDevice) {
      if (!Global->hasAttr<CUDADeviceAttr>() &&
          !Global->hasAttr<CUDAGlobalAttr>() &&
          !Global->hasAttr<CUDAConstantAttr>() &&
          !Global->hasAttr<CUDASharedAttr>())
        return;
    } else {
      if (!Global->hasAttr<CUDAHostAttr>() && (
            Global->hasAttr<CUDADeviceAttr>() ||
            Global->hasAttr<CUDAConstantAttr>() ||
            Global->hasAttr<CUDASharedAttr>()))
        return;
    }
  }

  // Ignore declarations, they will be emitted on their first use.
  if (const auto *FD = dyn_cast<FunctionDecl>(Global)) {
    // Forward declarations are emitted lazily on first use.
    if (!FD->doesThisDeclarationHaveABody()) {
      if (!FD->doesDeclarationForceExternallyVisibleDefinition())
        return;

      StringRef MangledName = getMangledName(GD);

      // Compute the function info and LLVM type.
      const CGFunctionInfo &FI = getTypes().arrangeGlobalDeclaration(GD);
      llvm::Type *Ty = getTypes().GetFunctionType(FI);

      GetOrCreateLLVMFunction(MangledName, Ty, GD, /*ForVTable=*/false,
                              /*DontDefer=*/false);
      return;
    }
  } else {
    const auto *VD = cast<VarDecl>(Global);
    assert(VD->isFileVarDecl() && "Cannot emit local var decl as global.");

    if (VD->isThisDeclarationADefinition() != VarDecl::Definition &&
        !Context.isMSStaticDataMemberInlineDefinition(VD))
      return;
  }

  // Defer code generation when possible if this is a static definition, inline
  // function etc.  These we only want to emit if they are used.
  if (!MayDeferGeneration(Global)) {
    // Emit the definition if it can't be deferred.
    EmitGlobalDefinition(GD);
    return;
  }

  // If we're deferring emission of a C++ variable with an
  // initializer, remember the order in which it appeared in the file.
  if (getLangOpts().CPlusPlus && isa<VarDecl>(Global) &&
      cast<VarDecl>(Global)->hasInit()) {
    DelayedCXXInitPosition[Global] = CXXGlobalInits.size();
    CXXGlobalInits.push_back(nullptr);
  }
  
  // If the value has already been used, add it directly to the
  // DeferredDeclsToEmit list.
  StringRef MangledName = getMangledName(GD);
  if (llvm::GlobalValue *GV = GetGlobalValue(MangledName))
    addDeferredDeclToEmit(GV, GD);
  else {
    // Otherwise, remember that we saw a deferred decl with this name.  The
    // first use of the mangled name will cause it to move into
    // DeferredDeclsToEmit.
    DeferredDecls[MangledName] = GD;
  }
}

namespace {
  struct FunctionIsDirectlyRecursive :
    public RecursiveASTVisitor<FunctionIsDirectlyRecursive> {
    const StringRef Name;
    const Builtin::Context &BI;
    bool Result;
    FunctionIsDirectlyRecursive(StringRef N, const Builtin::Context &C) :
      Name(N), BI(C), Result(false) {
    }
    typedef RecursiveASTVisitor<FunctionIsDirectlyRecursive> Base;

    bool TraverseCallExpr(CallExpr *E) {
      const FunctionDecl *FD = E->getDirectCallee();
      if (!FD)
        return true;
      AsmLabelAttr *Attr = FD->getAttr<AsmLabelAttr>();
      if (Attr && Name == Attr->getLabel()) {
        Result = true;
        return false;
      }
      unsigned BuiltinID = FD->getBuiltinID();
      if (!BuiltinID)
        return true;
      StringRef BuiltinName = BI.GetName(BuiltinID);
      if (BuiltinName.startswith("__builtin_") &&
          Name == BuiltinName.slice(strlen("__builtin_"), StringRef::npos)) {
        Result = true;
        return false;
      }
      return true;
    }
  };
}

// isTriviallyRecursive - Check if this function calls another
// decl that, because of the asm attribute or the other decl being a builtin,
// ends up pointing to itself.
bool
CodeGenModule::isTriviallyRecursive(const FunctionDecl *FD) {
  StringRef Name;
  if (getCXXABI().getMangleContext().shouldMangleDeclName(FD)) {
    // asm labels are a special kind of mangling we have to support.
    AsmLabelAttr *Attr = FD->getAttr<AsmLabelAttr>();
    if (!Attr)
      return false;
    Name = Attr->getLabel();
  } else {
    Name = FD->getName();
  }

  FunctionIsDirectlyRecursive Walker(Name, Context.BuiltinInfo);
  Walker.TraverseFunctionDecl(const_cast<FunctionDecl*>(FD));
  return Walker.Result;
}

bool
CodeGenModule::shouldEmitFunction(GlobalDecl GD) {
  if (getFunctionLinkage(GD) != llvm::Function::AvailableExternallyLinkage)
    return true;
  const auto *F = cast<FunctionDecl>(GD.getDecl());
  if (CodeGenOpts.OptimizationLevel == 0 && !F->hasAttr<AlwaysInlineAttr>())
    return false;
  // PR9614. Avoid cases where the source code is lying to us. An available
  // externally function should have an equivalent function somewhere else,
  // but a function that calls itself is clearly not equivalent to the real
  // implementation.
  // This happens in glibc's btowc and in some configure checks.
  return !isTriviallyRecursive(F);
}

/// If the type for the method's class was generated by
/// CGDebugInfo::createContextChain(), the cache contains only a
/// limited DIType without any declarations. Since EmitFunctionStart()
/// needs to find the canonical declaration for each method, we need
/// to construct the complete type prior to emitting the method.
void CodeGenModule::CompleteDIClassType(const CXXMethodDecl* D) {
  if (!D->isInstance())
    return;

  if (CGDebugInfo *DI = getModuleDebugInfo())
    if (getCodeGenOpts().getDebugInfo() >= CodeGenOptions::LimitedDebugInfo) {
      const auto *ThisPtr = cast<PointerType>(D->getThisType(getContext()));
      DI->getOrCreateRecordType(ThisPtr->getPointeeType(), D->getLocation());
    }
}

void CodeGenModule::EmitGlobalDefinition(GlobalDecl GD, llvm::GlobalValue *GV) {
  const auto *D = cast<ValueDecl>(GD.getDecl());

  PrettyStackTraceDecl CrashInfo(const_cast<ValueDecl *>(D), D->getLocation(), 
                                 Context.getSourceManager(),
                                 "Generating code for declaration");
  
  if (isa<FunctionDecl>(D)) {
    // At -O0, don't generate IR for functions with available_externally 
    // linkage.
    if (!shouldEmitFunction(GD))
      return;

    if (const auto *Method = dyn_cast<CXXMethodDecl>(D)) {
      CompleteDIClassType(Method);
      // Make sure to emit the definition(s) before we emit the thunks.
      // This is necessary for the generation of certain thunks.
      if (const auto *CD = dyn_cast<CXXConstructorDecl>(Method))
        ABI->emitCXXStructor(CD, getFromCtorType(GD.getCtorType()));
      else if (const auto *DD = dyn_cast<CXXDestructorDecl>(Method))
        ABI->emitCXXStructor(DD, getFromDtorType(GD.getDtorType()));
      else
        EmitGlobalFunctionDefinition(GD, GV);

      if (Method->isVirtual())
        getVTables().EmitThunks(GD);

      return;
    }

    return EmitGlobalFunctionDefinition(GD, GV);
  }

  if (const auto *VD = dyn_cast<VarDecl>(D))
    return EmitGlobalVarDefinition(VD);
  
  llvm_unreachable("Invalid argument to EmitGlobalDefinition()");
}

/// GetOrCreateLLVMFunction - If the specified mangled name is not in the
/// module, create and return an llvm Function with the specified type. If there
/// is something in the module with the specified name, return it potentially
/// bitcasted to the right type.
///
/// If D is non-null, it specifies a decl that correspond to this.  This is used
/// to set the attributes on the function when it is first created.
llvm::Constant *
CodeGenModule::GetOrCreateLLVMFunction(StringRef MangledName,
                                       llvm::Type *Ty,
                                       GlobalDecl GD, bool ForVTable,
                                       bool DontDefer, bool IsThunk,
                                       llvm::AttributeSet ExtraAttrs) {
  const Decl *D = GD.getDecl();

  // Lookup the entry, lazily creating it if necessary.
  llvm::GlobalValue *Entry = GetGlobalValue(MangledName);
  if (Entry) {
    if (WeakRefReferences.erase(Entry)) {
      const FunctionDecl *FD = cast_or_null<FunctionDecl>(D);
      if (FD && !FD->hasAttr<WeakAttr>())
        Entry->setLinkage(llvm::Function::ExternalLinkage);
    }

    // Handle dropped DLL attributes.
    if (D && !D->hasAttr<DLLImportAttr>() && !D->hasAttr<DLLExportAttr>())
      Entry->setDLLStorageClass(llvm::GlobalValue::DefaultStorageClass);

    if (Entry->getType()->getElementType() == Ty)
      return Entry;

    // Make sure the result is of the correct type.
    return llvm::ConstantExpr::getBitCast(Entry, Ty->getPointerTo());
  }

  // This function doesn't have a complete type (for example, the return
  // type is an incomplete struct). Use a fake type instead, and make
  // sure not to try to set attributes.
  bool IsIncompleteFunction = false;

  llvm::FunctionType *FTy;
  if (isa<llvm::FunctionType>(Ty)) {
    FTy = cast<llvm::FunctionType>(Ty);
  } else {
    FTy = llvm::FunctionType::get(VoidTy, false);
    IsIncompleteFunction = true;
  }
  
  llvm::Function *F = llvm::Function::Create(FTy,
                                             llvm::Function::ExternalLinkage,
                                             MangledName, &getModule());
  assert(F->getName() == MangledName && "name was uniqued!");
  if (D)
    SetFunctionAttributes(GD, F, IsIncompleteFunction, IsThunk);
  if (ExtraAttrs.hasAttributes(llvm::AttributeSet::FunctionIndex)) {
    llvm::AttrBuilder B(ExtraAttrs, llvm::AttributeSet::FunctionIndex);
    F->addAttributes(llvm::AttributeSet::FunctionIndex,
                     llvm::AttributeSet::get(VMContext,
                                             llvm::AttributeSet::FunctionIndex,
                                             B));
  }

  if (!DontDefer) {
    // All MSVC dtors other than the base dtor are linkonce_odr and delegate to
    // each other bottoming out with the base dtor.  Therefore we emit non-base
    // dtors on usage, even if there is no dtor definition in the TU.
    if (D && isa<CXXDestructorDecl>(D) &&
        getCXXABI().useThunkForDtorVariant(cast<CXXDestructorDecl>(D),
                                           GD.getDtorType()))
      addDeferredDeclToEmit(F, GD);

    // This is the first use or definition of a mangled name.  If there is a
    // deferred decl with this name, remember that we need to emit it at the end
    // of the file.
    auto DDI = DeferredDecls.find(MangledName);
    if (DDI != DeferredDecls.end()) {
      // Move the potentially referenced deferred decl to the
      // DeferredDeclsToEmit list, and remove it from DeferredDecls (since we
      // don't need it anymore).
      addDeferredDeclToEmit(F, DDI->second);
      DeferredDecls.erase(DDI);

      // Otherwise, if this is a sized deallocation function, emit a weak
      // definition
      // for it at the end of the translation unit.
    } else if (D && cast<FunctionDecl>(D)
                        ->getCorrespondingUnsizedGlobalDeallocationFunction()) {
      addDeferredDeclToEmit(F, GD);

      // Otherwise, there are cases we have to worry about where we're
      // using a declaration for which we must emit a definition but where
      // we might not find a top-level definition:
      //   - member functions defined inline in their classes
      //   - friend functions defined inline in some class
      //   - special member functions with implicit definitions
      // If we ever change our AST traversal to walk into class methods,
      // this will be unnecessary.
      //
      // We also don't emit a definition for a function if it's going to be an
      // entry in a vtable, unless it's already marked as used.
    } else if (getLangOpts().CPlusPlus && D) {
      // Look for a declaration that's lexically in a record.
      for (const auto *FD = cast<FunctionDecl>(D)->getMostRecentDecl(); FD;
           FD = FD->getPreviousDecl()) {
        if (isa<CXXRecordDecl>(FD->getLexicalDeclContext())) {
          if (FD->doesThisDeclarationHaveABody()) {
            addDeferredDeclToEmit(F, GD.getWithDecl(FD));
            break;
          }
        }
      }
    }
  }

  // Make sure the result is of the requested type.
  if (!IsIncompleteFunction) {
    assert(F->getType()->getElementType() == Ty);
    return F;
  }

  llvm::Type *PTy = llvm::PointerType::getUnqual(Ty);
  return llvm::ConstantExpr::getBitCast(F, PTy);
}

/// GetAddrOfFunction - Return the address of the given function.  If Ty is
/// non-null, then this function will use the specified type if it has to
/// create it (this occurs when we see a definition of the function).
llvm::Constant *CodeGenModule::GetAddrOfFunction(GlobalDecl GD,
                                                 llvm::Type *Ty,
                                                 bool ForVTable,
                                                 bool DontDefer) {
  // If there was no specific requested type, just convert it now.
  if (!Ty)
    Ty = getTypes().ConvertType(cast<ValueDecl>(GD.getDecl())->getType());
  
  StringRef MangledName = getMangledName(GD);
  return GetOrCreateLLVMFunction(MangledName, Ty, GD, ForVTable, DontDefer);
}

/// CreateRuntimeFunction - Create a new runtime function with the specified
/// type and name.
llvm::Constant *
CodeGenModule::CreateRuntimeFunction(llvm::FunctionType *FTy,
                                     StringRef Name,
                                     llvm::AttributeSet ExtraAttrs) {
  llvm::Constant *C =
      GetOrCreateLLVMFunction(Name, FTy, GlobalDecl(), /*ForVTable=*/false,
                              /*DontDefer=*/false, /*IsThunk=*/false, ExtraAttrs);
  if (auto *F = dyn_cast<llvm::Function>(C))
    if (F->empty())
      F->setCallingConv(getRuntimeCC());
  return C;
}

/// isTypeConstant - Determine whether an object of this type can be emitted
/// as a constant.
///
/// If ExcludeCtor is true, the duration when the object's constructor runs
/// will not be considered. The caller will need to verify that the object is
/// not written to during its construction.
bool CodeGenModule::isTypeConstant(QualType Ty, bool ExcludeCtor) {
  if (!Ty.isConstant(Context) && !Ty->isReferenceType())
    return false;

  if (Context.getLangOpts().CPlusPlus) {
    if (const CXXRecordDecl *Record
          = Context.getBaseElementType(Ty)->getAsCXXRecordDecl())
      return ExcludeCtor && !Record->hasMutableFields() &&
             Record->hasTrivialDestructor();
  }

  return true;
}

/// GetOrCreateLLVMGlobal - If the specified mangled name is not in the module,
/// create and return an llvm GlobalVariable with the specified type.  If there
/// is something in the module with the specified name, return it potentially
/// bitcasted to the right type.
///
/// If D is non-null, it specifies a decl that correspond to this.  This is used
/// to set the attributes on the global when it is first created.
llvm::Constant *
CodeGenModule::GetOrCreateLLVMGlobal(StringRef MangledName,
                                     llvm::PointerType *Ty,
                                     const VarDecl *D) {
  // Lookup the entry, lazily creating it if necessary.
  llvm::GlobalValue *Entry = GetGlobalValue(MangledName);
  if (Entry) {
    if (WeakRefReferences.erase(Entry)) {
      if (D && !D->hasAttr<WeakAttr>())
        Entry->setLinkage(llvm::Function::ExternalLinkage);
    }

    // Handle dropped DLL attributes.
    if (D && !D->hasAttr<DLLImportAttr>() && !D->hasAttr<DLLExportAttr>())
      Entry->setDLLStorageClass(llvm::GlobalValue::DefaultStorageClass);

    if (Entry->getType() == Ty)
      return Entry;

    // Make sure the result is of the correct type.
    if (Entry->getType()->getAddressSpace() != Ty->getAddressSpace())
      return llvm::ConstantExpr::getAddrSpaceCast(Entry, Ty);

    return llvm::ConstantExpr::getBitCast(Entry, Ty);
  }

  unsigned AddrSpace = GetGlobalVarAddressSpace(D, Ty->getAddressSpace());
  auto *GV = new llvm::GlobalVariable(
      getModule(), Ty->getElementType(), false,
      llvm::GlobalValue::ExternalLinkage, nullptr, MangledName, nullptr,
      llvm::GlobalVariable::NotThreadLocal, AddrSpace);

  // This is the first use or definition of a mangled name.  If there is a
  // deferred decl with this name, remember that we need to emit it at the end
  // of the file.
  auto DDI = DeferredDecls.find(MangledName);
  if (DDI != DeferredDecls.end()) {
    // Move the potentially referenced deferred decl to the DeferredDeclsToEmit
    // list, and remove it from DeferredDecls (since we don't need it anymore).
    addDeferredDeclToEmit(GV, DDI->second);
    DeferredDecls.erase(DDI);
  }

  // Handle things which are present even on external declarations.
  if (D) {
    // FIXME: This code is overly simple and should be merged with other global
    // handling.
    GV->setConstant(isTypeConstant(D->getType(), false));

    setLinkageAndVisibilityForGV(GV, D);

    if (D->getTLSKind()) {
      if (D->getTLSKind() == VarDecl::TLS_Dynamic)
        CXXThreadLocals.push_back(std::make_pair(D, GV));
      setTLSMode(GV, *D);
    }

    // If required by the ABI, treat declarations of static data members with
    // inline initializers as definitions.
    if (getContext().isMSStaticDataMemberInlineDefinition(D)) {
      EmitGlobalVarDefinition(D);
    }

    // Handle XCore specific ABI requirements.
    if (getTarget().getTriple().getArch() == llvm::Triple::xcore &&
        D->getLanguageLinkage() == CLanguageLinkage &&
        D->getType().isConstant(Context) &&
        isExternallyVisible(D->getLinkageAndVisibility().getLinkage()))
      GV->setSection(".cp.rodata");
  }

  if (AddrSpace != Ty->getAddressSpace())
    return llvm::ConstantExpr::getAddrSpaceCast(GV, Ty);

  return GV;
}


llvm::GlobalVariable *
CodeGenModule::CreateOrReplaceCXXRuntimeVariable(StringRef Name, 
                                      llvm::Type *Ty,
                                      llvm::GlobalValue::LinkageTypes Linkage) {
  llvm::GlobalVariable *GV = getModule().getNamedGlobal(Name);
  llvm::GlobalVariable *OldGV = nullptr;

  if (GV) {
    // Check if the variable has the right type.
    if (GV->getType()->getElementType() == Ty)
      return GV;

    // Because C++ name mangling, the only way we can end up with an already
    // existing global with the same name is if it has been declared extern "C".
    assert(GV->isDeclaration() && "Declaration has wrong type!");
    OldGV = GV;
  }
  
  // Create a new variable.
  GV = new llvm::GlobalVariable(getModule(), Ty, /*isConstant=*/true,
                                Linkage, nullptr, Name);

  if (OldGV) {
    // Replace occurrences of the old variable if needed.
    GV->takeName(OldGV);
    
    if (!OldGV->use_empty()) {
      llvm::Constant *NewPtrForOldDecl =
      llvm::ConstantExpr::getBitCast(GV, OldGV->getType());
      OldGV->replaceAllUsesWith(NewPtrForOldDecl);
    }
    
    OldGV->eraseFromParent();
  }
  
  return GV;
}

/// GetAddrOfGlobalVar - Return the llvm::Constant for the address of the
/// given global variable.  If Ty is non-null and if the global doesn't exist,
/// then it will be created with the specified type instead of whatever the
/// normal requested type would be.
llvm::Constant *CodeGenModule::GetAddrOfGlobalVar(const VarDecl *D,
                                                  llvm::Type *Ty) {
  assert(D->hasGlobalStorage() && "Not a global variable");
  QualType ASTTy = D->getType();
  if (!Ty)
    Ty = getTypes().ConvertTypeForMem(ASTTy);

  llvm::PointerType *PTy =
    llvm::PointerType::get(Ty, getContext().getTargetAddressSpace(ASTTy));

  StringRef MangledName = getMangledName(D);
  return GetOrCreateLLVMGlobal(MangledName, PTy, D);
}

/// CreateRuntimeVariable - Create a new runtime global variable with the
/// specified type and name.
llvm::Constant *
CodeGenModule::CreateRuntimeVariable(llvm::Type *Ty,
                                     StringRef Name) {
  return GetOrCreateLLVMGlobal(Name, llvm::PointerType::getUnqual(Ty), nullptr);
}

void CodeGenModule::EmitTentativeDefinition(const VarDecl *D) {
  assert(!D->getInit() && "Cannot emit definite definitions here!");

  if (MayDeferGeneration(D)) {
    // If we have not seen a reference to this variable yet, place it
    // into the deferred declarations table to be emitted if needed
    // later.
    StringRef MangledName = getMangledName(D);
    if (!GetGlobalValue(MangledName)) {
      DeferredDecls[MangledName] = D;
      return;
    }
  }

  // The tentative definition is the only definition.
  EmitGlobalVarDefinition(D);
}

CharUnits CodeGenModule::GetTargetTypeStoreSize(llvm::Type *Ty) const {
    return Context.toCharUnitsFromBits(
      TheDataLayout.getTypeStoreSizeInBits(Ty));
}

unsigned CodeGenModule::GetGlobalVarAddressSpace(const VarDecl *D,
                                                 unsigned AddrSpace) {
  if (LangOpts.CUDA && CodeGenOpts.CUDAIsDevice) {
    if (D->hasAttr<CUDAConstantAttr>())
      AddrSpace = getContext().getTargetAddressSpace(LangAS::cuda_constant);
    else if (D->hasAttr<CUDASharedAttr>())
      AddrSpace = getContext().getTargetAddressSpace(LangAS::cuda_shared);
    else
      AddrSpace = getContext().getTargetAddressSpace(LangAS::cuda_device);
  }

  return AddrSpace;
}

template<typename SomeDecl>
void CodeGenModule::MaybeHandleStaticInExternC(const SomeDecl *D,
                                               llvm::GlobalValue *GV) {
  if (!getLangOpts().CPlusPlus)
    return;

  // Must have 'used' attribute, or else inline assembly can't rely on
  // the name existing.
  if (!D->template hasAttr<UsedAttr>())
    return;

  // Must have internal linkage and an ordinary name.
  if (!D->getIdentifier() || D->getFormalLinkage() != InternalLinkage)
    return;

  // Must be in an extern "C" context. Entities declared directly within
  // a record are not extern "C" even if the record is in such a context.
  const SomeDecl *First = D->getFirstDecl();
  if (First->getDeclContext()->isRecord() || !First->isInExternCContext())
    return;

  // OK, this is an internal linkage entity inside an extern "C" linkage
  // specification. Make a note of that so we can give it the "expected"
  // mangled name if nothing else is using that name.
  std::pair<StaticExternCMap::iterator, bool> R =
      StaticExternCValues.insert(std::make_pair(D->getIdentifier(), GV));

  // If we have multiple internal linkage entities with the same name
  // in extern "C" regions, none of them gets that name.
  if (!R.second)
    R.first->second = nullptr;
}

void CodeGenModule::EmitGlobalVarDefinition(const VarDecl *D) {
  llvm::Constant *Init = nullptr;
  QualType ASTTy = D->getType();
  CXXRecordDecl *RD = ASTTy->getBaseElementTypeUnsafe()->getAsCXXRecordDecl();
  bool NeedsGlobalCtor = false;
  bool NeedsGlobalDtor = RD && !RD->hasTrivialDestructor();

  const VarDecl *InitDecl;
  const Expr *InitExpr = D->getAnyInitializer(InitDecl);

  if (!InitExpr) {
    // This is a tentative definition; tentative definitions are
    // implicitly initialized with { 0 }.
    //
    // Note that tentative definitions are only emitted at the end of
    // a translation unit, so they should never have incomplete
    // type. In addition, EmitTentativeDefinition makes sure that we
    // never attempt to emit a tentative definition if a real one
    // exists. A use may still exists, however, so we still may need
    // to do a RAUW.
    assert(!ASTTy->isIncompleteType() && "Unexpected incomplete type");
    Init = EmitNullConstant(D->getType());
  } else {
    initializedGlobalDecl = GlobalDecl(D);
    Init = EmitConstantInit(*InitDecl);

    if (!Init) {
      QualType T = InitExpr->getType();
      if (D->getType()->isReferenceType())
        T = D->getType();

      if (getLangOpts().CPlusPlus) {
        Init = EmitNullConstant(T);
        NeedsGlobalCtor = true;
      } else {
        ErrorUnsupported(D, "static initializer");
        Init = llvm::UndefValue::get(getTypes().ConvertType(T));
      }
    } else {
      // We don't need an initializer, so remove the entry for the delayed
      // initializer position (just in case this entry was delayed) if we
      // also don't need to register a destructor.
      if (getLangOpts().CPlusPlus && !NeedsGlobalDtor)
        DelayedCXXInitPosition.erase(D);
    }
  }

  llvm::Type* InitType = Init->getType();
  llvm::Constant *Entry = GetAddrOfGlobalVar(D, InitType);

  // Strip off a bitcast if we got one back.
  if (auto *CE = dyn_cast<llvm::ConstantExpr>(Entry)) {
    assert(CE->getOpcode() == llvm::Instruction::BitCast ||
           CE->getOpcode() == llvm::Instruction::AddrSpaceCast ||
           // All zero index gep.
           CE->getOpcode() == llvm::Instruction::GetElementPtr);
    Entry = CE->getOperand(0);
  }

  // Entry is now either a Function or GlobalVariable.
  auto *GV = dyn_cast<llvm::GlobalVariable>(Entry);

  // We have a definition after a declaration with the wrong type.
  // We must make a new GlobalVariable* and update everything that used OldGV
  // (a declaration or tentative definition) with the new GlobalVariable*
  // (which will be a definition).
  //
  // This happens if there is a prototype for a global (e.g.
  // "extern int x[];") and then a definition of a different type (e.g.
  // "int x[10];"). This also happens when an initializer has a different type
  // from the type of the global (this happens with unions).
  if (!GV ||
      GV->getType()->getElementType() != InitType ||
      GV->getType()->getAddressSpace() !=
       GetGlobalVarAddressSpace(D, getContext().getTargetAddressSpace(ASTTy))) {

    // Move the old entry aside so that we'll create a new one.
    Entry->setName(StringRef());

    // Make a new global with the correct type, this is now guaranteed to work.
    GV = cast<llvm::GlobalVariable>(GetAddrOfGlobalVar(D, InitType));

    // Replace all uses of the old global with the new global
    llvm::Constant *NewPtrForOldDecl =
        llvm::ConstantExpr::getBitCast(GV, Entry->getType());
    Entry->replaceAllUsesWith(NewPtrForOldDecl);

    // Erase the old global, since it is no longer used.
    cast<llvm::GlobalValue>(Entry)->eraseFromParent();
  }

  MaybeHandleStaticInExternC(D, GV);

  if (D->hasAttr<AnnotateAttr>())
    AddGlobalAnnotations(D, GV);

  GV->setInitializer(Init);

  // If it is safe to mark the global 'constant', do so now.
  GV->setConstant(!NeedsGlobalCtor && !NeedsGlobalDtor &&
                  isTypeConstant(D->getType(), true));

  // If it is in a read-only section, mark it 'constant'.
  if (const SectionAttr *SA = D->getAttr<SectionAttr>()) {
    const ASTContext::SectionInfo &SI = Context.SectionInfos[SA->getName()];
    if ((SI.SectionFlags & ASTContext::PSF_Write) == 0)
      GV->setConstant(true);
  }

  GV->setAlignment(getContext().getDeclAlign(D).getQuantity());

  // Set the llvm linkage type as appropriate.
  llvm::GlobalValue::LinkageTypes Linkage =
      getLLVMLinkageVarDefinition(D, GV->isConstant());

  // On Darwin, the backing variable for a C++11 thread_local variable always
  // has internal linkage; all accesses should just be calls to the
  // Itanium-specified entry point, which has the normal linkage of the
  // variable.
  if (!D->isStaticLocal() && D->getTLSKind() == VarDecl::TLS_Dynamic &&
      Context.getTargetInfo().getTriple().isMacOSX())
    Linkage = llvm::GlobalValue::InternalLinkage;

  GV->setLinkage(Linkage);
  if (D->hasAttr<DLLImportAttr>())
    GV->setDLLStorageClass(llvm::GlobalVariable::DLLImportStorageClass);
  else if (D->hasAttr<DLLExportAttr>())
    GV->setDLLStorageClass(llvm::GlobalVariable::DLLExportStorageClass);
  else
    GV->setDLLStorageClass(llvm::GlobalVariable::DefaultStorageClass);

  if (Linkage == llvm::GlobalVariable::CommonLinkage)
    // common vars aren't constant even if declared const.
    GV->setConstant(false);

  setNonAliasAttributes(D, GV);

  if (D->getTLSKind() && !GV->isThreadLocal()) {
    if (D->getTLSKind() == VarDecl::TLS_Dynamic)
      CXXThreadLocals.push_back(std::make_pair(D, GV));
    setTLSMode(GV, *D);
  }

  // Emit the initializer function if necessary.
  if (NeedsGlobalCtor || NeedsGlobalDtor)
    EmitCXXGlobalVarDeclInitFunc(D, GV, NeedsGlobalCtor);

  SanitizerMD->reportGlobalToASan(GV, *D, NeedsGlobalCtor);

  // Emit global variable debug information.
  if (CGDebugInfo *DI = getModuleDebugInfo())
    if (getCodeGenOpts().getDebugInfo() >= CodeGenOptions::LimitedDebugInfo)
      DI->EmitGlobalVariable(GV, D);
}

static bool isVarDeclStrongDefinition(const ASTContext &Context,
                                      const VarDecl *D, bool NoCommon) {
  // Don't give variables common linkage if -fno-common was specified unless it
  // was overridden by a NoCommon attribute.
  if ((NoCommon || D->hasAttr<NoCommonAttr>()) && !D->hasAttr<CommonAttr>())
    return true;

  // C11 6.9.2/2:
  //   A declaration of an identifier for an object that has file scope without
  //   an initializer, and without a storage-class specifier or with the
  //   storage-class specifier static, constitutes a tentative definition.
  if (D->getInit() || D->hasExternalStorage())
    return true;

  // A variable cannot be both common and exist in a section.
  if (D->hasAttr<SectionAttr>())
    return true;

  // Thread local vars aren't considered common linkage.
  if (D->getTLSKind())
    return true;

  // Tentative definitions marked with WeakImportAttr are true definitions.
  if (D->hasAttr<WeakImportAttr>())
    return true;

  // Declarations with a required alignment do not have common linakge in MSVC
  // mode.
  if (Context.getLangOpts().MSVCCompat &&
      (Context.isAlignmentRequired(D->getType()) || D->hasAttr<AlignedAttr>()))
    return true;

  return false;
}

llvm::GlobalValue::LinkageTypes CodeGenModule::getLLVMLinkageForDeclarator(
    const DeclaratorDecl *D, GVALinkage Linkage, bool IsConstantVariable) {
  if (Linkage == GVA_Internal)
    return llvm::Function::InternalLinkage;

  if (D->hasAttr<WeakAttr>()) {
    if (IsConstantVariable)
      return llvm::GlobalVariable::WeakODRLinkage;
    else
      return llvm::GlobalVariable::WeakAnyLinkage;
  }

  // We are guaranteed to have a strong definition somewhere else,
  // so we can use available_externally linkage.
  if (Linkage == GVA_AvailableExternally)
    return llvm::Function::AvailableExternallyLinkage;

  // Note that Apple's kernel linker doesn't support symbol
  // coalescing, so we need to avoid linkonce and weak linkages there.
  // Normally, this means we just map to internal, but for explicit
  // instantiations we'll map to external.

  // In C++, the compiler has to emit a definition in every translation unit
  // that references the function.  We should use linkonce_odr because
  // a) if all references in this translation unit are optimized away, we
  // don't need to codegen it.  b) if the function persists, it needs to be
  // merged with other definitions. c) C++ has the ODR, so we know the
  // definition is dependable.
  if (Linkage == GVA_DiscardableODR)
    return !Context.getLangOpts().AppleKext ? llvm::Function::LinkOnceODRLinkage
                                            : llvm::Function::InternalLinkage;

  // An explicit instantiation of a template has weak linkage, since
  // explicit instantiations can occur in multiple translation units
  // and must all be equivalent. However, we are not allowed to
  // throw away these explicit instantiations.
  if (Linkage == GVA_StrongODR)
    return !Context.getLangOpts().AppleKext ? llvm::Function::WeakODRLinkage
                                            : llvm::Function::ExternalLinkage;

  // C++ doesn't have tentative definitions and thus cannot have common
  // linkage.
  if (!getLangOpts().CPlusPlus && isa<VarDecl>(D) &&
      !isVarDeclStrongDefinition(Context, cast<VarDecl>(D),
                                 CodeGenOpts.NoCommon))
    return llvm::GlobalVariable::CommonLinkage;

  // selectany symbols are externally visible, so use weak instead of
  // linkonce.  MSVC optimizes away references to const selectany globals, so
  // all definitions should be the same and ODR linkage should be used.
  // http://msdn.microsoft.com/en-us/library/5tkz6s71.aspx
  if (D->hasAttr<SelectAnyAttr>())
    return llvm::GlobalVariable::WeakODRLinkage;

  // Otherwise, we have strong external linkage.
  assert(Linkage == GVA_StrongExternal);
  return llvm::GlobalVariable::ExternalLinkage;
}

llvm::GlobalValue::LinkageTypes CodeGenModule::getLLVMLinkageVarDefinition(
    const VarDecl *VD, bool IsConstant) {
  GVALinkage Linkage = getContext().GetGVALinkageForVariable(VD);
  return getLLVMLinkageForDeclarator(VD, Linkage, IsConstant);
}

/// Replace the uses of a function that was declared with a non-proto type.
/// We want to silently drop extra arguments from call sites
static void replaceUsesOfNonProtoConstant(llvm::Constant *old,
                                          llvm::Function *newFn) {
  // Fast path.
  if (old->use_empty()) return;

  llvm::Type *newRetTy = newFn->getReturnType();
  SmallVector<llvm::Value*, 4> newArgs;

  for (llvm::Value::use_iterator ui = old->use_begin(), ue = old->use_end();
         ui != ue; ) {
    llvm::Value::use_iterator use = ui++; // Increment before the use is erased.
    llvm::User *user = use->getUser();

    // Recognize and replace uses of bitcasts.  Most calls to
    // unprototyped functions will use bitcasts.
    if (auto *bitcast = dyn_cast<llvm::ConstantExpr>(user)) {
      if (bitcast->getOpcode() == llvm::Instruction::BitCast)
        replaceUsesOfNonProtoConstant(bitcast, newFn);
      continue;
    }

    // Recognize calls to the function.
    llvm::CallSite callSite(user);
    if (!callSite) continue;
    if (!callSite.isCallee(&*use)) continue;

    // If the return types don't match exactly, then we can't
    // transform this call unless it's dead.
    if (callSite->getType() != newRetTy && !callSite->use_empty())
      continue;

    // Get the call site's attribute list.
    SmallVector<llvm::AttributeSet, 8> newAttrs;
    llvm::AttributeSet oldAttrs = callSite.getAttributes();

    // Collect any return attributes from the call.
    if (oldAttrs.hasAttributes(llvm::AttributeSet::ReturnIndex))
      newAttrs.push_back(
        llvm::AttributeSet::get(newFn->getContext(),
                                oldAttrs.getRetAttributes()));

    // If the function was passed too few arguments, don't transform.
    unsigned newNumArgs = newFn->arg_size();
    if (callSite.arg_size() < newNumArgs) continue;

    // If extra arguments were passed, we silently drop them.
    // If any of the types mismatch, we don't transform.
    unsigned argNo = 0;
    bool dontTransform = false;
    for (llvm::Function::arg_iterator ai = newFn->arg_begin(),
           ae = newFn->arg_end(); ai != ae; ++ai, ++argNo) {
      if (callSite.getArgument(argNo)->getType() != ai->getType()) {
        dontTransform = true;
        break;
      }

      // Add any parameter attributes.
      if (oldAttrs.hasAttributes(argNo + 1))
        newAttrs.
          push_back(llvm::
                    AttributeSet::get(newFn->getContext(),
                                      oldAttrs.getParamAttributes(argNo + 1)));
    }
    if (dontTransform)
      continue;

    if (oldAttrs.hasAttributes(llvm::AttributeSet::FunctionIndex))
      newAttrs.push_back(llvm::AttributeSet::get(newFn->getContext(),
                                                 oldAttrs.getFnAttributes()));

    // Okay, we can transform this.  Create the new call instruction and copy
    // over the required information.
    newArgs.append(callSite.arg_begin(), callSite.arg_begin() + argNo);

    llvm::CallSite newCall;
    if (callSite.isCall()) {
      newCall = llvm::CallInst::Create(newFn, newArgs, "",
                                       callSite.getInstruction());
    } else {
      auto *oldInvoke = cast<llvm::InvokeInst>(callSite.getInstruction());
      newCall = llvm::InvokeInst::Create(newFn,
                                         oldInvoke->getNormalDest(),
                                         oldInvoke->getUnwindDest(),
                                         newArgs, "",
                                         callSite.getInstruction());
    }
    newArgs.clear(); // for the next iteration

    if (!newCall->getType()->isVoidTy())
      newCall->takeName(callSite.getInstruction());
    newCall.setAttributes(
                     llvm::AttributeSet::get(newFn->getContext(), newAttrs));
    newCall.setCallingConv(callSite.getCallingConv());

    // Finally, remove the old call, replacing any uses with the new one.
    if (!callSite->use_empty())
      callSite->replaceAllUsesWith(newCall.getInstruction());

    // Copy debug location attached to CI.
    if (!callSite->getDebugLoc().isUnknown())
      newCall->setDebugLoc(callSite->getDebugLoc());
    callSite->eraseFromParent();
  }
}

/// ReplaceUsesOfNonProtoTypeWithRealFunction - This function is called when we
/// implement a function with no prototype, e.g. "int foo() {}".  If there are
/// existing call uses of the old function in the module, this adjusts them to
/// call the new function directly.
///
/// This is not just a cleanup: the always_inline pass requires direct calls to
/// functions to be able to inline them.  If there is a bitcast in the way, it
/// won't inline them.  Instcombine normally deletes these calls, but it isn't
/// run at -O0.
static void ReplaceUsesOfNonProtoTypeWithRealFunction(llvm::GlobalValue *Old,
                                                      llvm::Function *NewFn) {
  // If we're redefining a global as a function, don't transform it.
  if (!isa<llvm::Function>(Old)) return;

  replaceUsesOfNonProtoConstant(Old, NewFn);
}

void CodeGenModule::HandleCXXStaticMemberVarInstantiation(VarDecl *VD) {
  TemplateSpecializationKind TSK = VD->getTemplateSpecializationKind();
  // If we have a definition, this might be a deferred decl. If the
  // instantiation is explicit, make sure we emit it at the end.
  if (VD->getDefinition() && TSK == TSK_ExplicitInstantiationDefinition)
    GetAddrOfGlobalVar(VD);

  EmitTopLevelDecl(VD);
}

void CodeGenModule::EmitGlobalFunctionDefinition(GlobalDecl GD,
                                                 llvm::GlobalValue *GV) {
  const auto *D = cast<FunctionDecl>(GD.getDecl());

  // Compute the function info and LLVM type.
  const CGFunctionInfo &FI = getTypes().arrangeGlobalDeclaration(GD);
  llvm::FunctionType *Ty = getTypes().GetFunctionType(FI);

  // Get or create the prototype for the function.
  if (!GV) {
    llvm::Constant *C =
        GetAddrOfFunction(GD, Ty, /*ForVTable=*/false, /*DontDefer*/ true);

    // Strip off a bitcast if we got one back.
    if (auto *CE = dyn_cast<llvm::ConstantExpr>(C)) {
      assert(CE->getOpcode() == llvm::Instruction::BitCast);
      GV = cast<llvm::GlobalValue>(CE->getOperand(0));
    } else {
      GV = cast<llvm::GlobalValue>(C);
    }
  }

  if (!GV->isDeclaration()) {
    getDiags().Report(D->getLocation(), diag::err_duplicate_mangled_name);
    GlobalDecl OldGD = Manglings.lookup(GV->getName());
    if (auto *Prev = OldGD.getDecl())
      getDiags().Report(Prev->getLocation(), diag::note_previous_definition);
    return;
  }

  if (GV->getType()->getElementType() != Ty) {
    // If the types mismatch then we have to rewrite the definition.
    assert(GV->isDeclaration() && "Shouldn't replace non-declaration");

    // F is the Function* for the one with the wrong type, we must make a new
    // Function* and update everything that used F (a declaration) with the new
    // Function* (which will be a definition).
    //
    // This happens if there is a prototype for a function
    // (e.g. "int f()") and then a definition of a different type
    // (e.g. "int f(int x)").  Move the old function aside so that it
    // doesn't interfere with GetAddrOfFunction.
    GV->setName(StringRef());
    auto *NewFn = cast<llvm::Function>(GetAddrOfFunction(GD, Ty));

    // This might be an implementation of a function without a
    // prototype, in which case, try to do special replacement of
    // calls which match the new prototype.  The really key thing here
    // is that we also potentially drop arguments from the call site
    // so as to make a direct call, which makes the inliner happier
    // and suppresses a number of optimizer warnings (!) about
    // dropping arguments.
    if (!GV->use_empty()) {
      ReplaceUsesOfNonProtoTypeWithRealFunction(GV, NewFn);
      GV->removeDeadConstantUsers();
    }

    // Replace uses of F with the Function we will endow with a body.
    if (!GV->use_empty()) {
      llvm::Constant *NewPtrForOldDecl =
          llvm::ConstantExpr::getBitCast(NewFn, GV->getType());
      GV->replaceAllUsesWith(NewPtrForOldDecl);
    }

    // Ok, delete the old function now, which is dead.
    GV->eraseFromParent();

    GV = NewFn;
  }

  // We need to set linkage and visibility on the function before
  // generating code for it because various parts of IR generation
  // want to propagate this information down (e.g. to local static
  // declarations).
  auto *Fn = cast<llvm::Function>(GV);
  setFunctionLinkage(GD, Fn);
  if (D->hasAttr<DLLImportAttr>())
    GV->setDLLStorageClass(llvm::GlobalVariable::DLLImportStorageClass);
  else if (D->hasAttr<DLLExportAttr>())
    GV->setDLLStorageClass(llvm::GlobalVariable::DLLExportStorageClass);
  else
    GV->setDLLStorageClass(llvm::GlobalVariable::DefaultStorageClass);

  // FIXME: this is redundant with part of setFunctionDefinitionAttributes
  setGlobalVisibility(Fn, D);

  MaybeHandleStaticInExternC(D, Fn);

  CodeGenFunction(*this).GenerateCode(D, Fn, FI);

  setFunctionDefinitionAttributes(D, Fn);
  SetLLVMFunctionAttributesForDefinition(D, Fn);

  if (const ConstructorAttr *CA = D->getAttr<ConstructorAttr>())
    AddGlobalCtor(Fn, CA->getPriority());
  if (const DestructorAttr *DA = D->getAttr<DestructorAttr>())
    AddGlobalDtor(Fn, DA->getPriority());
  if (D->hasAttr<AnnotateAttr>())
    AddGlobalAnnotations(D, Fn);
}

void CodeGenModule::EmitAliasDefinition(GlobalDecl GD) {
  const auto *D = cast<ValueDecl>(GD.getDecl());
  const AliasAttr *AA = D->getAttr<AliasAttr>();
  assert(AA && "Not an alias?");

  StringRef MangledName = getMangledName(GD);

  // If there is a definition in the module, then it wins over the alias.
  // This is dubious, but allow it to be safe.  Just ignore the alias.
  llvm::GlobalValue *Entry = GetGlobalValue(MangledName);
  if (Entry && !Entry->isDeclaration())
    return;

  Aliases.push_back(GD);

  llvm::Type *DeclTy = getTypes().ConvertTypeForMem(D->getType());

  // Create a reference to the named value.  This ensures that it is emitted
  // if a deferred decl.
  llvm::Constant *Aliasee;
  if (isa<llvm::FunctionType>(DeclTy))
    Aliasee = GetOrCreateLLVMFunction(AA->getAliasee(), DeclTy, GD,
                                      /*ForVTable=*/false);
  else
    Aliasee = GetOrCreateLLVMGlobal(AA->getAliasee(),
                                    llvm::PointerType::getUnqual(DeclTy),
                                    /*D=*/nullptr);

  // Create the new alias itself, but don't set a name yet.
  auto *GA = llvm::GlobalAlias::create(
      cast<llvm::PointerType>(Aliasee->getType())->getElementType(), 0,
      llvm::Function::ExternalLinkage, "", Aliasee, &getModule());

  if (Entry) {
    if (GA->getAliasee() == Entry) {
      Diags.Report(AA->getLocation(), diag::err_cyclic_alias);
      return;
    }

    assert(Entry->isDeclaration());

    // If there is a declaration in the module, then we had an extern followed
    // by the alias, as in:
    //   extern int test6();
    //   ...
    //   int test6() __attribute__((alias("test7")));
    //
    // Remove it and replace uses of it with the alias.
    GA->takeName(Entry);

    Entry->replaceAllUsesWith(llvm::ConstantExpr::getBitCast(GA,
                                                          Entry->getType()));
    Entry->eraseFromParent();
  } else {
    GA->setName(MangledName);
  }

  // Set attributes which are particular to an alias; this is a
  // specialization of the attributes which may be set on a global
  // variable/function.
  if (D->hasAttr<WeakAttr>() || D->hasAttr<WeakRefAttr>() ||
      D->isWeakImported()) {
    GA->setLinkage(llvm::Function::WeakAnyLinkage);
  }

  if (const auto *VD = dyn_cast<VarDecl>(D))
    if (VD->getTLSKind())
      setTLSMode(GA, *VD);

  setAliasAttributes(D, GA);
}

llvm::Function *CodeGenModule::getIntrinsic(unsigned IID,
                                            ArrayRef<llvm::Type*> Tys) {
  return llvm::Intrinsic::getDeclaration(&getModule(), (llvm::Intrinsic::ID)IID,
                                         Tys);
}

static llvm::StringMapEntry<llvm::Constant*> &
GetConstantCFStringEntry(llvm::StringMap<llvm::Constant*> &Map,
                         const StringLiteral *Literal,
                         bool TargetIsLSB,
                         bool &IsUTF16,
                         unsigned &StringLength) {
  StringRef String = Literal->getString();
  unsigned NumBytes = String.size();

  // Check for simple case.
  if (!Literal->containsNonAsciiOrNull()) {
    StringLength = NumBytes;
    return *Map.insert(std::make_pair(String, nullptr)).first;
  }

  // Otherwise, convert the UTF8 literals into a string of shorts.
  IsUTF16 = true;

  SmallVector<UTF16, 128> ToBuf(NumBytes + 1); // +1 for ending nulls.
  const UTF8 *FromPtr = (const UTF8 *)String.data();
  UTF16 *ToPtr = &ToBuf[0];

  (void)ConvertUTF8toUTF16(&FromPtr, FromPtr + NumBytes,
                           &ToPtr, ToPtr + NumBytes,
                           strictConversion);

  // ConvertUTF8toUTF16 returns the length in ToPtr.
  StringLength = ToPtr - &ToBuf[0];

  // Add an explicit null.
  *ToPtr = 0;
  return *Map.insert(std::make_pair(
                         StringRef(reinterpret_cast<const char *>(ToBuf.data()),
                                   (StringLength + 1) * 2),
                         nullptr)).first;
}

static llvm::StringMapEntry<llvm::Constant*> &
GetConstantStringEntry(llvm::StringMap<llvm::Constant*> &Map,
                       const StringLiteral *Literal,
                       unsigned &StringLength) {
  StringRef String = Literal->getString();
  StringLength = String.size();
  return *Map.insert(std::make_pair(String, nullptr)).first;
}

llvm::Constant *
CodeGenModule::GetAddrOfConstantCFString(const StringLiteral *Literal) {
  unsigned StringLength = 0;
  bool isUTF16 = false;
  llvm::StringMapEntry<llvm::Constant*> &Entry =
    GetConstantCFStringEntry(CFConstantStringMap, Literal,
                             getDataLayout().isLittleEndian(),
                             isUTF16, StringLength);

  if (auto *C = Entry.second)
    return C;

  llvm::Constant *Zero = llvm::Constant::getNullValue(Int32Ty);
  llvm::Constant *Zeros[] = { Zero, Zero };
  llvm::Value *V;
  
  // If we don't already have it, get __CFConstantStringClassReference.
  if (!CFConstantStringClassRef) {
    llvm::Type *Ty = getTypes().ConvertType(getContext().IntTy);
    Ty = llvm::ArrayType::get(Ty, 0);
    llvm::Constant *GV = CreateRuntimeVariable(Ty,
                                           "__CFConstantStringClassReference");
    // Decay array -> ptr
    V = llvm::ConstantExpr::getGetElementPtr(GV, Zeros);
    CFConstantStringClassRef = V;
  }
  else
    V = CFConstantStringClassRef;

  QualType CFTy = getContext().getCFConstantStringType();

  auto *STy = cast<llvm::StructType>(getTypes().ConvertType(CFTy));

  llvm::Constant *Fields[4];

  // Class pointer.
  Fields[0] = cast<llvm::ConstantExpr>(V);

  // Flags.
  llvm::Type *Ty = getTypes().ConvertType(getContext().UnsignedIntTy);
  Fields[1] = isUTF16 ? llvm::ConstantInt::get(Ty, 0x07d0) :
    llvm::ConstantInt::get(Ty, 0x07C8);

  // String pointer.
  llvm::Constant *C = nullptr;
  if (isUTF16) {
    ArrayRef<uint16_t> Arr = llvm::makeArrayRef<uint16_t>(
        reinterpret_cast<uint16_t *>(const_cast<char *>(Entry.first().data())),
        Entry.first().size() / 2);
    C = llvm::ConstantDataArray::get(VMContext, Arr);
  } else {
    C = llvm::ConstantDataArray::getString(VMContext, Entry.first());
  }

  // Note: -fwritable-strings doesn't make the backing store strings of
  // CFStrings writable. (See <rdar://problem/10657500>)
  auto *GV =
      new llvm::GlobalVariable(getModule(), C->getType(), /*isConstant=*/true,
                               llvm::GlobalValue::PrivateLinkage, C, ".str");
  GV->setUnnamedAddr(true);
  // Don't enforce the target's minimum global alignment, since the only use
  // of the string is via this class initializer.
  // FIXME: We set the section explicitly to avoid a bug in ld64 224.1. Without
  // it LLVM can merge the string with a non unnamed_addr one during LTO. Doing
  // that changes the section it ends in, which surprises ld64.
  if (isUTF16) {
    CharUnits Align = getContext().getTypeAlignInChars(getContext().ShortTy);
    GV->setAlignment(Align.getQuantity());
    GV->setSection("__TEXT,__ustring");
  } else {
    CharUnits Align = getContext().getTypeAlignInChars(getContext().CharTy);
    GV->setAlignment(Align.getQuantity());
    GV->setSection("__TEXT,__cstring,cstring_literals");
  }

  // String.
  Fields[2] = llvm::ConstantExpr::getGetElementPtr(GV, Zeros);

  if (isUTF16)
    // Cast the UTF16 string to the correct type.
    Fields[2] = llvm::ConstantExpr::getBitCast(Fields[2], Int8PtrTy);

  // String length.
  Ty = getTypes().ConvertType(getContext().LongTy);
  Fields[3] = llvm::ConstantInt::get(Ty, StringLength);

  // The struct.
  C = llvm::ConstantStruct::get(STy, Fields);
  GV = new llvm::GlobalVariable(getModule(), C->getType(), true,
                                llvm::GlobalVariable::PrivateLinkage, C,
                                "_unnamed_cfstring_");
  GV->setSection("__DATA,__cfstring");
  Entry.second = GV;

  return GV;
}

llvm::Constant *
CodeGenModule::GetAddrOfConstantString(const StringLiteral *Literal) {
  unsigned StringLength = 0;
  llvm::StringMapEntry<llvm::Constant*> &Entry =
    GetConstantStringEntry(CFConstantStringMap, Literal, StringLength);

  if (auto *C = Entry.second)
    return C;
  
  llvm::Constant *Zero = llvm::Constant::getNullValue(Int32Ty);
  llvm::Constant *Zeros[] = { Zero, Zero };
  llvm::Value *V;
  // If we don't already have it, get _NSConstantStringClassReference.
  if (!ConstantStringClassRef) {
    std::string StringClass(getLangOpts().ObjCConstantStringClass);
    llvm::Type *Ty = getTypes().ConvertType(getContext().IntTy);
    llvm::Constant *GV;
    if (LangOpts.ObjCRuntime.isNonFragile()) {
      std::string str = 
        StringClass.empty() ? "OBJC_CLASS_$_NSConstantString" 
                            : "OBJC_CLASS_$_" + StringClass;
      GV = getObjCRuntime().GetClassGlobal(str);
      // Make sure the result is of the correct type.
      llvm::Type *PTy = llvm::PointerType::getUnqual(Ty);
      V = llvm::ConstantExpr::getBitCast(GV, PTy);
      ConstantStringClassRef = V;
    } else {
      std::string str =
        StringClass.empty() ? "_NSConstantStringClassReference"
                            : "_" + StringClass + "ClassReference";
      llvm::Type *PTy = llvm::ArrayType::get(Ty, 0);
      GV = CreateRuntimeVariable(PTy, str);
      // Decay array -> ptr
      V = llvm::ConstantExpr::getGetElementPtr(GV, Zeros);
      ConstantStringClassRef = V;
    }
  }
  else
    V = ConstantStringClassRef;

  if (!NSConstantStringType) {
    // Construct the type for a constant NSString.
    RecordDecl *D = Context.buildImplicitRecord("__builtin_NSString");
    D->startDefinition();
      
    QualType FieldTypes[3];
    
    // const int *isa;
    FieldTypes[0] = Context.getPointerType(Context.IntTy.withConst());
    // const char *str;
    FieldTypes[1] = Context.getPointerType(Context.CharTy.withConst());
    // unsigned int length;
    FieldTypes[2] = Context.UnsignedIntTy;
    
    // Create fields
    for (unsigned i = 0; i < 3; ++i) {
      FieldDecl *Field = FieldDecl::Create(Context, D,
                                           SourceLocation(),
                                           SourceLocation(), nullptr,
                                           FieldTypes[i], /*TInfo=*/nullptr,
                                           /*BitWidth=*/nullptr,
                                           /*Mutable=*/false,
                                           ICIS_NoInit);
      Field->setAccess(AS_public);
      D->addDecl(Field);
    }
    
    D->completeDefinition();
    QualType NSTy = Context.getTagDeclType(D);
    NSConstantStringType = cast<llvm::StructType>(getTypes().ConvertType(NSTy));
  }
  
  llvm::Constant *Fields[3];
  
  // Class pointer.
  Fields[0] = cast<llvm::ConstantExpr>(V);
  
  // String pointer.
  llvm::Constant *C =
      llvm::ConstantDataArray::getString(VMContext, Entry.first());

  llvm::GlobalValue::LinkageTypes Linkage;
  bool isConstant;
  Linkage = llvm::GlobalValue::PrivateLinkage;
  isConstant = !LangOpts.WritableStrings;

  auto *GV = new llvm::GlobalVariable(getModule(), C->getType(), isConstant,
                                      Linkage, C, ".str");
  GV->setUnnamedAddr(true);
  // Don't enforce the target's minimum global alignment, since the only use
  // of the string is via this class initializer.
  CharUnits Align = getContext().getTypeAlignInChars(getContext().CharTy);
  GV->setAlignment(Align.getQuantity());
  Fields[1] = llvm::ConstantExpr::getGetElementPtr(GV, Zeros);
  
  // String length.
  llvm::Type *Ty = getTypes().ConvertType(getContext().UnsignedIntTy);
  Fields[2] = llvm::ConstantInt::get(Ty, StringLength);
  
  // The struct.
  C = llvm::ConstantStruct::get(NSConstantStringType, Fields);
  GV = new llvm::GlobalVariable(getModule(), C->getType(), true,
                                llvm::GlobalVariable::PrivateLinkage, C,
                                "_unnamed_nsstring_");
  const char *NSStringSection = "__OBJC,__cstring_object,regular,no_dead_strip";
  const char *NSStringNonFragileABISection =
      "__DATA,__objc_stringobj,regular,no_dead_strip";
  // FIXME. Fix section.
  GV->setSection(LangOpts.ObjCRuntime.isNonFragile()
                     ? NSStringNonFragileABISection
                     : NSStringSection);
  Entry.second = GV;

  return GV;
}

QualType CodeGenModule::getObjCFastEnumerationStateType() {
  if (ObjCFastEnumerationStateType.isNull()) {
    RecordDecl *D = Context.buildImplicitRecord("__objcFastEnumerationState");
    D->startDefinition();
    
    QualType FieldTypes[] = {
      Context.UnsignedLongTy,
      Context.getPointerType(Context.getObjCIdType()),
      Context.getPointerType(Context.UnsignedLongTy),
      Context.getConstantArrayType(Context.UnsignedLongTy,
                           llvm::APInt(32, 5), ArrayType::Normal, 0)
    };
    
    for (size_t i = 0; i < 4; ++i) {
      FieldDecl *Field = FieldDecl::Create(Context,
                                           D,
                                           SourceLocation(),
                                           SourceLocation(), nullptr,
                                           FieldTypes[i], /*TInfo=*/nullptr,
                                           /*BitWidth=*/nullptr,
                                           /*Mutable=*/false,
                                           ICIS_NoInit);
      Field->setAccess(AS_public);
      D->addDecl(Field);
    }
    
    D->completeDefinition();
    ObjCFastEnumerationStateType = Context.getTagDeclType(D);
  }
  
  return ObjCFastEnumerationStateType;
}

llvm::Constant *
CodeGenModule::GetConstantArrayFromStringLiteral(const StringLiteral *E) {
  assert(!E->getType()->isPointerType() && "Strings are always arrays");
  
  // Don't emit it as the address of the string, emit the string data itself
  // as an inline array.
  if (E->getCharByteWidth() == 1) {
    SmallString<64> Str(E->getString());

    // Resize the string to the right size, which is indicated by its type.
    const ConstantArrayType *CAT = Context.getAsConstantArrayType(E->getType());
    Str.resize(CAT->getSize().getZExtValue());
    return llvm::ConstantDataArray::getString(VMContext, Str, false);
  }

  auto *AType = cast<llvm::ArrayType>(getTypes().ConvertType(E->getType()));
  llvm::Type *ElemTy = AType->getElementType();
  unsigned NumElements = AType->getNumElements();

  // Wide strings have either 2-byte or 4-byte elements.
  if (ElemTy->getPrimitiveSizeInBits() == 16) {
    SmallVector<uint16_t, 32> Elements;
    Elements.reserve(NumElements);

    for(unsigned i = 0, e = E->getLength(); i != e; ++i)
      Elements.push_back(E->getCodeUnit(i));
    Elements.resize(NumElements);
    return llvm::ConstantDataArray::get(VMContext, Elements);
  }
  
  assert(ElemTy->getPrimitiveSizeInBits() == 32);
  SmallVector<uint32_t, 32> Elements;
  Elements.reserve(NumElements);
  
  for(unsigned i = 0, e = E->getLength(); i != e; ++i)
    Elements.push_back(E->getCodeUnit(i));
  Elements.resize(NumElements);
  return llvm::ConstantDataArray::get(VMContext, Elements);
}

static llvm::GlobalVariable *
GenerateStringLiteral(llvm::Constant *C, llvm::GlobalValue::LinkageTypes LT,
                      CodeGenModule &CGM, StringRef GlobalName,
                      unsigned Alignment) {
  // OpenCL v1.2 s6.5.3: a string literal is in the constant address space.
  unsigned AddrSpace = 0;
  if (CGM.getLangOpts().OpenCL)
    AddrSpace = CGM.getContext().getTargetAddressSpace(LangAS::opencl_constant);

  // Create a global variable for this string
  auto *GV = new llvm::GlobalVariable(
      CGM.getModule(), C->getType(), !CGM.getLangOpts().WritableStrings, LT, C,
      GlobalName, nullptr, llvm::GlobalVariable::NotThreadLocal, AddrSpace);
  GV->setAlignment(Alignment);
  GV->setUnnamedAddr(true);
  return GV;
}

/// GetAddrOfConstantStringFromLiteral - Return a pointer to a
/// constant array for the given string literal.
llvm::GlobalVariable *
CodeGenModule::GetAddrOfConstantStringFromLiteral(const StringLiteral *S,
                                                  StringRef Name) {
  auto Alignment =
      getContext().getAlignOfGlobalVarInChars(S->getType()).getQuantity();

  llvm::Constant *C = GetConstantArrayFromStringLiteral(S);
  llvm::GlobalVariable **Entry = nullptr;
  if (!LangOpts.WritableStrings) {
    Entry = &ConstantStringMap[C];
    if (auto GV = *Entry) {
      if (Alignment > GV->getAlignment())
        GV->setAlignment(Alignment);
      return GV;
    }
  }

  SmallString<256> MangledNameBuffer;
  StringRef GlobalVariableName;
  llvm::GlobalValue::LinkageTypes LT;

  // Mangle the string literal if the ABI allows for it.  However, we cannot
  // do this if  we are compiling with ASan or -fwritable-strings because they
  // rely on strings having normal linkage.
  if (!LangOpts.WritableStrings &&
      !LangOpts.Sanitize.has(SanitizerKind::Address) &&
      getCXXABI().getMangleContext().shouldMangleStringLiteral(S)) {
    llvm::raw_svector_ostream Out(MangledNameBuffer);
    getCXXABI().getMangleContext().mangleStringLiteral(S, Out);
    Out.flush();

    LT = llvm::GlobalValue::LinkOnceODRLinkage;
    GlobalVariableName = MangledNameBuffer;
  } else {
    LT = llvm::GlobalValue::PrivateLinkage;
    GlobalVariableName = Name;
  }

  auto GV = GenerateStringLiteral(C, LT, *this, GlobalVariableName, Alignment);
  if (Entry)
    *Entry = GV;

  SanitizerMD->reportGlobalToASan(GV, S->getStrTokenLoc(0), "<string literal>",
                                  QualType());
  return GV;
}

/// GetAddrOfConstantStringFromObjCEncode - Return a pointer to a constant
/// array for the given ObjCEncodeExpr node.
llvm::GlobalVariable *
CodeGenModule::GetAddrOfConstantStringFromObjCEncode(const ObjCEncodeExpr *E) {
  std::string Str;
  getContext().getObjCEncodingForType(E->getEncodedType(), Str);

  return GetAddrOfConstantCString(Str);
}

/// GetAddrOfConstantCString - Returns a pointer to a character array containing
/// the literal and a terminating '\0' character.
/// The result has pointer to array type.
llvm::GlobalVariable *CodeGenModule::GetAddrOfConstantCString(
    const std::string &Str, const char *GlobalName, unsigned Alignment) {
  StringRef StrWithNull(Str.c_str(), Str.size() + 1);
  if (Alignment == 0) {
    Alignment = getContext()
                    .getAlignOfGlobalVarInChars(getContext().CharTy)
                    .getQuantity();
  }

  llvm::Constant *C =
      llvm::ConstantDataArray::getString(getLLVMContext(), StrWithNull, false);

  // Don't share any string literals if strings aren't constant.
  llvm::GlobalVariable **Entry = nullptr;
  if (!LangOpts.WritableStrings) {
    Entry = &ConstantStringMap[C];
    if (auto GV = *Entry) {
      if (Alignment > GV->getAlignment())
        GV->setAlignment(Alignment);
      return GV;
    }
  }

  // Get the default prefix if a name wasn't specified.
  if (!GlobalName)
    GlobalName = ".str";
  // Create a global variable for this.
  auto GV = GenerateStringLiteral(C, llvm::GlobalValue::PrivateLinkage, *this,
                                  GlobalName, Alignment);
  if (Entry)
    *Entry = GV;
  return GV;
}

llvm::Constant *CodeGenModule::GetAddrOfGlobalTemporary(
    const MaterializeTemporaryExpr *E, const Expr *Init) {
  assert((E->getStorageDuration() == SD_Static ||
          E->getStorageDuration() == SD_Thread) && "not a global temporary");
  const auto *VD = cast<VarDecl>(E->getExtendingDecl());

  // If we're not materializing a subobject of the temporary, keep the
  // cv-qualifiers from the type of the MaterializeTemporaryExpr.
  QualType MaterializedType = Init->getType();
  if (Init == E->GetTemporaryExpr())
    MaterializedType = E->getType();

  llvm::Constant *&Slot = MaterializedGlobalTemporaryMap[E];
  if (Slot)
    return Slot;

  // FIXME: If an externally-visible declaration extends multiple temporaries,
  // we need to give each temporary the same name in every translation unit (and
  // we also need to make the temporaries externally-visible).
  SmallString<256> Name;
  llvm::raw_svector_ostream Out(Name);
  getCXXABI().getMangleContext().mangleReferenceTemporary(
      VD, E->getManglingNumber(), Out);
  Out.flush();

  APValue *Value = nullptr;
  if (E->getStorageDuration() == SD_Static) {
    // We might have a cached constant initializer for this temporary. Note
    // that this might have a different value from the value computed by
    // evaluating the initializer if the surrounding constant expression
    // modifies the temporary.
    Value = getContext().getMaterializedTemporaryValue(E, false);
    if (Value && Value->isUninit())
      Value = nullptr;
  }

  // Try evaluating it now, it might have a constant initializer.
  Expr::EvalResult EvalResult;
  if (!Value && Init->EvaluateAsRValue(EvalResult, getContext()) &&
      !EvalResult.hasSideEffects())
    Value = &EvalResult.Val;

  llvm::Constant *InitialValue = nullptr;
  bool Constant = false;
  llvm::Type *Type;
  if (Value) {
    // The temporary has a constant initializer, use it.
    InitialValue = EmitConstantValue(*Value, MaterializedType, nullptr);
    Constant = isTypeConstant(MaterializedType, /*ExcludeCtor*/Value);
    Type = InitialValue->getType();
  } else {
    // No initializer, the initialization will be provided when we
    // initialize the declaration which performed lifetime extension.
    Type = getTypes().ConvertTypeForMem(MaterializedType);
  }

  // Create a global variable for this lifetime-extended temporary.
  llvm::GlobalValue::LinkageTypes Linkage =
      getLLVMLinkageVarDefinition(VD, Constant);
  // There is no need for this temporary to have global linkage if the global
  // variable has external linkage.
  if (Linkage == llvm::GlobalVariable::ExternalLinkage)
    Linkage = llvm::GlobalVariable::PrivateLinkage;
  unsigned AddrSpace = GetGlobalVarAddressSpace(
      VD, getContext().getTargetAddressSpace(MaterializedType));
  auto *GV = new llvm::GlobalVariable(
      getModule(), Type, Constant, Linkage, InitialValue, Name.c_str(),
      /*InsertBefore=*/nullptr, llvm::GlobalVariable::NotThreadLocal,
      AddrSpace);
  setGlobalVisibility(GV, VD);
  GV->setAlignment(
      getContext().getTypeAlignInChars(MaterializedType).getQuantity());
  if (VD->getTLSKind())
    setTLSMode(GV, *VD);
  Slot = GV;
  return GV;
}

/// EmitObjCPropertyImplementations - Emit information for synthesized
/// properties for an implementation.
void CodeGenModule::EmitObjCPropertyImplementations(const
                                                    ObjCImplementationDecl *D) {
  for (const auto *PID : D->property_impls()) {
    // Dynamic is just for type-checking.
    if (PID->getPropertyImplementation() == ObjCPropertyImplDecl::Synthesize) {
      ObjCPropertyDecl *PD = PID->getPropertyDecl();

      // Determine which methods need to be implemented, some may have
      // been overridden. Note that ::isPropertyAccessor is not the method
      // we want, that just indicates if the decl came from a
      // property. What we want to know is if the method is defined in
      // this implementation.
      if (!D->getInstanceMethod(PD->getGetterName()))
        CodeGenFunction(*this).GenerateObjCGetter(
                                 const_cast<ObjCImplementationDecl *>(D), PID);
      if (!PD->isReadOnly() &&
          !D->getInstanceMethod(PD->getSetterName()))
        CodeGenFunction(*this).GenerateObjCSetter(
                                 const_cast<ObjCImplementationDecl *>(D), PID);
    }
  }
}

static bool needsDestructMethod(ObjCImplementationDecl *impl) {
  const ObjCInterfaceDecl *iface = impl->getClassInterface();
  for (const ObjCIvarDecl *ivar = iface->all_declared_ivar_begin();
       ivar; ivar = ivar->getNextIvar())
    if (ivar->getType().isDestructedType())
      return true;

  return false;
}

static bool AllTrivialInitializers(CodeGenModule &CGM,
                                   ObjCImplementationDecl *D) {
  CodeGenFunction CGF(CGM);
  for (ObjCImplementationDecl::init_iterator B = D->init_begin(),
       E = D->init_end(); B != E; ++B) {
    CXXCtorInitializer *CtorInitExp = *B;
    Expr *Init = CtorInitExp->getInit();
    if (!CGF.isTrivialInitializer(Init))
      return false;
  }
  return true;
}

/// EmitObjCIvarInitializations - Emit information for ivar initialization
/// for an implementation.
void CodeGenModule::EmitObjCIvarInitializations(ObjCImplementationDecl *D) {
  // We might need a .cxx_destruct even if we don't have any ivar initializers.
  if (needsDestructMethod(D)) {
    IdentifierInfo *II = &getContext().Idents.get(".cxx_destruct");
    Selector cxxSelector = getContext().Selectors.getSelector(0, &II);
    ObjCMethodDecl *DTORMethod =
      ObjCMethodDecl::Create(getContext(), D->getLocation(), D->getLocation(),
                             cxxSelector, getContext().VoidTy, nullptr, D,
                             /*isInstance=*/true, /*isVariadic=*/false,
                          /*isPropertyAccessor=*/true, /*isImplicitlyDeclared=*/true,
                             /*isDefined=*/false, ObjCMethodDecl::Required);
    D->addInstanceMethod(DTORMethod);
    CodeGenFunction(*this).GenerateObjCCtorDtorMethod(D, DTORMethod, false);
    D->setHasDestructors(true);
  }

  // If the implementation doesn't have any ivar initializers, we don't need
  // a .cxx_construct.
  if (D->getNumIvarInitializers() == 0 ||
      AllTrivialInitializers(*this, D))
    return;
  
  IdentifierInfo *II = &getContext().Idents.get(".cxx_construct");
  Selector cxxSelector = getContext().Selectors.getSelector(0, &II);
  // The constructor returns 'self'.
  ObjCMethodDecl *CTORMethod = ObjCMethodDecl::Create(getContext(), 
                                                D->getLocation(),
                                                D->getLocation(),
                                                cxxSelector,
                                                getContext().getObjCIdType(),
                                                nullptr, D, /*isInstance=*/true,
                                                /*isVariadic=*/false,
                                                /*isPropertyAccessor=*/true,
                                                /*isImplicitlyDeclared=*/true,
                                                /*isDefined=*/false,
                                                ObjCMethodDecl::Required);
  D->addInstanceMethod(CTORMethod);
  CodeGenFunction(*this).GenerateObjCCtorDtorMethod(D, CTORMethod, true);
  D->setHasNonZeroConstructors(true);
}

/// EmitNamespace - Emit all declarations in a namespace.
void CodeGenModule::EmitNamespace(const NamespaceDecl *ND) {
  for (auto *I : ND->decls()) {
    if (const auto *VD = dyn_cast<VarDecl>(I))
      if (VD->getTemplateSpecializationKind() != TSK_ExplicitSpecialization &&
          VD->getTemplateSpecializationKind() != TSK_Undeclared)
        continue;
    EmitTopLevelDecl(I);
  }
}

// EmitLinkageSpec - Emit all declarations in a linkage spec.
void CodeGenModule::EmitLinkageSpec(const LinkageSpecDecl *LSD) {
  if (LSD->getLanguage() != LinkageSpecDecl::lang_c &&
      LSD->getLanguage() != LinkageSpecDecl::lang_cxx) {
    ErrorUnsupported(LSD, "linkage spec");
    return;
  }

  for (auto *I : LSD->decls()) {
    // Meta-data for ObjC class includes references to implemented methods.
    // Generate class's method definitions first.
    if (auto *OID = dyn_cast<ObjCImplDecl>(I)) {
      for (auto *M : OID->methods())
        EmitTopLevelDecl(M);
    }
    EmitTopLevelDecl(I);
  }
}

/// EmitTopLevelDecl - Emit code for a single top level declaration.
void CodeGenModule::EmitTopLevelDecl(Decl *D) {
  // Ignore dependent declarations.
  if (D->getDeclContext() && D->getDeclContext()->isDependentContext())
    return;

  switch (D->getKind()) {
  case Decl::CXXConversion:
  case Decl::CXXMethod:
  case Decl::Function:
    // Skip function templates
    if (cast<FunctionDecl>(D)->getDescribedFunctionTemplate() ||
        cast<FunctionDecl>(D)->isLateTemplateParsed())
      return;

    EmitGlobal(cast<FunctionDecl>(D));
    // Always provide some coverage mapping
    // even for the functions that aren't emitted.
    AddDeferredUnusedCoverageMapping(D);
    break;

  case Decl::Var:
    // Skip variable templates
    if (cast<VarDecl>(D)->getDescribedVarTemplate())
      return;
  case Decl::VarTemplateSpecialization:
    EmitGlobal(cast<VarDecl>(D));
    break;

  // Indirect fields from global anonymous structs and unions can be
  // ignored; only the actual variable requires IR gen support.
  case Decl::IndirectField:
    break;

  // C++ Decls
  case Decl::Namespace:
    EmitNamespace(cast<NamespaceDecl>(D));
    break;
    // No code generation needed.
  case Decl::UsingShadow:
  case Decl::ClassTemplate:
  case Decl::VarTemplate:
  case Decl::VarTemplatePartialSpecialization:
  case Decl::FunctionTemplate:
  case Decl::TypeAliasTemplate:
  case Decl::Block:
  case Decl::Empty:
    break;
  case Decl::Using:          // using X; [C++]
    if (CGDebugInfo *DI = getModuleDebugInfo())
        DI->EmitUsingDecl(cast<UsingDecl>(*D));
    return;
  case Decl::NamespaceAlias:
    if (CGDebugInfo *DI = getModuleDebugInfo())
        DI->EmitNamespaceAlias(cast<NamespaceAliasDecl>(*D));
    return;
  case Decl::UsingDirective: // using namespace X; [C++]
    if (CGDebugInfo *DI = getModuleDebugInfo())
      DI->EmitUsingDirective(cast<UsingDirectiveDecl>(*D));
    return;
  case Decl::CXXConstructor:
    // Skip function templates
    if (cast<FunctionDecl>(D)->getDescribedFunctionTemplate() ||
        cast<FunctionDecl>(D)->isLateTemplateParsed())
      return;
      
    getCXXABI().EmitCXXConstructors(cast<CXXConstructorDecl>(D));
    break;
  case Decl::CXXDestructor:
    if (cast<FunctionDecl>(D)->isLateTemplateParsed())
      return;
    getCXXABI().EmitCXXDestructors(cast<CXXDestructorDecl>(D));
    break;

  case Decl::StaticAssert:
    // Nothing to do.
    break;

  // Objective-C Decls

  // Forward declarations, no (immediate) code generation.
  case Decl::ObjCInterface:
  case Decl::ObjCCategory:
    break;

  case Decl::ObjCProtocol: {
    auto *Proto = cast<ObjCProtocolDecl>(D);
    if (Proto->isThisDeclarationADefinition())
      ObjCRuntime->GenerateProtocol(Proto);
    break;
  }
      
  case Decl::ObjCCategoryImpl:
    // Categories have properties but don't support synthesize so we
    // can ignore them here.
    ObjCRuntime->GenerateCategory(cast<ObjCCategoryImplDecl>(D));
    break;

  case Decl::ObjCImplementation: {
    auto *OMD = cast<ObjCImplementationDecl>(D);
    EmitObjCPropertyImplementations(OMD);
    EmitObjCIvarInitializations(OMD);
    ObjCRuntime->GenerateClass(OMD);
    // Emit global variable debug information.
    if (CGDebugInfo *DI = getModuleDebugInfo())
      if (getCodeGenOpts().getDebugInfo() >= CodeGenOptions::LimitedDebugInfo)
        DI->getOrCreateInterfaceType(getContext().getObjCInterfaceType(
            OMD->getClassInterface()), OMD->getLocation());
    break;
  }
  case Decl::ObjCMethod: {
    auto *OMD = cast<ObjCMethodDecl>(D);
    // If this is not a prototype, emit the body.
    if (OMD->getBody())
      CodeGenFunction(*this).GenerateObjCMethod(OMD);
    break;
  }
  case Decl::ObjCCompatibleAlias:
    ObjCRuntime->RegisterAlias(cast<ObjCCompatibleAliasDecl>(D));
    break;

  case Decl::LinkageSpec:
    EmitLinkageSpec(cast<LinkageSpecDecl>(D));
    break;

  case Decl::FileScopeAsm: {
    auto *AD = cast<FileScopeAsmDecl>(D);
    StringRef AsmString = AD->getAsmString()->getString();

    const std::string &S = getModule().getModuleInlineAsm();
    if (S.empty())
      getModule().setModuleInlineAsm(AsmString);
    else if (S.end()[-1] == '\n')
      getModule().setModuleInlineAsm(S + AsmString.str());
    else
      getModule().setModuleInlineAsm(S + '\n' + AsmString.str());
    break;
  }

  case Decl::Import: {
    auto *Import = cast<ImportDecl>(D);

    // Ignore import declarations that come from imported modules.
    if (clang::Module *Owner = Import->getOwningModule()) {
      if (getLangOpts().CurrentModule.empty() ||
          Owner->getTopLevelModule()->Name == getLangOpts().CurrentModule)
        break;
    }

    ImportedModules.insert(Import->getImportedModule());
    break;
  }

  case Decl::OMPThreadPrivate:
    EmitOMPThreadPrivateDecl(cast<OMPThreadPrivateDecl>(D));
    break;

  case Decl::ClassTemplateSpecialization: {
    const auto *Spec = cast<ClassTemplateSpecializationDecl>(D);
    if (DebugInfo &&
        Spec->getSpecializationKind() == TSK_ExplicitInstantiationDefinition)
      DebugInfo->completeTemplateDefinition(*Spec);
    break;
  }

  default:
    // Make sure we handled everything we should, every other kind is a
    // non-top-level decl.  FIXME: Would be nice to have an isTopLevelDeclKind
    // function. Need to recode Decl::Kind to do that easily.
    assert(isa<TypeDecl>(D) && "Unsupported decl kind");
    break;
  }
}

void CodeGenModule::AddDeferredUnusedCoverageMapping(Decl *D) {
  // Do we need to generate coverage mapping?
  if (!CodeGenOpts.CoverageMapping)
    return;
  switch (D->getKind()) {
  case Decl::CXXConversion:
  case Decl::CXXMethod:
  case Decl::Function:
  case Decl::ObjCMethod:
  case Decl::CXXConstructor:
  case Decl::CXXDestructor: {
    if (!cast<FunctionDecl>(D)->hasBody())
      return;
    auto I = DeferredEmptyCoverageMappingDecls.find(D);
    if (I == DeferredEmptyCoverageMappingDecls.end())
      DeferredEmptyCoverageMappingDecls[D] = true;
    break;
  }
  default:
    break;
  };
}

void CodeGenModule::ClearUnusedCoverageMapping(const Decl *D) {
  // Do we need to generate coverage mapping?
  if (!CodeGenOpts.CoverageMapping)
    return;
  if (const auto *Fn = dyn_cast<FunctionDecl>(D)) {
    if (Fn->isTemplateInstantiation())
      ClearUnusedCoverageMapping(Fn->getTemplateInstantiationPattern());
  }
  auto I = DeferredEmptyCoverageMappingDecls.find(D);
  if (I == DeferredEmptyCoverageMappingDecls.end())
    DeferredEmptyCoverageMappingDecls[D] = false;
  else
    I->second = false;
}

void CodeGenModule::EmitDeferredUnusedCoverageMappings() {
  std::vector<const Decl *> DeferredDecls;
  for (const auto I : DeferredEmptyCoverageMappingDecls) {
    if (!I.second)
      continue;
    DeferredDecls.push_back(I.first);
  }
  // Sort the declarations by their location to make sure that the tests get a
  // predictable order for the coverage mapping for the unused declarations.
  if (CodeGenOpts.DumpCoverageMapping)
    std::sort(DeferredDecls.begin(), DeferredDecls.end(),
              [] (const Decl *LHS, const Decl *RHS) {
      return LHS->getLocStart() < RHS->getLocStart();
    });
  for (const auto *D : DeferredDecls) {
    switch (D->getKind()) {
    case Decl::CXXConversion:
    case Decl::CXXMethod:
    case Decl::Function:
    case Decl::ObjCMethod: {
      CodeGenPGO PGO(*this);
      GlobalDecl GD(cast<FunctionDecl>(D));
      PGO.emitEmptyCounterMapping(D, getMangledName(GD),
                                  getFunctionLinkage(GD));
      break;
    }
    case Decl::CXXConstructor: {
      CodeGenPGO PGO(*this);
      GlobalDecl GD(cast<CXXConstructorDecl>(D), Ctor_Base);
      PGO.emitEmptyCounterMapping(D, getMangledName(GD),
                                  getFunctionLinkage(GD));
      break;
    }
    case Decl::CXXDestructor: {
      CodeGenPGO PGO(*this);
      GlobalDecl GD(cast<CXXDestructorDecl>(D), Dtor_Base);
      PGO.emitEmptyCounterMapping(D, getMangledName(GD),
                                  getFunctionLinkage(GD));
      break;
    }
    default:
      break;
    };
  }
}

/// Turns the given pointer into a constant.
static llvm::Constant *GetPointerConstant(llvm::LLVMContext &Context,
                                          const void *Ptr) {
  uintptr_t PtrInt = reinterpret_cast<uintptr_t>(Ptr);
  llvm::Type *i64 = llvm::Type::getInt64Ty(Context);
  return llvm::ConstantInt::get(i64, PtrInt);
}

static void EmitGlobalDeclMetadata(CodeGenModule &CGM,
                                   llvm::NamedMDNode *&GlobalMetadata,
                                   GlobalDecl D,
                                   llvm::GlobalValue *Addr) {
  if (!GlobalMetadata)
    GlobalMetadata =
      CGM.getModule().getOrInsertNamedMetadata("clang.global.decl.ptrs");

  // TODO: should we report variant information for ctors/dtors?
  llvm::Value *Ops[] = {
    Addr,
    GetPointerConstant(CGM.getLLVMContext(), D.getDecl())
  };
  GlobalMetadata->addOperand(llvm::MDNode::get(CGM.getLLVMContext(), Ops));
}

/// For each function which is declared within an extern "C" region and marked
/// as 'used', but has internal linkage, create an alias from the unmangled
/// name to the mangled name if possible. People expect to be able to refer
/// to such functions with an unmangled name from inline assembly within the
/// same translation unit.
void CodeGenModule::EmitStaticExternCAliases() {
  for (StaticExternCMap::iterator I = StaticExternCValues.begin(),
                                  E = StaticExternCValues.end();
       I != E; ++I) {
    IdentifierInfo *Name = I->first;
    llvm::GlobalValue *Val = I->second;
    if (Val && !getModule().getNamedValue(Name->getName()))
      addUsedGlobal(llvm::GlobalAlias::create(Name->getName(), Val));
  }
}

bool CodeGenModule::lookupRepresentativeDecl(StringRef MangledName,
                                             GlobalDecl &Result) const {
  auto Res = Manglings.find(MangledName);
  if (Res == Manglings.end())
    return false;
  Result = Res->getValue();
  return true;
}

/// Emits metadata nodes associating all the global values in the
/// current module with the Decls they came from.  This is useful for
/// projects using IR gen as a subroutine.
///
/// Since there's currently no way to associate an MDNode directly
/// with an llvm::GlobalValue, we create a global named metadata
/// with the name 'clang.global.decl.ptrs'.
void CodeGenModule::EmitDeclMetadata() {
  llvm::NamedMDNode *GlobalMetadata = nullptr;

  // StaticLocalDeclMap
  for (auto &I : MangledDeclNames) {
    llvm::GlobalValue *Addr = getModule().getNamedValue(I.second);
    EmitGlobalDeclMetadata(*this, GlobalMetadata, I.first, Addr);
  }
}

/// Emits metadata nodes for all the local variables in the current
/// function.
void CodeGenFunction::EmitDeclMetadata() {
  if (LocalDeclMap.empty()) return;

  llvm::LLVMContext &Context = getLLVMContext();

  // Find the unique metadata ID for this name.
  unsigned DeclPtrKind = Context.getMDKindID("clang.decl.ptr");

  llvm::NamedMDNode *GlobalMetadata = nullptr;

  for (auto &I : LocalDeclMap) {
    const Decl *D = I.first;
    llvm::Value *Addr = I.second;
    if (auto *Alloca = dyn_cast<llvm::AllocaInst>(Addr)) {
      llvm::Value *DAddr = GetPointerConstant(getLLVMContext(), D);
      Alloca->setMetadata(DeclPtrKind, llvm::MDNode::get(Context, DAddr));
    } else if (auto *GV = dyn_cast<llvm::GlobalValue>(Addr)) {
      GlobalDecl GD = GlobalDecl(cast<VarDecl>(D));
      EmitGlobalDeclMetadata(CGM, GlobalMetadata, GD, GV);
    }
  }
}

void CodeGenModule::EmitVersionIdentMetadata() {
  llvm::NamedMDNode *IdentMetadata =
    TheModule.getOrInsertNamedMetadata("llvm.ident");
  std::string Version = getClangFullVersion();
  llvm::LLVMContext &Ctx = TheModule.getContext();

  llvm::Value *IdentNode[] = {
    llvm::MDString::get(Ctx, Version)
  };
  IdentMetadata->addOperand(llvm::MDNode::get(Ctx, IdentNode));
}

void CodeGenModule::EmitTargetMetadata() {
  // Warning, new MangledDeclNames may be appended within this loop.
  // We rely on MapVector insertions adding new elements to the end
  // of the container.
  // FIXME: Move this loop into the one target that needs it, and only
  // loop over those declarations for which we couldn't emit the target
  // metadata when we emitted the declaration.
  for (unsigned I = 0; I != MangledDeclNames.size(); ++I) {
    auto Val = *(MangledDeclNames.begin() + I);
    const Decl *D = Val.first.getDecl()->getMostRecentDecl();
    llvm::GlobalValue *GV = GetGlobalValue(Val.second);
    getTargetCodeGenInfo().emitTargetMD(D, GV, *this);
  }
}

void CodeGenModule::EmitCoverageFile() {
  if (!getCodeGenOpts().CoverageFile.empty()) {
    if (llvm::NamedMDNode *CUNode = TheModule.getNamedMetadata("llvm.dbg.cu")) {
      llvm::NamedMDNode *GCov = TheModule.getOrInsertNamedMetadata("llvm.gcov");
      llvm::LLVMContext &Ctx = TheModule.getContext();
      llvm::MDString *CoverageFile =
          llvm::MDString::get(Ctx, getCodeGenOpts().CoverageFile);
      for (int i = 0, e = CUNode->getNumOperands(); i != e; ++i) {
        llvm::MDNode *CU = CUNode->getOperand(i);
        llvm::Value *node[] = { CoverageFile, CU };
        llvm::MDNode *N = llvm::MDNode::get(Ctx, node);
        GCov->addOperand(N);
      }
    }
  }
}

llvm::Constant *CodeGenModule::EmitUuidofInitializer(StringRef Uuid) {
  // Sema has checked that all uuid strings are of the form
  // "12345678-1234-1234-1234-1234567890ab".
  assert(Uuid.size() == 36);
  for (unsigned i = 0; i < 36; ++i) {
    if (i == 8 || i == 13 || i == 18 || i == 23) assert(Uuid[i] == '-');
    else                                         assert(isHexDigit(Uuid[i]));
  }

  // The starts of all bytes of Field3 in Uuid. Field 3 is "1234-1234567890ab".
  const unsigned Field3ValueOffsets[8] = { 19, 21, 24, 26, 28, 30, 32, 34 };

  llvm::Constant *Field3[8];
  for (unsigned Idx = 0; Idx < 8; ++Idx)
    Field3[Idx] = llvm::ConstantInt::get(
        Int8Ty, Uuid.substr(Field3ValueOffsets[Idx], 2), 16);

  llvm::Constant *Fields[4] = {
    llvm::ConstantInt::get(Int32Ty, Uuid.substr(0,  8), 16),
    llvm::ConstantInt::get(Int16Ty, Uuid.substr(9,  4), 16),
    llvm::ConstantInt::get(Int16Ty, Uuid.substr(14, 4), 16),
    llvm::ConstantArray::get(llvm::ArrayType::get(Int8Ty, 8), Field3)
  };

  return llvm::ConstantStruct::getAnon(Fields);
}

llvm::Constant *CodeGenModule::GetAddrOfRTTIDescriptor(QualType Ty,
                                                       bool ForEH) {
  // Return a bogus pointer if RTTI is disabled, unless it's for EH.
  // FIXME: should we even be calling this method if RTTI is disabled
  // and it's not for EH?
  if (!ForEH && !getLangOpts().RTTI)
    return llvm::Constant::getNullValue(Int8PtrTy);
  
  if (ForEH && Ty->isObjCObjectPointerType() &&
      LangOpts.ObjCRuntime.isGNUFamily())
    return ObjCRuntime->GetEHType(Ty);

  return getCXXABI().getAddrOfRTTIDescriptor(Ty);
}

void CodeGenModule::EmitOMPThreadPrivateDecl(const OMPThreadPrivateDecl *D) {
  for (auto RefExpr : D->varlists()) {
    auto *VD = cast<VarDecl>(cast<DeclRefExpr>(RefExpr)->getDecl());
    bool PerformInit =
        VD->getAnyInitializer() &&
        !VD->getAnyInitializer()->isConstantInitializer(getContext(),
                                                        /*ForRef=*/false);
    if (auto InitFunction =
            getOpenMPRuntime().EmitOMPThreadPrivateVarDefinition(
                VD, GetAddrOfGlobalVar(VD), RefExpr->getLocStart(),
                PerformInit))
      CXXGlobalInits.push_back(InitFunction);
  }
}
<|MERGE_RESOLUTION|>--- conflicted
+++ resolved
@@ -62,11 +62,7 @@
   switch (CGM.getTarget().getCXXABI().getKind()) {
   case TargetCXXABI::GenericAArch64:
   case TargetCXXABI::GenericARM:
-<<<<<<< HEAD
-  case TargetCXXABI::Emscripten:
-=======
   case TargetCXXABI::Emscripten: // @LOCALMOD Emscripten
->>>>>>> 96b3da27
   case TargetCXXABI::iOS:
   case TargetCXXABI::iOS64:
   case TargetCXXABI::GenericItanium:
@@ -792,19 +788,13 @@
   if (alignment)
     F->setAlignment(alignment);
 
-<<<<<<< HEAD
-=======
   // @LOCALMOD-START Emscripten
->>>>>>> 96b3da27
   if (getTarget().getCXXABI().arePointersToMemberFunctionsAligned()) {
     // C++ ABI requires 2-byte alignment for member functions.
     if (F->getAlignment() < 2 && isa<CXXMethodDecl>(D))
       F->setAlignment(2);
   }
-<<<<<<< HEAD
-=======
   // @LOCALMOD-END Emscripten
->>>>>>> 96b3da27
 }
 
 void CodeGenModule::SetCommonAttributes(const Decl *D,
