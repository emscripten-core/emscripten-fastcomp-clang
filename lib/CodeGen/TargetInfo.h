--- conflicted
+++ resolved
@@ -154,192 +154,6 @@
     return nullptr;
   }
 
-<<<<<<< HEAD
-  /// TargetCodeGenInfo - This class organizes various target-specific
-  /// codegeneration issues, like target-specific attributes, builtins and so
-  /// on.
-  class TargetCodeGenInfo {
-    ABIInfo *Info;
-  public:
-    // WARNING: Acquires the ownership of ABIInfo.
-    TargetCodeGenInfo(ABIInfo *info = 0):Info(info) { }
-    virtual ~TargetCodeGenInfo();
-
-    /// getABIInfo() - Returns ABI info helper for the target.
-    const ABIInfo& getABIInfo() const { return *Info; }
-
-    /// SetTargetAttributes - Provides a convenient hook to handle extra
-    /// target-specific attributes for the given global.
-    virtual void SetTargetAttributes(const Decl *D, llvm::GlobalValue *GV,
-                                     CodeGen::CodeGenModule &M) const { }
-
-    /// Determines the size of struct _Unwind_Exception on this platform,
-    /// in 8-bit units.  The Itanium ABI defines this as:
-    ///   struct _Unwind_Exception {
-    ///     uint64 exception_class;
-    ///     _Unwind_Exception_Cleanup_Fn exception_cleanup;
-    ///     uint64 private_1;
-    ///     uint64 private_2;
-    ///   };
-    virtual unsigned getSizeOfUnwindException() const;
-
-    /// Controls whether __builtin_extend_pointer should sign-extend
-    /// pointers to uint64_t or zero-extend them (the default).  Has
-    /// no effect for targets:
-    ///   - that have 64-bit pointers, or
-    ///   - that cannot address through registers larger than pointers, or
-    ///   - that implicitly ignore/truncate the top bits when addressing
-    ///     through such registers.
-    virtual bool extendPointerWithSExt() const { return false; }
-
-    /// Determines the DWARF register number for the stack pointer, for
-    /// exception-handling purposes.  Implements __builtin_dwarf_sp_column.
-    ///
-    /// Returns -1 if the operation is unsupported by this target.
-    virtual int getDwarfEHStackPointer(CodeGen::CodeGenModule &M) const {
-      return -1;
-    }
-
-    /// Initializes the given DWARF EH register-size table, a char*.
-    /// Implements __builtin_init_dwarf_reg_size_table.
-    ///
-    /// Returns true if the operation is unsupported by this target.
-    virtual bool initDwarfEHRegSizeTable(CodeGen::CodeGenFunction &CGF,
-                                         llvm::Value *Address) const {
-      return true;
-    }
-
-    /// Performs the code-generation required to convert a return
-    /// address as stored by the system into the actual address of the
-    /// next instruction that will be executed.
-    ///
-    /// Used by __builtin_extract_return_addr().
-    virtual llvm::Value *decodeReturnAddress(CodeGen::CodeGenFunction &CGF,
-                                             llvm::Value *Address) const {
-      return Address;
-    }
-
-    /// Performs the code-generation required to convert the address
-    /// of an instruction into a return address suitable for storage
-    /// by the system in a return slot.
-    ///
-    /// Used by __builtin_frob_return_addr().
-    virtual llvm::Value *encodeReturnAddress(CodeGen::CodeGenFunction &CGF,
-                                             llvm::Value *Address) const {
-      return Address;
-    }
-
-    /// Corrects the low-level LLVM type for a given constraint and "usual"
-    /// type.
-    ///
-    /// \returns A pointer to a new LLVM type, possibly the same as the original
-    /// on success; 0 on failure.
-    virtual llvm::Type* adjustInlineAsmType(CodeGen::CodeGenFunction &CGF,
-                                            StringRef Constraint,
-                                            llvm::Type* Ty) const {
-      return Ty;
-    }
-
-    /// Retrieve the address of a function to call immediately before
-    /// calling objc_retainAutoreleasedReturnValue.  The
-    /// implementation of objc_autoreleaseReturnValue sniffs the
-    /// instruction stream following its return address to decide
-    /// whether it's a call to objc_retainAutoreleasedReturnValue.
-    /// This can be prohibitively expensive, depending on the
-    /// relocation model, and so on some targets it instead sniffs for
-    /// a particular instruction sequence.  This functions returns
-    /// that instruction sequence in inline assembly, which will be
-    /// empty if none is required.
-    virtual StringRef getARCRetainAutoreleasedReturnValueMarker() const {
-      return "";
-    }
-
-    /// Return a constant used by UBSan as a signature to identify functions
-    /// possessing type information, or 0 if the platform is unsupported.
-    virtual llvm::Constant *getUBSanFunctionSignature(
-        CodeGen::CodeGenModule &CGM) const {
-      return 0;
-    }
-
-    /// Determine whether a call to an unprototyped functions under
-    /// the given calling convention should use the variadic
-    /// convention or the non-variadic convention.
-    ///
-    /// There's a good reason to make a platform's variadic calling
-    /// convention be different from its non-variadic calling
-    /// convention: the non-variadic arguments can be passed in
-    /// registers (better for performance), and the variadic arguments
-    /// can be passed on the stack (also better for performance).  If
-    /// this is done, however, unprototyped functions *must* use the
-    /// non-variadic convention, because C99 states that a call
-    /// through an unprototyped function type must succeed if the
-    /// function was defined with a non-variadic prototype with
-    /// compatible parameters.  Therefore, splitting the conventions
-    /// makes it impossible to call a variadic function through an
-    /// unprototyped type.  Since function prototypes came out in the
-    /// late 1970s, this is probably an acceptable trade-off.
-    /// Nonetheless, not all platforms are willing to make it, and in
-    /// particularly x86-64 bends over backwards to make the
-    /// conventions compatible.
-    ///
-    /// The default is false.  This is correct whenever:
-    ///   - the conventions are exactly the same, because it does not
-    ///     matter and the resulting IR will be somewhat prettier in
-    ///     certain cases; or
-    ///   - the conventions are substantively different in how they pass
-    ///     arguments, because in this case using the variadic convention
-    ///     will lead to C99 violations.
-    ///
-    /// However, some platforms make the conventions identical except
-    /// for passing additional out-of-band information to a variadic
-    /// function: for example, x86-64 passes the number of SSE
-    /// arguments in %al.  On these platforms, it is desireable to
-    /// call unprototyped functions using the variadic convention so
-    /// that unprototyped calls to varargs functions still succeed.
-    ///
-    /// Relatedly, platforms which pass the fixed arguments to this:
-    ///   A foo(B, C, D);
-    /// differently than they would pass them to this:
-    ///   A foo(B, C, D, ...);
-    /// may need to adjust the debugger-support code in Sema to do the
-    /// right thing when calling a function with no know signature.
-    virtual bool isNoProtoCallVariadic(const CodeGen::CallArgList &args,
-                                       const FunctionNoProtoType *fnType) const;
-
-    /// Gets the linker options necessary to link a dependent library on this
-    /// platform.
-    virtual void getDependentLibraryOption(llvm::StringRef Lib,
-                                           llvm::SmallString<24> &Opt) const;
-
-    /// Gets the linker options necessary to detect object file mismatches on
-    /// this platform.
-    virtual void getDetectMismatchOption(llvm::StringRef Name,
-                                         llvm::StringRef Value,
-                                         llvm::SmallString<32> &Opt) const {}
-
-    // @LOCALMOD-START
-    /// Determine whether the sequentially consistent fence generated for
-    /// the legacy GCC-style ``__sync_synchronize()`` builtin should be
-    /// surrounded by empty assembly directives which touch all of
-    /// memory. This allows platforms which aim for portability to
-    /// isolate themselves from changes in sequentially consistent
-    /// fence's semantics, since its intent is to represent the
-    /// C11/C++11 memory model which only orders atomic memory accesses.
-    /// This won't guarantee that all accesses (e.g. those to
-    /// non-escaping objects) will not be reordered.
-    virtual bool addAsmMemoryAroundSyncSynchronize() const {
-      return false;
-    }
-
-    /// Determine whether a full sequentially consistent fence should be
-    /// emitted when ``asm("":::"memory")`` is encountered, treating it
-    /// like ``__sync_synchronize()``.
-    virtual bool asmMemoryIsFence() const {
-      return false;
-    }
-    // @LOCALMOD-END
-  };
-=======
   /// Determine whether a call to an unprototyped functions under
   /// the given calling convention should use the variadic
   /// convention or the non-variadic convention.
@@ -395,8 +209,29 @@
   virtual void getDetectMismatchOption(llvm::StringRef Name,
                                        llvm::StringRef Value,
                                        llvm::SmallString<32> &Opt) const {}
+
+  // @LOCALMOD-START
+  /// Determine whether the sequentially consistent fence generated for
+  /// the legacy GCC-style ``__sync_synchronize()`` builtin should be
+  /// surrounded by empty assembly directives which touch all of
+  /// memory. This allows platforms which aim for portability to
+  /// isolate themselves from changes in sequentially consistent
+  /// fence's semantics, since its intent is to represent the
+  /// C11/C++11 memory model which only orders atomic memory accesses.
+  /// This won't guarantee that all accesses (e.g. those to
+  /// non-escaping objects) will not be reordered.
+  virtual bool addAsmMemoryAroundSyncSynchronize() const {
+    return false;
+  }
+
+  /// Determine whether a full sequentially consistent fence should be
+  /// emitted when ``asm("":::"memory")`` is encountered, treating it
+  /// like ``__sync_synchronize()``.
+  virtual bool asmMemoryIsFence() const {
+    return false;
+  }
+  // @LOCALMOD-END
 };
->>>>>>> c61a708c
 }
 
 #endif // CLANG_CODEGEN_TARGETINFO_H