--- conflicted
+++ resolved
@@ -34,43 +34,22 @@
 
 namespace {
 class ItaniumCXXABI : public CodeGen::CGCXXABI {
-<<<<<<< HEAD
-private:
-  llvm::IntegerType *PtrDiffTy;
+  /// VTables - All the vtables which have been defined.
+  llvm::DenseMap<const CXXRecordDecl *, llvm::GlobalVariable *> VTables;
+
 protected:
   bool UseARMMethodPtrABI;
   bool UseARMGuardVarABI;
-  // It's a little silly for us to cache this.
-  llvm::IntegerType *getPtrDiffTy() {
-    if (!PtrDiffTy) {
-      QualType T = getContext().getPointerDiffType();
-      llvm::Type *Ty = CGM.getTypes().ConvertType(T);
-      PtrDiffTy = cast<llvm::IntegerType>(Ty);
-    }
-    return PtrDiffTy;
-=======
-  /// VTables - All the vtables which have been defined.
-  llvm::DenseMap<const CXXRecordDecl *, llvm::GlobalVariable *> VTables;
-
-protected:
-  bool UseARMMethodPtrABI;
-  bool UseARMGuardVarABI;
 
   ItaniumMangleContext &getMangleContext() {
     return cast<ItaniumMangleContext>(CodeGen::CGCXXABI::getMangleContext());
->>>>>>> a5131ab2
   }
 
 public:
   ItaniumCXXABI(CodeGen::CodeGenModule &CGM,
                 bool UseARMMethodPtrABI = false,
                 bool UseARMGuardVarABI = false) :
-<<<<<<< HEAD
-    CGCXXABI(CGM), PtrDiffTy(0),
-    UseARMMethodPtrABI(UseARMMethodPtrABI),
-=======
     CGCXXABI(CGM), UseARMMethodPtrABI(UseARMMethodPtrABI),
->>>>>>> a5131ab2
     UseARMGuardVarABI(UseARMGuardVarABI) { }
 
   bool isReturnTypeIndirect(const CXXRecordDecl *RD) const {
