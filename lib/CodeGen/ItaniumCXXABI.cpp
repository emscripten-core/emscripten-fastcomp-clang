//===------- ItaniumCXXABI.cpp - Emit LLVM Code from ASTs for a Module ----===//
//
//                     The LLVM Compiler Infrastructure
//
// This file is distributed under the University of Illinois Open Source
// License. See LICENSE.TXT for details.
//
//===----------------------------------------------------------------------===//
//
// This provides C++ code generation targeting the Itanium C++ ABI.  The class
// in this file generates structures that follow the Itanium C++ ABI, which is
// documented at:
//  http://www.codesourcery.com/public/cxx-abi/abi.html
//  http://www.codesourcery.com/public/cxx-abi/abi-eh.html
//
// It also supports the closely-related ARM ABI, documented at:
// http://infocenter.arm.com/help/topic/com.arm.doc.ihi0041c/IHI0041C_cppabi.pdf
//
//===----------------------------------------------------------------------===//

#include "CGCXXABI.h"
#include "CGCleanup.h"
#include "CGRecordLayout.h"
#include "CGVTables.h"
#include "CodeGenFunction.h"
#include "CodeGenModule.h"
#include "TargetInfo.h"
#include "clang/AST/Mangle.h"
#include "clang/AST/Type.h"
#include "clang/AST/StmtCXX.h"
#include "llvm/IR/CallSite.h"
#include "llvm/IR/DataLayout.h"
#include "llvm/IR/Instructions.h"
#include "llvm/IR/Intrinsics.h"
#include "llvm/IR/Value.h"

using namespace clang;
using namespace CodeGen;

namespace {
class ItaniumCXXABI : public CodeGen::CGCXXABI {
  /// VTables - All the vtables which have been defined.
  llvm::DenseMap<const CXXRecordDecl *, llvm::GlobalVariable *> VTables;

protected:
  bool UseARMMethodPtrABI;
  bool UseARMGuardVarABI;

  ItaniumMangleContext &getMangleContext() {
    return cast<ItaniumMangleContext>(CodeGen::CGCXXABI::getMangleContext());
  }

public:
  ItaniumCXXABI(CodeGen::CodeGenModule &CGM,
                bool UseARMMethodPtrABI = false,
                bool UseARMGuardVarABI = false) :
    CGCXXABI(CGM), UseARMMethodPtrABI(UseARMMethodPtrABI),
    UseARMGuardVarABI(UseARMGuardVarABI) { }

  bool classifyReturnType(CGFunctionInfo &FI) const override;

  RecordArgABI getRecordArgABI(const CXXRecordDecl *RD) const override {
    // Structures with either a non-trivial destructor or a non-trivial
    // copy constructor are always indirect.
    // FIXME: Use canCopyArgument() when it is fixed to handle lazily declared
    // special members.
    if (RD->hasNonTrivialDestructor() || RD->hasNonTrivialCopyConstructor())
      return RAA_Indirect;
    return RAA_Default;
  }

  bool isZeroInitializable(const MemberPointerType *MPT) override;

  llvm::Type *ConvertMemberPointerType(const MemberPointerType *MPT) override;

  llvm::Value *
    EmitLoadOfMemberFunctionPointer(CodeGenFunction &CGF,
                                    const Expr *E,
                                    llvm::Value *&This,
                                    llvm::Value *MemFnPtr,
                                    const MemberPointerType *MPT) override;

  llvm::Value *
    EmitMemberDataPointerAddress(CodeGenFunction &CGF, const Expr *E,
                                 llvm::Value *Base,
                                 llvm::Value *MemPtr,
                                 const MemberPointerType *MPT) override;

  llvm::Value *EmitMemberPointerConversion(CodeGenFunction &CGF,
                                           const CastExpr *E,
                                           llvm::Value *Src) override;
  llvm::Constant *EmitMemberPointerConversion(const CastExpr *E,
                                              llvm::Constant *Src) override;

  llvm::Constant *EmitNullMemberPointer(const MemberPointerType *MPT) override;

  llvm::Constant *EmitMemberFunctionPointer(const CXXMethodDecl *MD) override;
  llvm::Constant *EmitMemberDataPointer(const MemberPointerType *MPT,
                                        CharUnits offset) override;
  llvm::Constant *EmitMemberPointer(const APValue &MP, QualType MPT) override;
  llvm::Constant *BuildMemberPointer(const CXXMethodDecl *MD,
                                     CharUnits ThisAdjustment);

  llvm::Value *EmitMemberPointerComparison(CodeGenFunction &CGF,
                                           llvm::Value *L, llvm::Value *R,
                                           const MemberPointerType *MPT,
                                           bool Inequality) override;

  llvm::Value *EmitMemberPointerIsNotNull(CodeGenFunction &CGF,
                                         llvm::Value *Addr,
                                         const MemberPointerType *MPT) override;

  void emitVirtualObjectDelete(CodeGenFunction &CGF, const CXXDeleteExpr *DE,
                               llvm::Value *Ptr, QualType ElementType,
                               const CXXDestructorDecl *Dtor) override;

  void emitRethrow(CodeGenFunction &CGF, bool isNoReturn) override;
  void emitThrow(CodeGenFunction &CGF, const CXXThrowExpr *E) override;

  void emitBeginCatch(CodeGenFunction &CGF, const CXXCatchStmt *C) override;

  llvm::CallInst *
  emitTerminateForUnexpectedException(CodeGenFunction &CGF,
                                      llvm::Value *Exn) override;

  void EmitFundamentalRTTIDescriptor(QualType Type);
  void EmitFundamentalRTTIDescriptors();
  llvm::Constant *getAddrOfRTTIDescriptor(QualType Ty) override;
  llvm::Constant *
  getAddrOfCXXCatchHandlerType(QualType Ty,
                               QualType CatchHandlerType) override {
    return getAddrOfRTTIDescriptor(Ty);
  }

  bool shouldTypeidBeNullChecked(bool IsDeref, QualType SrcRecordTy) override;
  void EmitBadTypeidCall(CodeGenFunction &CGF) override;
  llvm::Value *EmitTypeid(CodeGenFunction &CGF, QualType SrcRecordTy,
                          llvm::Value *ThisPtr,
                          llvm::Type *StdTypeInfoPtrTy) override;

  bool shouldDynamicCastCallBeNullChecked(bool SrcIsPtr,
                                          QualType SrcRecordTy) override;

  llvm::Value *EmitDynamicCastCall(CodeGenFunction &CGF, llvm::Value *Value,
                                   QualType SrcRecordTy, QualType DestTy,
                                   QualType DestRecordTy,
                                   llvm::BasicBlock *CastEnd) override;

  llvm::Value *EmitDynamicCastToVoid(CodeGenFunction &CGF, llvm::Value *Value,
                                     QualType SrcRecordTy,
                                     QualType DestTy) override;

  bool EmitBadCastCall(CodeGenFunction &CGF) override;

  llvm::Value *
    GetVirtualBaseClassOffset(CodeGenFunction &CGF, llvm::Value *This,
                              const CXXRecordDecl *ClassDecl,
                              const CXXRecordDecl *BaseClassDecl) override;

  void EmitCXXConstructors(const CXXConstructorDecl *D) override;

  void buildStructorSignature(const CXXMethodDecl *MD, StructorType T,
                              SmallVectorImpl<CanQualType> &ArgTys) override;

  bool useThunkForDtorVariant(const CXXDestructorDecl *Dtor,
                              CXXDtorType DT) const override {
    // Itanium does not emit any destructor variant as an inline thunk.
    // Delegating may occur as an optimization, but all variants are either
    // emitted with external linkage or as linkonce if they are inline and used.
    return false;
  }

  void EmitCXXDestructors(const CXXDestructorDecl *D) override;

  void addImplicitStructorParams(CodeGenFunction &CGF, QualType &ResTy,
                                 FunctionArgList &Params) override;

  void EmitInstanceFunctionProlog(CodeGenFunction &CGF) override;

  unsigned addImplicitConstructorArgs(CodeGenFunction &CGF,
                                      const CXXConstructorDecl *D,
                                      CXXCtorType Type, bool ForVirtualBase,
                                      bool Delegating,
                                      CallArgList &Args) override;

  void EmitDestructorCall(CodeGenFunction &CGF, const CXXDestructorDecl *DD,
                          CXXDtorType Type, bool ForVirtualBase,
                          bool Delegating, llvm::Value *This) override;

  void emitVTableDefinitions(CodeGenVTables &CGVT,
                             const CXXRecordDecl *RD) override;

  llvm::Value *getVTableAddressPointInStructor(
      CodeGenFunction &CGF, const CXXRecordDecl *VTableClass,
      BaseSubobject Base, const CXXRecordDecl *NearestVBase,
      bool &NeedsVirtualOffset) override;

  llvm::Constant *
  getVTableAddressPointForConstExpr(BaseSubobject Base,
                                    const CXXRecordDecl *VTableClass) override;

  llvm::GlobalVariable *getAddrOfVTable(const CXXRecordDecl *RD,
                                        CharUnits VPtrOffset) override;

  llvm::Value *getVirtualFunctionPointer(CodeGenFunction &CGF, GlobalDecl GD,
                                         llvm::Value *This,
                                         llvm::Type *Ty,
                                         SourceLocation Loc) override;

  llvm::Value *EmitVirtualDestructorCall(CodeGenFunction &CGF,
                                         const CXXDestructorDecl *Dtor,
                                         CXXDtorType DtorType,
                                         llvm::Value *This,
                                         const CXXMemberCallExpr *CE) override;

  void emitVirtualInheritanceTables(const CXXRecordDecl *RD) override;

  bool canEmitAvailableExternallyVTable(const CXXRecordDecl *RD) const override;

  void setThunkLinkage(llvm::Function *Thunk, bool ForVTable, GlobalDecl GD,
                       bool ReturnAdjustment) override {
    // Allow inlining of thunks by emitting them with available_externally
    // linkage together with vtables when needed.
    if (ForVTable && !Thunk->hasLocalLinkage())
      Thunk->setLinkage(llvm::GlobalValue::AvailableExternallyLinkage);
  }

  llvm::Value *performThisAdjustment(CodeGenFunction &CGF, llvm::Value *This,
                                     const ThisAdjustment &TA) override;

  llvm::Value *performReturnAdjustment(CodeGenFunction &CGF, llvm::Value *Ret,
                                       const ReturnAdjustment &RA) override;

  size_t getSrcArgforCopyCtor(const CXXConstructorDecl *,
                              FunctionArgList &Args) const override {
    assert(!Args.empty() && "expected the arglist to not be empty!");
    return Args.size() - 1;
  }

  StringRef GetPureVirtualCallName() override { return "__cxa_pure_virtual"; }
  StringRef GetDeletedVirtualCallName() override
    { return "__cxa_deleted_virtual"; }

  CharUnits getArrayCookieSizeImpl(QualType elementType) override;
  llvm::Value *InitializeArrayCookie(CodeGenFunction &CGF,
                                     llvm::Value *NewPtr,
                                     llvm::Value *NumElements,
                                     const CXXNewExpr *expr,
                                     QualType ElementType) override;
  llvm::Value *readArrayCookieImpl(CodeGenFunction &CGF,
                                   llvm::Value *allocPtr,
                                   CharUnits cookieSize) override;

  void EmitGuardedInit(CodeGenFunction &CGF, const VarDecl &D,
                       llvm::GlobalVariable *DeclPtr,
                       bool PerformInit) override;
  void registerGlobalDtor(CodeGenFunction &CGF, const VarDecl &D,
                          llvm::Constant *dtor, llvm::Constant *addr) override;

  llvm::Function *getOrCreateThreadLocalWrapper(const VarDecl *VD,
                                                llvm::Value *Val);
  void EmitThreadLocalInitFuncs(
      CodeGenModule &CGM,
      ArrayRef<std::pair<const VarDecl *, llvm::GlobalVariable *>>
          CXXThreadLocals,
      ArrayRef<llvm::Function *> CXXThreadLocalInits,
      ArrayRef<llvm::GlobalVariable *> CXXThreadLocalInitVars) override;

  bool usesThreadWrapperFunction() const override { return true; }
  LValue EmitThreadLocalVarDeclLValue(CodeGenFunction &CGF, const VarDecl *VD,
                                      QualType LValType) override;

  bool NeedsVTTParameter(GlobalDecl GD) override;

  /**************************** RTTI Uniqueness ******************************/

protected:
  /// Returns true if the ABI requires RTTI type_info objects to be unique
  /// across a program.
  virtual bool shouldRTTIBeUnique() const { return true; }

public:
  /// What sort of unique-RTTI behavior should we use?
  enum RTTIUniquenessKind {
    /// We are guaranteeing, or need to guarantee, that the RTTI string
    /// is unique.
    RUK_Unique,

    /// We are not guaranteeing uniqueness for the RTTI string, so we
    /// can demote to hidden visibility but must use string comparisons.
    RUK_NonUniqueHidden,

    /// We are not guaranteeing uniqueness for the RTTI string, so we
    /// have to use string comparisons, but we also have to emit it with
    /// non-hidden visibility.
    RUK_NonUniqueVisible
  };

  /// Return the required visibility status for the given type and linkage in
  /// the current ABI.
  RTTIUniquenessKind
  classifyRTTIUniqueness(QualType CanTy,
                         llvm::GlobalValue::LinkageTypes Linkage) const;
  friend class ItaniumRTTIBuilder;

  void emitCXXStructor(const CXXMethodDecl *MD, StructorType Type) override;

 private:
  /// Checks if function has any virtual inline function.
  bool hasAnyVirtualInlineFunction(const CXXRecordDecl *RD) const {
    const auto &VtableLayout =
        CGM.getItaniumVTableContext().getVTableLayout(RD);

    for (const auto &VtableComponent : VtableLayout.vtable_components()) {
      if (VtableComponent.getKind() !=
          VTableComponent::Kind::CK_FunctionPointer)
        continue;

      const auto &Method = VtableComponent.getFunctionDecl();
      if (Method->getCanonicalDecl()->isInlined())
        return true;
    }
    return false;
  }
};

class ARMCXXABI : public ItaniumCXXABI {
public:
  ARMCXXABI(CodeGen::CodeGenModule &CGM) :
    ItaniumCXXABI(CGM, /* UseARMMethodPtrABI = */ true,
                  /* UseARMGuardVarABI = */ true) {}

  bool HasThisReturn(GlobalDecl GD) const override {
    return (isa<CXXConstructorDecl>(GD.getDecl()) || (
              isa<CXXDestructorDecl>(GD.getDecl()) &&
              GD.getDtorType() != Dtor_Deleting));
  }

  void EmitReturnFromThunk(CodeGenFunction &CGF, RValue RV,
                           QualType ResTy) override;

  CharUnits getArrayCookieSizeImpl(QualType elementType) override;
  llvm::Value *InitializeArrayCookie(CodeGenFunction &CGF,
                                     llvm::Value *NewPtr,
                                     llvm::Value *NumElements,
                                     const CXXNewExpr *expr,
                                     QualType ElementType) override;
  llvm::Value *readArrayCookieImpl(CodeGenFunction &CGF, llvm::Value *allocPtr,
                                   CharUnits cookieSize) override;
};

class iOS64CXXABI : public ARMCXXABI {
public:
  iOS64CXXABI(CodeGen::CodeGenModule &CGM) : ARMCXXABI(CGM) {}

  // ARM64 libraries are prepared for non-unique RTTI.
  bool shouldRTTIBeUnique() const override { return false; }
};
}

CodeGen::CGCXXABI *CodeGen::CreateItaniumCXXABI(CodeGenModule &CGM) {
  switch (CGM.getTarget().getCXXABI().getKind()) {
  // For IR-generation purposes, there's no significant difference
  // between the ARM and iOS ABIs.
  case TargetCXXABI::GenericARM:
  case TargetCXXABI::iOS:
    return new ARMCXXABI(CGM);

  case TargetCXXABI::iOS64:
    return new iOS64CXXABI(CGM);

  // Note that AArch64 uses the generic ItaniumCXXABI class since it doesn't
  // include the other 32-bit ARM oddities: constructor/destructor return values
  // and array cookies.
  case TargetCXXABI::GenericAArch64:
    return new ItaniumCXXABI(CGM, /* UseARMMethodPtrABI = */ true,
                             /* UseARMGuardVarABI = */ true);

  case TargetCXXABI::GenericMIPS:
    return new ItaniumCXXABI(CGM, /* UseARMMethodPtrABI = */ true);

  // @LOCALMOD-START Emscripten
  case TargetCXXABI::Emscripten:
    // Use ARM-style method pointers so that generated code does not assume
    // anything about the alignment of function pointers.
    return new ItaniumCXXABI(CGM, /* UseARMMethodPtrABI = */ true,
                             /* UseARMGuardVarABI = */ false);
  // @LOCALMOD-END Emscripten

  case TargetCXXABI::GenericItanium:
    if (CGM.getContext().getTargetInfo().getTriple().getArch()
        == llvm::Triple::le32) {
      // For PNaCl, use ARM-style method pointers so that PNaCl code
      // does not assume anything about the alignment of function
      // pointers.
      return new ItaniumCXXABI(CGM, /* UseARMMethodPtrABI = */ true,
                               /* UseARMGuardVarABI = */ false);
    }
    return new ItaniumCXXABI(CGM);

  case TargetCXXABI::Microsoft:
    llvm_unreachable("Microsoft ABI is not Itanium-based");
  }
  llvm_unreachable("bad ABI kind");
}

llvm::Type *
ItaniumCXXABI::ConvertMemberPointerType(const MemberPointerType *MPT) {
  if (MPT->isMemberDataPointer())
    return CGM.PtrDiffTy;
  return llvm::StructType::get(CGM.PtrDiffTy, CGM.PtrDiffTy, nullptr);
}

/// In the Itanium and ARM ABIs, method pointers have the form:
///   struct { ptrdiff_t ptr; ptrdiff_t adj; } memptr;
///
/// In the Itanium ABI:
///  - method pointers are virtual if (memptr.ptr & 1) is nonzero
///  - the this-adjustment is (memptr.adj)
///  - the virtual offset is (memptr.ptr - 1)
///
/// In the ARM ABI:
///  - method pointers are virtual if (memptr.adj & 1) is nonzero
///  - the this-adjustment is (memptr.adj >> 1)
///  - the virtual offset is (memptr.ptr)
/// ARM uses 'adj' for the virtual flag because Thumb functions
/// may be only single-byte aligned.
///
/// If the member is virtual, the adjusted 'this' pointer points
/// to a vtable pointer from which the virtual offset is applied.
///
/// If the member is non-virtual, memptr.ptr is the address of
/// the function to call.
llvm::Value *ItaniumCXXABI::EmitLoadOfMemberFunctionPointer(
    CodeGenFunction &CGF, const Expr *E, llvm::Value *&This,
    llvm::Value *MemFnPtr, const MemberPointerType *MPT) {
  CGBuilderTy &Builder = CGF.Builder;

  const FunctionProtoType *FPT = 
    MPT->getPointeeType()->getAs<FunctionProtoType>();
  const CXXRecordDecl *RD = 
    cast<CXXRecordDecl>(MPT->getClass()->getAs<RecordType>()->getDecl());

  llvm::FunctionType *FTy = 
    CGM.getTypes().GetFunctionType(
      CGM.getTypes().arrangeCXXMethodType(RD, FPT));

  llvm::Constant *ptrdiff_1 = llvm::ConstantInt::get(CGM.PtrDiffTy, 1);

  llvm::BasicBlock *FnVirtual = CGF.createBasicBlock("memptr.virtual");
  llvm::BasicBlock *FnNonVirtual = CGF.createBasicBlock("memptr.nonvirtual");
  llvm::BasicBlock *FnEnd = CGF.createBasicBlock("memptr.end");

  // Extract memptr.adj, which is in the second field.
  llvm::Value *RawAdj = Builder.CreateExtractValue(MemFnPtr, 1, "memptr.adj");

  // Compute the true adjustment.
  llvm::Value *Adj = RawAdj;
  if (UseARMMethodPtrABI)
    Adj = Builder.CreateAShr(Adj, ptrdiff_1, "memptr.adj.shifted");

  // Apply the adjustment and cast back to the original struct type
  // for consistency.
  llvm::Value *Ptr = Builder.CreateBitCast(This, Builder.getInt8PtrTy());
  Ptr = Builder.CreateInBoundsGEP(Ptr, Adj);
  This = Builder.CreateBitCast(Ptr, This->getType(), "this.adjusted");
  
  // Load the function pointer.
  llvm::Value *FnAsInt = Builder.CreateExtractValue(MemFnPtr, 0, "memptr.ptr");
  
  // If the LSB in the function pointer is 1, the function pointer points to
  // a virtual function.
  llvm::Value *IsVirtual;
  if (UseARMMethodPtrABI)
    IsVirtual = Builder.CreateAnd(RawAdj, ptrdiff_1);
  else
    IsVirtual = Builder.CreateAnd(FnAsInt, ptrdiff_1);
  IsVirtual = Builder.CreateIsNotNull(IsVirtual, "memptr.isvirtual");
  Builder.CreateCondBr(IsVirtual, FnVirtual, FnNonVirtual);

  // In the virtual path, the adjustment left 'This' pointing to the
  // vtable of the correct base subobject.  The "function pointer" is an
  // offset within the vtable (+1 for the virtual flag on non-ARM).
  CGF.EmitBlock(FnVirtual);

  // Cast the adjusted this to a pointer to vtable pointer and load.
  llvm::Type *VTableTy = Builder.getInt8PtrTy();
  llvm::Value *VTable = CGF.GetVTablePtr(This, VTableTy);

  // Apply the offset.
  llvm::Value *VTableOffset = FnAsInt;
  if (!UseARMMethodPtrABI)
    VTableOffset = Builder.CreateSub(VTableOffset, ptrdiff_1);
  VTable = Builder.CreateGEP(VTable, VTableOffset);

  // Load the virtual function to call.
  VTable = Builder.CreateBitCast(VTable, FTy->getPointerTo()->getPointerTo());
  llvm::Value *VirtualFn = Builder.CreateLoad(VTable, "memptr.virtualfn");
  CGF.EmitBranch(FnEnd);

  // In the non-virtual path, the function pointer is actually a
  // function pointer.
  CGF.EmitBlock(FnNonVirtual);
  llvm::Value *NonVirtualFn =
    Builder.CreateIntToPtr(FnAsInt, FTy->getPointerTo(), "memptr.nonvirtualfn");
  
  // We're done.
  CGF.EmitBlock(FnEnd);
  llvm::PHINode *Callee = Builder.CreatePHI(FTy->getPointerTo(), 2);
  Callee->addIncoming(VirtualFn, FnVirtual);
  Callee->addIncoming(NonVirtualFn, FnNonVirtual);
  return Callee;
}

/// Compute an l-value by applying the given pointer-to-member to a
/// base object.
llvm::Value *ItaniumCXXABI::EmitMemberDataPointerAddress(
    CodeGenFunction &CGF, const Expr *E, llvm::Value *Base, llvm::Value *MemPtr,
    const MemberPointerType *MPT) {
  assert(MemPtr->getType() == CGM.PtrDiffTy);

  CGBuilderTy &Builder = CGF.Builder;

  unsigned AS = Base->getType()->getPointerAddressSpace();

  // Cast to char*.
  Base = Builder.CreateBitCast(Base, Builder.getInt8Ty()->getPointerTo(AS));

  // Apply the offset, which we assume is non-null.
  llvm::Value *Addr = Builder.CreateInBoundsGEP(Base, MemPtr, "memptr.offset");

  // Cast the address to the appropriate pointer type, adopting the
  // address space of the base pointer.
  llvm::Type *PType
    = CGF.ConvertTypeForMem(MPT->getPointeeType())->getPointerTo(AS);
  return Builder.CreateBitCast(Addr, PType);
}

/// Perform a bitcast, derived-to-base, or base-to-derived member pointer
/// conversion.
///
/// Bitcast conversions are always a no-op under Itanium.
///
/// Obligatory offset/adjustment diagram:
///         <-- offset -->          <-- adjustment -->
///   |--------------------------|----------------------|--------------------|
///   ^Derived address point     ^Base address point    ^Member address point
///
/// So when converting a base member pointer to a derived member pointer,
/// we add the offset to the adjustment because the address point has
/// decreased;  and conversely, when converting a derived MP to a base MP
/// we subtract the offset from the adjustment because the address point
/// has increased.
///
/// The standard forbids (at compile time) conversion to and from
/// virtual bases, which is why we don't have to consider them here.
///
/// The standard forbids (at run time) casting a derived MP to a base
/// MP when the derived MP does not point to a member of the base.
/// This is why -1 is a reasonable choice for null data member
/// pointers.
llvm::Value *
ItaniumCXXABI::EmitMemberPointerConversion(CodeGenFunction &CGF,
                                           const CastExpr *E,
                                           llvm::Value *src) {
  assert(E->getCastKind() == CK_DerivedToBaseMemberPointer ||
         E->getCastKind() == CK_BaseToDerivedMemberPointer ||
         E->getCastKind() == CK_ReinterpretMemberPointer);

  // Under Itanium, reinterprets don't require any additional processing.
  if (E->getCastKind() == CK_ReinterpretMemberPointer) return src;

  // Use constant emission if we can.
  if (isa<llvm::Constant>(src))
    return EmitMemberPointerConversion(E, cast<llvm::Constant>(src));

  llvm::Constant *adj = getMemberPointerAdjustment(E);
  if (!adj) return src;

  CGBuilderTy &Builder = CGF.Builder;
  bool isDerivedToBase = (E->getCastKind() == CK_DerivedToBaseMemberPointer);

  const MemberPointerType *destTy =
    E->getType()->castAs<MemberPointerType>();

  // For member data pointers, this is just a matter of adding the
  // offset if the source is non-null.
  if (destTy->isMemberDataPointer()) {
    llvm::Value *dst;
    if (isDerivedToBase)
      dst = Builder.CreateNSWSub(src, adj, "adj");
    else
      dst = Builder.CreateNSWAdd(src, adj, "adj");

    // Null check.
    llvm::Value *null = llvm::Constant::getAllOnesValue(src->getType());
    llvm::Value *isNull = Builder.CreateICmpEQ(src, null, "memptr.isnull");
    return Builder.CreateSelect(isNull, src, dst);
  }

  // The this-adjustment is left-shifted by 1 on ARM.
  if (UseARMMethodPtrABI) {
    uint64_t offset = cast<llvm::ConstantInt>(adj)->getZExtValue();
    offset <<= 1;
    adj = llvm::ConstantInt::get(adj->getType(), offset);
  }

  llvm::Value *srcAdj = Builder.CreateExtractValue(src, 1, "src.adj");
  llvm::Value *dstAdj;
  if (isDerivedToBase)
    dstAdj = Builder.CreateNSWSub(srcAdj, adj, "adj");
  else
    dstAdj = Builder.CreateNSWAdd(srcAdj, adj, "adj");

  return Builder.CreateInsertValue(src, dstAdj, 1);
}

llvm::Constant *
ItaniumCXXABI::EmitMemberPointerConversion(const CastExpr *E,
                                           llvm::Constant *src) {
  assert(E->getCastKind() == CK_DerivedToBaseMemberPointer ||
         E->getCastKind() == CK_BaseToDerivedMemberPointer ||
         E->getCastKind() == CK_ReinterpretMemberPointer);

  // Under Itanium, reinterprets don't require any additional processing.
  if (E->getCastKind() == CK_ReinterpretMemberPointer) return src;

  // If the adjustment is trivial, we don't need to do anything.
  llvm::Constant *adj = getMemberPointerAdjustment(E);
  if (!adj) return src;

  bool isDerivedToBase = (E->getCastKind() == CK_DerivedToBaseMemberPointer);

  const MemberPointerType *destTy =
    E->getType()->castAs<MemberPointerType>();

  // For member data pointers, this is just a matter of adding the
  // offset if the source is non-null.
  if (destTy->isMemberDataPointer()) {
    // null maps to null.
    if (src->isAllOnesValue()) return src;

    if (isDerivedToBase)
      return llvm::ConstantExpr::getNSWSub(src, adj);
    else
      return llvm::ConstantExpr::getNSWAdd(src, adj);
  }

  // The this-adjustment is left-shifted by 1 on ARM.
  if (UseARMMethodPtrABI) {
    uint64_t offset = cast<llvm::ConstantInt>(adj)->getZExtValue();
    offset <<= 1;
    adj = llvm::ConstantInt::get(adj->getType(), offset);
  }

  llvm::Constant *srcAdj = llvm::ConstantExpr::getExtractValue(src, 1);
  llvm::Constant *dstAdj;
  if (isDerivedToBase)
    dstAdj = llvm::ConstantExpr::getNSWSub(srcAdj, adj);
  else
    dstAdj = llvm::ConstantExpr::getNSWAdd(srcAdj, adj);

  return llvm::ConstantExpr::getInsertValue(src, dstAdj, 1);
}

llvm::Constant *
ItaniumCXXABI::EmitNullMemberPointer(const MemberPointerType *MPT) {
  // Itanium C++ ABI 2.3:
  //   A NULL pointer is represented as -1.
  if (MPT->isMemberDataPointer()) 
    return llvm::ConstantInt::get(CGM.PtrDiffTy, -1ULL, /*isSigned=*/true);

  llvm::Constant *Zero = llvm::ConstantInt::get(CGM.PtrDiffTy, 0);
  llvm::Constant *Values[2] = { Zero, Zero };
  return llvm::ConstantStruct::getAnon(Values);
}

llvm::Constant *
ItaniumCXXABI::EmitMemberDataPointer(const MemberPointerType *MPT,
                                     CharUnits offset) {
  // Itanium C++ ABI 2.3:
  //   A pointer to data member is an offset from the base address of
  //   the class object containing it, represented as a ptrdiff_t
  return llvm::ConstantInt::get(CGM.PtrDiffTy, offset.getQuantity());
}

llvm::Constant *
ItaniumCXXABI::EmitMemberFunctionPointer(const CXXMethodDecl *MD) {
  return BuildMemberPointer(MD, CharUnits::Zero());
}

llvm::Constant *ItaniumCXXABI::BuildMemberPointer(const CXXMethodDecl *MD,
                                                  CharUnits ThisAdjustment) {
  assert(MD->isInstance() && "Member function must not be static!");
  MD = MD->getCanonicalDecl();

  CodeGenTypes &Types = CGM.getTypes();

  // Get the function pointer (or index if this is a virtual function).
  llvm::Constant *MemPtr[2];
  if (MD->isVirtual()) {
    uint64_t Index = CGM.getItaniumVTableContext().getMethodVTableIndex(MD);

    const ASTContext &Context = getContext();
    CharUnits PointerWidth =
      Context.toCharUnitsFromBits(Context.getTargetInfo().getPointerWidth(0));
    uint64_t VTableOffset = (Index * PointerWidth.getQuantity());

    if (UseARMMethodPtrABI) {
      // ARM C++ ABI 3.2.1:
      //   This ABI specifies that adj contains twice the this
      //   adjustment, plus 1 if the member function is virtual. The
      //   least significant bit of adj then makes exactly the same
      //   discrimination as the least significant bit of ptr does for
      //   Itanium.
      MemPtr[0] = llvm::ConstantInt::get(CGM.PtrDiffTy, VTableOffset);
      MemPtr[1] = llvm::ConstantInt::get(CGM.PtrDiffTy,
                                         2 * ThisAdjustment.getQuantity() + 1);
    } else {
      // Itanium C++ ABI 2.3:
      //   For a virtual function, [the pointer field] is 1 plus the
      //   virtual table offset (in bytes) of the function,
      //   represented as a ptrdiff_t.
      MemPtr[0] = llvm::ConstantInt::get(CGM.PtrDiffTy, VTableOffset + 1);
      MemPtr[1] = llvm::ConstantInt::get(CGM.PtrDiffTy,
                                         ThisAdjustment.getQuantity());
    }
  } else {
    const FunctionProtoType *FPT = MD->getType()->castAs<FunctionProtoType>();
    llvm::Type *Ty;
    // Check whether the function has a computable LLVM signature.
    if (Types.isFuncTypeConvertible(FPT)) {
      // The function has a computable LLVM signature; use the correct type.
      Ty = Types.GetFunctionType(Types.arrangeCXXMethodDeclaration(MD));
    } else {
      // Use an arbitrary non-function type to tell GetAddrOfFunction that the
      // function type is incomplete.
      Ty = CGM.PtrDiffTy;
    }
    llvm::Constant *addr = CGM.GetAddrOfFunction(MD, Ty);

    MemPtr[0] = llvm::ConstantExpr::getPtrToInt(addr, CGM.PtrDiffTy);
    MemPtr[1] = llvm::ConstantInt::get(CGM.PtrDiffTy,
                                       (UseARMMethodPtrABI ? 2 : 1) *
                                       ThisAdjustment.getQuantity());
  }
  
  return llvm::ConstantStruct::getAnon(MemPtr);
}

llvm::Constant *ItaniumCXXABI::EmitMemberPointer(const APValue &MP,
                                                 QualType MPType) {
  const MemberPointerType *MPT = MPType->castAs<MemberPointerType>();
  const ValueDecl *MPD = MP.getMemberPointerDecl();
  if (!MPD)
    return EmitNullMemberPointer(MPT);

  CharUnits ThisAdjustment = getMemberPointerPathAdjustment(MP);

  if (const CXXMethodDecl *MD = dyn_cast<CXXMethodDecl>(MPD))
    return BuildMemberPointer(MD, ThisAdjustment);

  CharUnits FieldOffset =
    getContext().toCharUnitsFromBits(getContext().getFieldOffset(MPD));
  return EmitMemberDataPointer(MPT, ThisAdjustment + FieldOffset);
}

/// The comparison algorithm is pretty easy: the member pointers are
/// the same if they're either bitwise identical *or* both null.
///
/// ARM is different here only because null-ness is more complicated.
llvm::Value *
ItaniumCXXABI::EmitMemberPointerComparison(CodeGenFunction &CGF,
                                           llvm::Value *L,
                                           llvm::Value *R,
                                           const MemberPointerType *MPT,
                                           bool Inequality) {
  CGBuilderTy &Builder = CGF.Builder;

  llvm::ICmpInst::Predicate Eq;
  llvm::Instruction::BinaryOps And, Or;
  if (Inequality) {
    Eq = llvm::ICmpInst::ICMP_NE;
    And = llvm::Instruction::Or;
    Or = llvm::Instruction::And;
  } else {
    Eq = llvm::ICmpInst::ICMP_EQ;
    And = llvm::Instruction::And;
    Or = llvm::Instruction::Or;
  }

  // Member data pointers are easy because there's a unique null
  // value, so it just comes down to bitwise equality.
  if (MPT->isMemberDataPointer())
    return Builder.CreateICmp(Eq, L, R);

  // For member function pointers, the tautologies are more complex.
  // The Itanium tautology is:
  //   (L == R) <==> (L.ptr == R.ptr && (L.ptr == 0 || L.adj == R.adj))
  // The ARM tautology is:
  //   (L == R) <==> (L.ptr == R.ptr &&
  //                  (L.adj == R.adj ||
  //                   (L.ptr == 0 && ((L.adj|R.adj) & 1) == 0)))
  // The inequality tautologies have exactly the same structure, except
  // applying De Morgan's laws.
  
  llvm::Value *LPtr = Builder.CreateExtractValue(L, 0, "lhs.memptr.ptr");
  llvm::Value *RPtr = Builder.CreateExtractValue(R, 0, "rhs.memptr.ptr");

  // This condition tests whether L.ptr == R.ptr.  This must always be
  // true for equality to hold.
  llvm::Value *PtrEq = Builder.CreateICmp(Eq, LPtr, RPtr, "cmp.ptr");

  // This condition, together with the assumption that L.ptr == R.ptr,
  // tests whether the pointers are both null.  ARM imposes an extra
  // condition.
  llvm::Value *Zero = llvm::Constant::getNullValue(LPtr->getType());
  llvm::Value *EqZero = Builder.CreateICmp(Eq, LPtr, Zero, "cmp.ptr.null");

  // This condition tests whether L.adj == R.adj.  If this isn't
  // true, the pointers are unequal unless they're both null.
  llvm::Value *LAdj = Builder.CreateExtractValue(L, 1, "lhs.memptr.adj");
  llvm::Value *RAdj = Builder.CreateExtractValue(R, 1, "rhs.memptr.adj");
  llvm::Value *AdjEq = Builder.CreateICmp(Eq, LAdj, RAdj, "cmp.adj");

  // Null member function pointers on ARM clear the low bit of Adj,
  // so the zero condition has to check that neither low bit is set.
  if (UseARMMethodPtrABI) {
    llvm::Value *One = llvm::ConstantInt::get(LPtr->getType(), 1);

    // Compute (l.adj | r.adj) & 1 and test it against zero.
    llvm::Value *OrAdj = Builder.CreateOr(LAdj, RAdj, "or.adj");
    llvm::Value *OrAdjAnd1 = Builder.CreateAnd(OrAdj, One);
    llvm::Value *OrAdjAnd1EqZero = Builder.CreateICmp(Eq, OrAdjAnd1, Zero,
                                                      "cmp.or.adj");
    EqZero = Builder.CreateBinOp(And, EqZero, OrAdjAnd1EqZero);
  }

  // Tie together all our conditions.
  llvm::Value *Result = Builder.CreateBinOp(Or, EqZero, AdjEq);
  Result = Builder.CreateBinOp(And, PtrEq, Result,
                               Inequality ? "memptr.ne" : "memptr.eq");
  return Result;
}

llvm::Value *
ItaniumCXXABI::EmitMemberPointerIsNotNull(CodeGenFunction &CGF,
                                          llvm::Value *MemPtr,
                                          const MemberPointerType *MPT) {
  CGBuilderTy &Builder = CGF.Builder;

  /// For member data pointers, this is just a check against -1.
  if (MPT->isMemberDataPointer()) {
    assert(MemPtr->getType() == CGM.PtrDiffTy);
    llvm::Value *NegativeOne =
      llvm::Constant::getAllOnesValue(MemPtr->getType());
    return Builder.CreateICmpNE(MemPtr, NegativeOne, "memptr.tobool");
  }
  
  // In Itanium, a member function pointer is not null if 'ptr' is not null.
  llvm::Value *Ptr = Builder.CreateExtractValue(MemPtr, 0, "memptr.ptr");

  llvm::Constant *Zero = llvm::ConstantInt::get(Ptr->getType(), 0);
  llvm::Value *Result = Builder.CreateICmpNE(Ptr, Zero, "memptr.tobool");

  // On ARM, a member function pointer is also non-null if the low bit of 'adj'
  // (the virtual bit) is set.
  if (UseARMMethodPtrABI) {
    llvm::Constant *One = llvm::ConstantInt::get(Ptr->getType(), 1);
    llvm::Value *Adj = Builder.CreateExtractValue(MemPtr, 1, "memptr.adj");
    llvm::Value *VirtualBit = Builder.CreateAnd(Adj, One, "memptr.virtualbit");
    llvm::Value *IsVirtual = Builder.CreateICmpNE(VirtualBit, Zero,
                                                  "memptr.isvirtual");
    Result = Builder.CreateOr(Result, IsVirtual);
  }

  return Result;
}

bool ItaniumCXXABI::classifyReturnType(CGFunctionInfo &FI) const {
  const CXXRecordDecl *RD = FI.getReturnType()->getAsCXXRecordDecl();
  if (!RD)
    return false;

  // Return indirectly if we have a non-trivial copy ctor or non-trivial dtor.
  // FIXME: Use canCopyArgument() when it is fixed to handle lazily declared
  // special members.
  if (RD->hasNonTrivialDestructor() || RD->hasNonTrivialCopyConstructor()) {
    FI.getReturnInfo() = ABIArgInfo::getIndirect(0, /*ByVal=*/false);
    return true;
  }
  return false;
}

/// The Itanium ABI requires non-zero initialization only for data
/// member pointers, for which '0' is a valid offset.
bool ItaniumCXXABI::isZeroInitializable(const MemberPointerType *MPT) {
  return MPT->isMemberFunctionPointer();
}

/// The Itanium ABI always places an offset to the complete object
/// at entry -2 in the vtable.
void ItaniumCXXABI::emitVirtualObjectDelete(CodeGenFunction &CGF,
                                            const CXXDeleteExpr *DE,
                                            llvm::Value *Ptr,
                                            QualType ElementType,
                                            const CXXDestructorDecl *Dtor) {
  bool UseGlobalDelete = DE->isGlobalDelete();
  if (UseGlobalDelete) {
    // Derive the complete-object pointer, which is what we need
    // to pass to the deallocation function.

    // Grab the vtable pointer as an intptr_t*.
    llvm::Value *VTable = CGF.GetVTablePtr(Ptr, CGF.IntPtrTy->getPointerTo());

    // Track back to entry -2 and pull out the offset there.
    llvm::Value *OffsetPtr = CGF.Builder.CreateConstInBoundsGEP1_64(
        VTable, -2, "complete-offset.ptr");
    llvm::LoadInst *Offset = CGF.Builder.CreateLoad(OffsetPtr);
    Offset->setAlignment(CGF.PointerAlignInBytes);

    // Apply the offset.
    llvm::Value *CompletePtr = CGF.Builder.CreateBitCast(Ptr, CGF.Int8PtrTy);
    CompletePtr = CGF.Builder.CreateInBoundsGEP(CompletePtr, Offset);

    // If we're supposed to call the global delete, make sure we do so
    // even if the destructor throws.
    CGF.pushCallObjectDeleteCleanup(DE->getOperatorDelete(), CompletePtr,
                                    ElementType);
  }

  // FIXME: Provide a source location here even though there's no
  // CXXMemberCallExpr for dtor call.
  CXXDtorType DtorType = UseGlobalDelete ? Dtor_Complete : Dtor_Deleting;
  EmitVirtualDestructorCall(CGF, Dtor, DtorType, Ptr, /*CE=*/nullptr);

  if (UseGlobalDelete)
    CGF.PopCleanupBlock();
}

void ItaniumCXXABI::emitRethrow(CodeGenFunction &CGF, bool isNoReturn) {
  // void __cxa_rethrow();

  llvm::FunctionType *FTy =
    llvm::FunctionType::get(CGM.VoidTy, /*IsVarArgs=*/false);

  llvm::Constant *Fn = CGM.CreateRuntimeFunction(FTy, "__cxa_rethrow");

  if (isNoReturn)
    CGF.EmitNoreturnRuntimeCallOrInvoke(Fn, None);
  else
    CGF.EmitRuntimeCallOrInvoke(Fn);
}

static llvm::Constant *getAllocateExceptionFn(CodeGenModule &CGM) {
  // void *__cxa_allocate_exception(size_t thrown_size);

  llvm::FunctionType *FTy =
    llvm::FunctionType::get(CGM.Int8PtrTy, CGM.SizeTy, /*IsVarArgs=*/false);

  return CGM.CreateRuntimeFunction(FTy, "__cxa_allocate_exception");
}

static llvm::Constant *getThrowFn(CodeGenModule &CGM) {
  // void __cxa_throw(void *thrown_exception, std::type_info *tinfo,
  //                  void (*dest) (void *));

  llvm::Type *Args[3] = { CGM.Int8PtrTy, CGM.Int8PtrTy, CGM.Int8PtrTy };
  llvm::FunctionType *FTy =
    llvm::FunctionType::get(CGM.VoidTy, Args, /*IsVarArgs=*/false);

  return CGM.CreateRuntimeFunction(FTy, "__cxa_throw");
}

void ItaniumCXXABI::emitThrow(CodeGenFunction &CGF, const CXXThrowExpr *E) {
  QualType ThrowType = E->getSubExpr()->getType();
  // Now allocate the exception object.
  llvm::Type *SizeTy = CGF.ConvertType(getContext().getSizeType());
  uint64_t TypeSize = getContext().getTypeSizeInChars(ThrowType).getQuantity();

  llvm::Constant *AllocExceptionFn = getAllocateExceptionFn(CGM);
  llvm::CallInst *ExceptionPtr = CGF.EmitNounwindRuntimeCall(
      AllocExceptionFn, llvm::ConstantInt::get(SizeTy, TypeSize), "exception");

  CGF.EmitAnyExprToExn(E->getSubExpr(), ExceptionPtr);

  // Now throw the exception.
  llvm::Constant *TypeInfo = CGM.GetAddrOfRTTIDescriptor(ThrowType,
                                                         /*ForEH=*/true);

  // The address of the destructor.  If the exception type has a
  // trivial destructor (or isn't a record), we just pass null.
  llvm::Constant *Dtor = nullptr;
  if (const RecordType *RecordTy = ThrowType->getAs<RecordType>()) {
    CXXRecordDecl *Record = cast<CXXRecordDecl>(RecordTy->getDecl());
    if (!Record->hasTrivialDestructor()) {
      CXXDestructorDecl *DtorD = Record->getDestructor();
      Dtor = CGM.getAddrOfCXXStructor(DtorD, StructorType::Complete);
      Dtor = llvm::ConstantExpr::getBitCast(Dtor, CGM.Int8PtrTy);
    }
  }
  if (!Dtor) Dtor = llvm::Constant::getNullValue(CGM.Int8PtrTy);

  llvm::Value *args[] = { ExceptionPtr, TypeInfo, Dtor };
  CGF.EmitNoreturnRuntimeCallOrInvoke(getThrowFn(CGM), args);
}

static llvm::Constant *getItaniumDynamicCastFn(CodeGenFunction &CGF) {
  // void *__dynamic_cast(const void *sub,
  //                      const abi::__class_type_info *src,
  //                      const abi::__class_type_info *dst,
  //                      std::ptrdiff_t src2dst_offset);
  
  llvm::Type *Int8PtrTy = CGF.Int8PtrTy;
  llvm::Type *PtrDiffTy = 
    CGF.ConvertType(CGF.getContext().getPointerDiffType());

  llvm::Type *Args[4] = { Int8PtrTy, Int8PtrTy, Int8PtrTy, PtrDiffTy };

  llvm::FunctionType *FTy = llvm::FunctionType::get(Int8PtrTy, Args, false);

  // Mark the function as nounwind readonly.
  llvm::Attribute::AttrKind FuncAttrs[] = { llvm::Attribute::NoUnwind,
                                            llvm::Attribute::ReadOnly };
  llvm::AttributeSet Attrs = llvm::AttributeSet::get(
      CGF.getLLVMContext(), llvm::AttributeSet::FunctionIndex, FuncAttrs);

  return CGF.CGM.CreateRuntimeFunction(FTy, "__dynamic_cast", Attrs);
}

static llvm::Constant *getBadCastFn(CodeGenFunction &CGF) {
  // void __cxa_bad_cast();
  llvm::FunctionType *FTy = llvm::FunctionType::get(CGF.VoidTy, false);
  return CGF.CGM.CreateRuntimeFunction(FTy, "__cxa_bad_cast");
}

/// \brief Compute the src2dst_offset hint as described in the
/// Itanium C++ ABI [2.9.7]
static CharUnits computeOffsetHint(ASTContext &Context,
                                   const CXXRecordDecl *Src,
                                   const CXXRecordDecl *Dst) {
  CXXBasePaths Paths(/*FindAmbiguities=*/true, /*RecordPaths=*/true,
                     /*DetectVirtual=*/false);

  // If Dst is not derived from Src we can skip the whole computation below and
  // return that Src is not a public base of Dst.  Record all inheritance paths.
  if (!Dst->isDerivedFrom(Src, Paths))
    return CharUnits::fromQuantity(-2ULL);

  unsigned NumPublicPaths = 0;
  CharUnits Offset;

  // Now walk all possible inheritance paths.
  for (const CXXBasePath &Path : Paths) {
    if (Path.Access != AS_public)  // Ignore non-public inheritance.
      continue;

    ++NumPublicPaths;

    for (const CXXBasePathElement &PathElement : Path) {
      // If the path contains a virtual base class we can't give any hint.
      // -1: no hint.
      if (PathElement.Base->isVirtual())
        return CharUnits::fromQuantity(-1ULL);

      if (NumPublicPaths > 1) // Won't use offsets, skip computation.
        continue;

      // Accumulate the base class offsets.
      const ASTRecordLayout &L = Context.getASTRecordLayout(PathElement.Class);
      Offset += L.getBaseClassOffset(
          PathElement.Base->getType()->getAsCXXRecordDecl());
    }
  }

  // -2: Src is not a public base of Dst.
  if (NumPublicPaths == 0)
    return CharUnits::fromQuantity(-2ULL);

  // -3: Src is a multiple public base type but never a virtual base type.
  if (NumPublicPaths > 1)
    return CharUnits::fromQuantity(-3ULL);

  // Otherwise, the Src type is a unique public nonvirtual base type of Dst.
  // Return the offset of Src from the origin of Dst.
  return Offset;
}

static llvm::Constant *getBadTypeidFn(CodeGenFunction &CGF) {
  // void __cxa_bad_typeid();
  llvm::FunctionType *FTy = llvm::FunctionType::get(CGF.VoidTy, false);

  return CGF.CGM.CreateRuntimeFunction(FTy, "__cxa_bad_typeid");
}

bool ItaniumCXXABI::shouldTypeidBeNullChecked(bool IsDeref,
                                              QualType SrcRecordTy) {
  return IsDeref;
}

void ItaniumCXXABI::EmitBadTypeidCall(CodeGenFunction &CGF) {
  llvm::Value *Fn = getBadTypeidFn(CGF);
  CGF.EmitRuntimeCallOrInvoke(Fn).setDoesNotReturn();
  CGF.Builder.CreateUnreachable();
}

llvm::Value *ItaniumCXXABI::EmitTypeid(CodeGenFunction &CGF,
                                       QualType SrcRecordTy,
                                       llvm::Value *ThisPtr,
                                       llvm::Type *StdTypeInfoPtrTy) {
  llvm::Value *Value =
      CGF.GetVTablePtr(ThisPtr, StdTypeInfoPtrTy->getPointerTo());

  // Load the type info.
  Value = CGF.Builder.CreateConstInBoundsGEP1_64(Value, -1ULL);
  return CGF.Builder.CreateLoad(Value);
}

bool ItaniumCXXABI::shouldDynamicCastCallBeNullChecked(bool SrcIsPtr,
                                                       QualType SrcRecordTy) {
  return SrcIsPtr;
}

llvm::Value *ItaniumCXXABI::EmitDynamicCastCall(
    CodeGenFunction &CGF, llvm::Value *Value, QualType SrcRecordTy,
    QualType DestTy, QualType DestRecordTy, llvm::BasicBlock *CastEnd) {
  llvm::Type *PtrDiffLTy =
      CGF.ConvertType(CGF.getContext().getPointerDiffType());
  llvm::Type *DestLTy = CGF.ConvertType(DestTy);

  llvm::Value *SrcRTTI =
      CGF.CGM.GetAddrOfRTTIDescriptor(SrcRecordTy.getUnqualifiedType());
  llvm::Value *DestRTTI =
      CGF.CGM.GetAddrOfRTTIDescriptor(DestRecordTy.getUnqualifiedType());

  // Compute the offset hint.
  const CXXRecordDecl *SrcDecl = SrcRecordTy->getAsCXXRecordDecl();
  const CXXRecordDecl *DestDecl = DestRecordTy->getAsCXXRecordDecl();
  llvm::Value *OffsetHint = llvm::ConstantInt::get(
      PtrDiffLTy,
      computeOffsetHint(CGF.getContext(), SrcDecl, DestDecl).getQuantity());

  // Emit the call to __dynamic_cast.
  Value = CGF.EmitCastToVoidPtr(Value);

  llvm::Value *args[] = {Value, SrcRTTI, DestRTTI, OffsetHint};
  Value = CGF.EmitNounwindRuntimeCall(getItaniumDynamicCastFn(CGF), args);
  Value = CGF.Builder.CreateBitCast(Value, DestLTy);

  /// C++ [expr.dynamic.cast]p9:
  ///   A failed cast to reference type throws std::bad_cast
  if (DestTy->isReferenceType()) {
    llvm::BasicBlock *BadCastBlock =
        CGF.createBasicBlock("dynamic_cast.bad_cast");

    llvm::Value *IsNull = CGF.Builder.CreateIsNull(Value);
    CGF.Builder.CreateCondBr(IsNull, BadCastBlock, CastEnd);

    CGF.EmitBlock(BadCastBlock);
    EmitBadCastCall(CGF);
  }

  return Value;
}

llvm::Value *ItaniumCXXABI::EmitDynamicCastToVoid(CodeGenFunction &CGF,
                                                  llvm::Value *Value,
                                                  QualType SrcRecordTy,
                                                  QualType DestTy) {
  llvm::Type *PtrDiffLTy =
      CGF.ConvertType(CGF.getContext().getPointerDiffType());
  llvm::Type *DestLTy = CGF.ConvertType(DestTy);

  // Get the vtable pointer.
  llvm::Value *VTable = CGF.GetVTablePtr(Value, PtrDiffLTy->getPointerTo());

  // Get the offset-to-top from the vtable.
  llvm::Value *OffsetToTop =
      CGF.Builder.CreateConstInBoundsGEP1_64(VTable, -2ULL);
  OffsetToTop = CGF.Builder.CreateLoad(OffsetToTop, "offset.to.top");

  // Finally, add the offset to the pointer.
  Value = CGF.EmitCastToVoidPtr(Value);
  Value = CGF.Builder.CreateInBoundsGEP(Value, OffsetToTop);

  return CGF.Builder.CreateBitCast(Value, DestLTy);
}

bool ItaniumCXXABI::EmitBadCastCall(CodeGenFunction &CGF) {
  llvm::Value *Fn = getBadCastFn(CGF);
  CGF.EmitRuntimeCallOrInvoke(Fn).setDoesNotReturn();
  CGF.Builder.CreateUnreachable();
  return true;
}

llvm::Value *
ItaniumCXXABI::GetVirtualBaseClassOffset(CodeGenFunction &CGF,
                                         llvm::Value *This,
                                         const CXXRecordDecl *ClassDecl,
                                         const CXXRecordDecl *BaseClassDecl) {
  llvm::Value *VTablePtr = CGF.GetVTablePtr(This, CGM.Int8PtrTy);
  CharUnits VBaseOffsetOffset =
      CGM.getItaniumVTableContext().getVirtualBaseOffsetOffset(ClassDecl,
                                                               BaseClassDecl);

  llvm::Value *VBaseOffsetPtr =
    CGF.Builder.CreateConstGEP1_64(VTablePtr, VBaseOffsetOffset.getQuantity(),
                                   "vbase.offset.ptr");
  VBaseOffsetPtr = CGF.Builder.CreateBitCast(VBaseOffsetPtr,
                                             CGM.PtrDiffTy->getPointerTo());

  llvm::Value *VBaseOffset =
    CGF.Builder.CreateLoad(VBaseOffsetPtr, "vbase.offset");

  return VBaseOffset;
}

void ItaniumCXXABI::EmitCXXConstructors(const CXXConstructorDecl *D) {
  // Just make sure we're in sync with TargetCXXABI.
  assert(CGM.getTarget().getCXXABI().hasConstructorVariants());

  // The constructor used for constructing this as a base class;
  // ignores virtual bases.
  CGM.EmitGlobal(GlobalDecl(D, Ctor_Base));

  // The constructor used for constructing this as a complete class;
  // constructs the virtual bases, then calls the base constructor.
  if (!D->getParent()->isAbstract()) {
    // We don't need to emit the complete ctor if the class is abstract.
    CGM.EmitGlobal(GlobalDecl(D, Ctor_Complete));
  }
}

void
ItaniumCXXABI::buildStructorSignature(const CXXMethodDecl *MD, StructorType T,
                                      SmallVectorImpl<CanQualType> &ArgTys) {
  ASTContext &Context = getContext();

  // All parameters are already in place except VTT, which goes after 'this'.
  // These are Clang types, so we don't need to worry about sret yet.

  // Check if we need to add a VTT parameter (which has type void **).
  if (T == StructorType::Base && MD->getParent()->getNumVBases() != 0)
    ArgTys.insert(ArgTys.begin() + 1,
                  Context.getPointerType(Context.VoidPtrTy));
}

void ItaniumCXXABI::EmitCXXDestructors(const CXXDestructorDecl *D) {
  // The destructor used for destructing this as a base class; ignores
  // virtual bases.
  CGM.EmitGlobal(GlobalDecl(D, Dtor_Base));

  // The destructor used for destructing this as a most-derived class;
  // call the base destructor and then destructs any virtual bases.
  CGM.EmitGlobal(GlobalDecl(D, Dtor_Complete));

  // The destructor in a virtual table is always a 'deleting'
  // destructor, which calls the complete destructor and then uses the
  // appropriate operator delete.
  if (D->isVirtual())
    CGM.EmitGlobal(GlobalDecl(D, Dtor_Deleting));
}

void ItaniumCXXABI::addImplicitStructorParams(CodeGenFunction &CGF,
                                              QualType &ResTy,
                                              FunctionArgList &Params) {
  const CXXMethodDecl *MD = cast<CXXMethodDecl>(CGF.CurGD.getDecl());
  assert(isa<CXXConstructorDecl>(MD) || isa<CXXDestructorDecl>(MD));

  // Check if we need a VTT parameter as well.
  if (NeedsVTTParameter(CGF.CurGD)) {
    ASTContext &Context = getContext();

    // FIXME: avoid the fake decl
    QualType T = Context.getPointerType(Context.VoidPtrTy);
    ImplicitParamDecl *VTTDecl
      = ImplicitParamDecl::Create(Context, nullptr, MD->getLocation(),
                                  &Context.Idents.get("vtt"), T);
    Params.insert(Params.begin() + 1, VTTDecl);
    getStructorImplicitParamDecl(CGF) = VTTDecl;
  }
}

void ItaniumCXXABI::EmitInstanceFunctionProlog(CodeGenFunction &CGF) {
  /// Initialize the 'this' slot.
  EmitThisParam(CGF);

  /// Initialize the 'vtt' slot if needed.
  if (getStructorImplicitParamDecl(CGF)) {
    getStructorImplicitParamValue(CGF) = CGF.Builder.CreateLoad(
        CGF.GetAddrOfLocalVar(getStructorImplicitParamDecl(CGF)), "vtt");
  }

  /// If this is a function that the ABI specifies returns 'this', initialize
  /// the return slot to 'this' at the start of the function.
  ///
  /// Unlike the setting of return types, this is done within the ABI
  /// implementation instead of by clients of CGCXXABI because:
  /// 1) getThisValue is currently protected
  /// 2) in theory, an ABI could implement 'this' returns some other way;
  ///    HasThisReturn only specifies a contract, not the implementation
  if (HasThisReturn(CGF.CurGD))
    CGF.Builder.CreateStore(getThisValue(CGF), CGF.ReturnValue);
}

unsigned ItaniumCXXABI::addImplicitConstructorArgs(
    CodeGenFunction &CGF, const CXXConstructorDecl *D, CXXCtorType Type,
    bool ForVirtualBase, bool Delegating, CallArgList &Args) {
  if (!NeedsVTTParameter(GlobalDecl(D, Type)))
    return 0;

  // Insert the implicit 'vtt' argument as the second argument.
  llvm::Value *VTT =
      CGF.GetVTTParameter(GlobalDecl(D, Type), ForVirtualBase, Delegating);
  QualType VTTTy = getContext().getPointerType(getContext().VoidPtrTy);
  Args.insert(Args.begin() + 1,
              CallArg(RValue::get(VTT), VTTTy, /*needscopy=*/false));
  return 1;  // Added one arg.
}

void ItaniumCXXABI::EmitDestructorCall(CodeGenFunction &CGF,
                                       const CXXDestructorDecl *DD,
                                       CXXDtorType Type, bool ForVirtualBase,
                                       bool Delegating, llvm::Value *This) {
  GlobalDecl GD(DD, Type);
  llvm::Value *VTT = CGF.GetVTTParameter(GD, ForVirtualBase, Delegating);
  QualType VTTTy = getContext().getPointerType(getContext().VoidPtrTy);

  llvm::Value *Callee = nullptr;
  if (getContext().getLangOpts().AppleKext)
    Callee = CGF.BuildAppleKextVirtualDestructorCall(DD, Type, DD->getParent());

  if (!Callee)
    Callee = CGM.getAddrOfCXXStructor(DD, getFromDtorType(Type));

  CGF.EmitCXXMemberOrOperatorCall(DD, Callee, ReturnValueSlot(), This, VTT,
                                  VTTTy, nullptr);
}

void ItaniumCXXABI::emitVTableDefinitions(CodeGenVTables &CGVT,
                                          const CXXRecordDecl *RD) {
  llvm::GlobalVariable *VTable = getAddrOfVTable(RD, CharUnits());
  if (VTable->hasInitializer())
    return;

  ItaniumVTableContext &VTContext = CGM.getItaniumVTableContext();
  const VTableLayout &VTLayout = VTContext.getVTableLayout(RD);
  llvm::GlobalVariable::LinkageTypes Linkage = CGM.getVTableLinkage(RD);
  llvm::Constant *RTTI =
      CGM.GetAddrOfRTTIDescriptor(CGM.getContext().getTagDeclType(RD));

  // Create and set the initializer.
  llvm::Constant *Init = CGVT.CreateVTableInitializer(
      RD, VTLayout.vtable_component_begin(), VTLayout.getNumVTableComponents(),
      VTLayout.vtable_thunk_begin(), VTLayout.getNumVTableThunks(), RTTI);
  VTable->setInitializer(Init);

  // Set the correct linkage.
  VTable->setLinkage(Linkage);

  CGM.maybeSetTrivialComdat(*VTable);

  // Set the right visibility.
  CGM.setGlobalVisibility(VTable, RD);

  // Use pointer alignment for the vtable. Otherwise we would align them based
  // on the size of the initializer which doesn't make sense as only single
  // values are read.
  unsigned PAlign = CGM.getTarget().getPointerAlign(0);
  VTable->setAlignment(getContext().toCharUnitsFromBits(PAlign).getQuantity());

  // If this is the magic class __cxxabiv1::__fundamental_type_info,
  // we will emit the typeinfo for the fundamental types. This is the
  // same behaviour as GCC.
  const DeclContext *DC = RD->getDeclContext();
  if (RD->getIdentifier() &&
      RD->getIdentifier()->isStr("__fundamental_type_info") &&
      isa<NamespaceDecl>(DC) && cast<NamespaceDecl>(DC)->getIdentifier() &&
      cast<NamespaceDecl>(DC)->getIdentifier()->isStr("__cxxabiv1") &&
      DC->getParent()->isTranslationUnit())
    EmitFundamentalRTTIDescriptors();

  CGM.EmitVTableBitSetEntries(VTable, VTLayout);
}

llvm::Value *ItaniumCXXABI::getVTableAddressPointInStructor(
    CodeGenFunction &CGF, const CXXRecordDecl *VTableClass, BaseSubobject Base,
    const CXXRecordDecl *NearestVBase, bool &NeedsVirtualOffset) {
  bool NeedsVTTParam = CGM.getCXXABI().NeedsVTTParameter(CGF.CurGD);
  NeedsVirtualOffset = (NeedsVTTParam && NearestVBase);

  llvm::Value *VTableAddressPoint;
  if (NeedsVTTParam && (Base.getBase()->getNumVBases() || NearestVBase)) {
    // Get the secondary vpointer index.
    uint64_t VirtualPointerIndex =
        CGM.getVTables().getSecondaryVirtualPointerIndex(VTableClass, Base);

    /// Load the VTT.
    llvm::Value *VTT = CGF.LoadCXXVTT();
    if (VirtualPointerIndex)
      VTT = CGF.Builder.CreateConstInBoundsGEP1_64(VTT, VirtualPointerIndex);

    // And load the address point from the VTT.
    VTableAddressPoint = CGF.Builder.CreateLoad(VTT);
  } else {
    llvm::Constant *VTable =
        CGM.getCXXABI().getAddrOfVTable(VTableClass, CharUnits());
    uint64_t AddressPoint = CGM.getItaniumVTableContext()
                                .getVTableLayout(VTableClass)
                                .getAddressPoint(Base);
    VTableAddressPoint =
        CGF.Builder.CreateConstInBoundsGEP2_64(VTable, 0, AddressPoint);
  }

  return VTableAddressPoint;
}

llvm::Constant *ItaniumCXXABI::getVTableAddressPointForConstExpr(
    BaseSubobject Base, const CXXRecordDecl *VTableClass) {
  auto *VTable = getAddrOfVTable(VTableClass, CharUnits());

  // Find the appropriate vtable within the vtable group.
  uint64_t AddressPoint = CGM.getItaniumVTableContext()
                              .getVTableLayout(VTableClass)
                              .getAddressPoint(Base);
  llvm::Value *Indices[] = {
    llvm::ConstantInt::get(CGM.Int64Ty, 0),
    llvm::ConstantInt::get(CGM.Int64Ty, AddressPoint)
  };

  return llvm::ConstantExpr::getInBoundsGetElementPtr(VTable->getValueType(),
                                                      VTable, Indices);
}

llvm::GlobalVariable *ItaniumCXXABI::getAddrOfVTable(const CXXRecordDecl *RD,
                                                     CharUnits VPtrOffset) {
  assert(VPtrOffset.isZero() && "Itanium ABI only supports zero vptr offsets");

  llvm::GlobalVariable *&VTable = VTables[RD];
  if (VTable)
    return VTable;

  // Queue up this v-table for possible deferred emission.
  CGM.addDeferredVTable(RD);

  SmallString<256> Name;
  llvm::raw_svector_ostream Out(Name);
  getMangleContext().mangleCXXVTable(RD, Out);
  Out.flush();

  ItaniumVTableContext &VTContext = CGM.getItaniumVTableContext();
  llvm::ArrayType *ArrayType = llvm::ArrayType::get(
      CGM.Int8PtrTy, VTContext.getVTableLayout(RD).getNumVTableComponents());

  VTable = CGM.CreateOrReplaceCXXRuntimeVariable(
      Name, ArrayType, llvm::GlobalValue::ExternalLinkage);
  VTable->setUnnamedAddr(true);

  if (RD->hasAttr<DLLImportAttr>())
    VTable->setDLLStorageClass(llvm::GlobalValue::DLLImportStorageClass);
  else if (RD->hasAttr<DLLExportAttr>())
    VTable->setDLLStorageClass(llvm::GlobalValue::DLLExportStorageClass);

  return VTable;
}

llvm::Value *ItaniumCXXABI::getVirtualFunctionPointer(CodeGenFunction &CGF,
                                                      GlobalDecl GD,
                                                      llvm::Value *This,
                                                      llvm::Type *Ty,
                                                      SourceLocation Loc) {
  GD = GD.getCanonicalDecl();
  Ty = Ty->getPointerTo()->getPointerTo();
  llvm::Value *VTable = CGF.GetVTablePtr(This, Ty);

  if (CGF.SanOpts.has(SanitizerKind::CFIVCall))
    CGF.EmitVTablePtrCheckForCall(cast<CXXMethodDecl>(GD.getDecl()), VTable,
                                  CodeGenFunction::CFITCK_VCall, Loc);

  uint64_t VTableIndex = CGM.getItaniumVTableContext().getMethodVTableIndex(GD);
  llvm::Value *VFuncPtr =
      CGF.Builder.CreateConstInBoundsGEP1_64(VTable, VTableIndex, "vfn");
  return CGF.Builder.CreateLoad(VFuncPtr);
}

llvm::Value *ItaniumCXXABI::EmitVirtualDestructorCall(
    CodeGenFunction &CGF, const CXXDestructorDecl *Dtor, CXXDtorType DtorType,
    llvm::Value *This, const CXXMemberCallExpr *CE) {
  assert(CE == nullptr || CE->arg_begin() == CE->arg_end());
  assert(DtorType == Dtor_Deleting || DtorType == Dtor_Complete);

  const CGFunctionInfo *FInfo = &CGM.getTypes().arrangeCXXStructorDeclaration(
      Dtor, getFromDtorType(DtorType));
  llvm::Type *Ty = CGF.CGM.getTypes().GetFunctionType(*FInfo);
  llvm::Value *Callee =
      getVirtualFunctionPointer(CGF, GlobalDecl(Dtor, DtorType), This, Ty,
                                CE ? CE->getLocStart() : SourceLocation());

  CGF.EmitCXXMemberOrOperatorCall(Dtor, Callee, ReturnValueSlot(), This,
                                  /*ImplicitParam=*/nullptr, QualType(), CE);
  return nullptr;
}

void ItaniumCXXABI::emitVirtualInheritanceTables(const CXXRecordDecl *RD) {
  CodeGenVTables &VTables = CGM.getVTables();
  llvm::GlobalVariable *VTT = VTables.GetAddrOfVTT(RD);
  VTables.EmitVTTDefinition(VTT, CGM.getVTableLinkage(RD), RD);
}

bool ItaniumCXXABI::canEmitAvailableExternallyVTable(
    const CXXRecordDecl *RD) const {
  // We don't emit available_externally vtables if we are in -fapple-kext mode
  // because kext mode does not permit devirtualization.
  if (CGM.getLangOpts().AppleKext)
    return false;

  // If we don't have any inline virtual functions,
  // then we are safe to emit available_externally copy of vtable.
  // FIXME we can still emit a copy of the vtable if we
  // can emit definition of the inline functions.
  return !hasAnyVirtualInlineFunction(RD);
}
static llvm::Value *performTypeAdjustment(CodeGenFunction &CGF,
                                          llvm::Value *Ptr,
                                          int64_t NonVirtualAdjustment,
                                          int64_t VirtualAdjustment,
                                          bool IsReturnAdjustment) {
  if (!NonVirtualAdjustment && !VirtualAdjustment)
    return Ptr;

  llvm::Type *Int8PtrTy = CGF.Int8PtrTy;
  llvm::Value *V = CGF.Builder.CreateBitCast(Ptr, Int8PtrTy);

  if (NonVirtualAdjustment && !IsReturnAdjustment) {
    // Perform the non-virtual adjustment for a base-to-derived cast.
    V = CGF.Builder.CreateConstInBoundsGEP1_64(V, NonVirtualAdjustment);
  }

  if (VirtualAdjustment) {
    llvm::Type *PtrDiffTy =
        CGF.ConvertType(CGF.getContext().getPointerDiffType());

    // Perform the virtual adjustment.
    llvm::Value *VTablePtrPtr =
        CGF.Builder.CreateBitCast(V, Int8PtrTy->getPointerTo());

    llvm::Value *VTablePtr = CGF.Builder.CreateLoad(VTablePtrPtr);

    llvm::Value *OffsetPtr =
        CGF.Builder.CreateConstInBoundsGEP1_64(VTablePtr, VirtualAdjustment);

    OffsetPtr = CGF.Builder.CreateBitCast(OffsetPtr, PtrDiffTy->getPointerTo());

    // Load the adjustment offset from the vtable.
    llvm::Value *Offset = CGF.Builder.CreateLoad(OffsetPtr);

    // Adjust our pointer.
    V = CGF.Builder.CreateInBoundsGEP(V, Offset);
  }

  if (NonVirtualAdjustment && IsReturnAdjustment) {
    // Perform the non-virtual adjustment for a derived-to-base cast.
    V = CGF.Builder.CreateConstInBoundsGEP1_64(V, NonVirtualAdjustment);
  }

  // Cast back to the original type.
  return CGF.Builder.CreateBitCast(V, Ptr->getType());
}

llvm::Value *ItaniumCXXABI::performThisAdjustment(CodeGenFunction &CGF,
                                                  llvm::Value *This,
                                                  const ThisAdjustment &TA) {
  return performTypeAdjustment(CGF, This, TA.NonVirtual,
                               TA.Virtual.Itanium.VCallOffsetOffset,
                               /*IsReturnAdjustment=*/false);
}

llvm::Value *
ItaniumCXXABI::performReturnAdjustment(CodeGenFunction &CGF, llvm::Value *Ret,
                                       const ReturnAdjustment &RA) {
  return performTypeAdjustment(CGF, Ret, RA.NonVirtual,
                               RA.Virtual.Itanium.VBaseOffsetOffset,
                               /*IsReturnAdjustment=*/true);
}

void ARMCXXABI::EmitReturnFromThunk(CodeGenFunction &CGF,
                                    RValue RV, QualType ResultType) {
  if (!isa<CXXDestructorDecl>(CGF.CurGD.getDecl()))
    return ItaniumCXXABI::EmitReturnFromThunk(CGF, RV, ResultType);

  // Destructor thunks in the ARM ABI have indeterminate results.
  llvm::Type *T =
    cast<llvm::PointerType>(CGF.ReturnValue->getType())->getElementType();
  RValue Undef = RValue::get(llvm::UndefValue::get(T));
  return ItaniumCXXABI::EmitReturnFromThunk(CGF, Undef, ResultType);
}

/************************** Array allocation cookies **************************/

CharUnits ItaniumCXXABI::getArrayCookieSizeImpl(QualType elementType) {
  // The array cookie is a size_t; pad that up to the element alignment.
  // The cookie is actually right-justified in that space.
  return std::max(CharUnits::fromQuantity(CGM.SizeSizeInBytes),
                  CGM.getContext().getTypeAlignInChars(elementType));
}

llvm::Value *ItaniumCXXABI::InitializeArrayCookie(CodeGenFunction &CGF,
                                                  llvm::Value *NewPtr,
                                                  llvm::Value *NumElements,
                                                  const CXXNewExpr *expr,
                                                  QualType ElementType) {
  assert(requiresArrayCookie(expr));

  unsigned AS = NewPtr->getType()->getPointerAddressSpace();

  ASTContext &Ctx = getContext();
  QualType SizeTy = Ctx.getSizeType();
  CharUnits SizeSize = Ctx.getTypeSizeInChars(SizeTy);

  // The size of the cookie.
  CharUnits CookieSize =
    std::max(SizeSize, Ctx.getTypeAlignInChars(ElementType));
  assert(CookieSize == getArrayCookieSizeImpl(ElementType));

  // Compute an offset to the cookie.
  llvm::Value *CookiePtr = NewPtr;
  CharUnits CookieOffset = CookieSize - SizeSize;
  if (!CookieOffset.isZero())
    CookiePtr = CGF.Builder.CreateConstInBoundsGEP1_64(CookiePtr,
                                                 CookieOffset.getQuantity());

  // Write the number of elements into the appropriate slot.
  llvm::Type *NumElementsTy = CGF.ConvertType(SizeTy)->getPointerTo(AS);
  llvm::Value *NumElementsPtr =
      CGF.Builder.CreateBitCast(CookiePtr, NumElementsTy);
  llvm::Instruction *SI = CGF.Builder.CreateStore(NumElements, NumElementsPtr);
  if (CGM.getLangOpts().Sanitize.has(SanitizerKind::Address) && AS == 0 &&
      expr->getOperatorNew()->isReplaceableGlobalAllocationFunction()) {
    // The store to the CookiePtr does not need to be instrumented.
    CGM.getSanitizerMetadata()->disableSanitizerForInstruction(SI);
    llvm::FunctionType *FTy =
        llvm::FunctionType::get(CGM.VoidTy, NumElementsTy, false);
    llvm::Constant *F =
        CGM.CreateRuntimeFunction(FTy, "__asan_poison_cxx_array_cookie");
    CGF.Builder.CreateCall(F, NumElementsPtr);
  }

  // Finally, compute a pointer to the actual data buffer by skipping
  // over the cookie completely.
  return CGF.Builder.CreateConstInBoundsGEP1_64(NewPtr,
                                                CookieSize.getQuantity());  
}

llvm::Value *ItaniumCXXABI::readArrayCookieImpl(CodeGenFunction &CGF,
                                                llvm::Value *allocPtr,
                                                CharUnits cookieSize) {
  // The element size is right-justified in the cookie.
  llvm::Value *numElementsPtr = allocPtr;
  CharUnits numElementsOffset =
    cookieSize - CharUnits::fromQuantity(CGF.SizeSizeInBytes);
  if (!numElementsOffset.isZero())
    numElementsPtr =
      CGF.Builder.CreateConstInBoundsGEP1_64(numElementsPtr,
                                             numElementsOffset.getQuantity());

  unsigned AS = allocPtr->getType()->getPointerAddressSpace();
  numElementsPtr = 
    CGF.Builder.CreateBitCast(numElementsPtr, CGF.SizeTy->getPointerTo(AS));
  if (!CGM.getLangOpts().Sanitize.has(SanitizerKind::Address) || AS != 0)
    return CGF.Builder.CreateLoad(numElementsPtr);
  // In asan mode emit a function call instead of a regular load and let the
  // run-time deal with it: if the shadow is properly poisoned return the
  // cookie, otherwise return 0 to avoid an infinite loop calling DTORs.
  // We can't simply ignore this load using nosanitize metadata because
  // the metadata may be lost.
  llvm::FunctionType *FTy =
      llvm::FunctionType::get(CGF.SizeTy, CGF.SizeTy->getPointerTo(0), false);
  llvm::Constant *F =
      CGM.CreateRuntimeFunction(FTy, "__asan_load_cxx_array_cookie");
  return CGF.Builder.CreateCall(F, numElementsPtr);
}

CharUnits ARMCXXABI::getArrayCookieSizeImpl(QualType elementType) {
  // ARM says that the cookie is always:
  //   struct array_cookie {
  //     std::size_t element_size; // element_size != 0
  //     std::size_t element_count;
  //   };
  // But the base ABI doesn't give anything an alignment greater than
  // 8, so we can dismiss this as typical ABI-author blindness to
  // actual language complexity and round up to the element alignment.
  return std::max(CharUnits::fromQuantity(2 * CGM.SizeSizeInBytes),
                  CGM.getContext().getTypeAlignInChars(elementType));
}

llvm::Value *ARMCXXABI::InitializeArrayCookie(CodeGenFunction &CGF,
                                              llvm::Value *newPtr,
                                              llvm::Value *numElements,
                                              const CXXNewExpr *expr,
                                              QualType elementType) {
  assert(requiresArrayCookie(expr));

  // NewPtr is a char*, but we generalize to arbitrary addrspaces.
  unsigned AS = newPtr->getType()->getPointerAddressSpace();

  // The cookie is always at the start of the buffer.
  llvm::Value *cookie = newPtr;

  // The first element is the element size.
  cookie = CGF.Builder.CreateBitCast(cookie, CGF.SizeTy->getPointerTo(AS));
  llvm::Value *elementSize = llvm::ConstantInt::get(CGF.SizeTy,
                 getContext().getTypeSizeInChars(elementType).getQuantity());
  CGF.Builder.CreateStore(elementSize, cookie);

  // The second element is the element count.
  cookie = CGF.Builder.CreateConstInBoundsGEP1_32(CGF.SizeTy, cookie, 1);
  CGF.Builder.CreateStore(numElements, cookie);

  // Finally, compute a pointer to the actual data buffer by skipping
  // over the cookie completely.
  CharUnits cookieSize = ARMCXXABI::getArrayCookieSizeImpl(elementType);
  return CGF.Builder.CreateConstInBoundsGEP1_64(newPtr,
                                                cookieSize.getQuantity());
}

llvm::Value *ARMCXXABI::readArrayCookieImpl(CodeGenFunction &CGF,
                                            llvm::Value *allocPtr,
                                            CharUnits cookieSize) {
  // The number of elements is at offset sizeof(size_t) relative to
  // the allocated pointer.
  llvm::Value *numElementsPtr
    = CGF.Builder.CreateConstInBoundsGEP1_64(allocPtr, CGF.SizeSizeInBytes);

  unsigned AS = allocPtr->getType()->getPointerAddressSpace();
  numElementsPtr = 
    CGF.Builder.CreateBitCast(numElementsPtr, CGF.SizeTy->getPointerTo(AS));
  return CGF.Builder.CreateLoad(numElementsPtr);
}

/*********************** Static local initialization **************************/

static llvm::Constant *getGuardAcquireFn(CodeGenModule &CGM,
                                         llvm::PointerType *GuardPtrTy) {
  // int __cxa_guard_acquire(__guard *guard_object);
  llvm::FunctionType *FTy =
    llvm::FunctionType::get(CGM.getTypes().ConvertType(CGM.getContext().IntTy),
                            GuardPtrTy, /*isVarArg=*/false);
  return CGM.CreateRuntimeFunction(FTy, "__cxa_guard_acquire",
                                   llvm::AttributeSet::get(CGM.getLLVMContext(),
                                              llvm::AttributeSet::FunctionIndex,
                                                 llvm::Attribute::NoUnwind));
}

static llvm::Constant *getGuardReleaseFn(CodeGenModule &CGM,
                                         llvm::PointerType *GuardPtrTy) {
  // void __cxa_guard_release(__guard *guard_object);
  llvm::FunctionType *FTy =
    llvm::FunctionType::get(CGM.VoidTy, GuardPtrTy, /*isVarArg=*/false);
  return CGM.CreateRuntimeFunction(FTy, "__cxa_guard_release",
                                   llvm::AttributeSet::get(CGM.getLLVMContext(),
                                              llvm::AttributeSet::FunctionIndex,
                                                 llvm::Attribute::NoUnwind));
}

static llvm::Constant *getGuardAbortFn(CodeGenModule &CGM,
                                       llvm::PointerType *GuardPtrTy) {
  // void __cxa_guard_abort(__guard *guard_object);
  llvm::FunctionType *FTy =
    llvm::FunctionType::get(CGM.VoidTy, GuardPtrTy, /*isVarArg=*/false);
  return CGM.CreateRuntimeFunction(FTy, "__cxa_guard_abort",
                                   llvm::AttributeSet::get(CGM.getLLVMContext(),
                                              llvm::AttributeSet::FunctionIndex,
                                                 llvm::Attribute::NoUnwind));
}

namespace {
  struct CallGuardAbort : EHScopeStack::Cleanup {
    llvm::GlobalVariable *Guard;
    CallGuardAbort(llvm::GlobalVariable *Guard) : Guard(Guard) {}

    void Emit(CodeGenFunction &CGF, Flags flags) override {
      CGF.EmitNounwindRuntimeCall(getGuardAbortFn(CGF.CGM, Guard->getType()),
                                  Guard);
    }
  };
}

/// The ARM code here follows the Itanium code closely enough that we
/// just special-case it at particular places.
void ItaniumCXXABI::EmitGuardedInit(CodeGenFunction &CGF,
                                    const VarDecl &D,
                                    llvm::GlobalVariable *var,
                                    bool shouldPerformInit) {
  CGBuilderTy &Builder = CGF.Builder;

  // We only need to use thread-safe statics for local non-TLS variables;
  // global initialization is always single-threaded.
  bool threadsafe = getContext().getLangOpts().ThreadsafeStatics &&
                    D.isLocalVarDecl() && !D.getTLSKind();

  // If we have a global variable with internal linkage and thread-safe statics
  // are disabled, we can just let the guard variable be of type i8.
  bool useInt8GuardVariable = !threadsafe && var->hasInternalLinkage();

  llvm::IntegerType *guardTy;
  if (useInt8GuardVariable) {
    guardTy = CGF.Int8Ty;
  } else {
    // Guard variables are 64 bits in the generic ABI and size width on ARM
    // (i.e. 32-bit on AArch32, 64-bit on AArch64).
    guardTy = (UseARMGuardVarABI ? CGF.SizeTy : CGF.Int64Ty);
  }
  llvm::PointerType *guardPtrTy = guardTy->getPointerTo();

  // Create the guard variable if we don't already have it (as we
  // might if we're double-emitting this function body).
  llvm::GlobalVariable *guard = CGM.getStaticLocalDeclGuardAddress(&D);
  if (!guard) {
    // Mangle the name for the guard.
    SmallString<256> guardName;
    {
      llvm::raw_svector_ostream out(guardName);
      getMangleContext().mangleStaticGuardVariable(&D, out);
      out.flush();
    }

    // Create the guard variable with a zero-initializer.
    // Just absorb linkage and visibility from the guarded variable.
    guard = new llvm::GlobalVariable(CGM.getModule(), guardTy,
                                     false, var->getLinkage(),
                                     llvm::ConstantInt::get(guardTy, 0),
                                     guardName.str());
    guard->setVisibility(var->getVisibility());
    // If the variable is thread-local, so is its guard variable.
    guard->setThreadLocalMode(var->getThreadLocalMode());

    // The ABI says: It is suggested that it be emitted in the same COMDAT group
    // as the associated data object
    llvm::Comdat *C = var->getComdat();
    if (!D.isLocalVarDecl() && C) {
      guard->setComdat(C);
      CGF.CurFn->setComdat(C);
    } else {
      CGM.maybeSetTrivialComdat(*guard);
    }

    CGM.setStaticLocalDeclGuardAddress(&D, guard);
  }

  // Test whether the variable has completed initialization.
  //
  // Itanium C++ ABI 3.3.2:
  //   The following is pseudo-code showing how these functions can be used:
  //     if (obj_guard.first_byte == 0) {
  //       if ( __cxa_guard_acquire (&obj_guard) ) {
  //         try {
  //           ... initialize the object ...;
  //         } catch (...) {
  //            __cxa_guard_abort (&obj_guard);
  //            throw;
  //         }
  //         ... queue object destructor with __cxa_atexit() ...;
  //         __cxa_guard_release (&obj_guard);
  //       }
  //     }

  // Load the first byte of the guard variable.
  llvm::LoadInst *LI =
      Builder.CreateLoad(Builder.CreateBitCast(guard, CGM.Int8PtrTy));
  LI->setAlignment(1);

  // Itanium ABI:
  //   An implementation supporting thread-safety on multiprocessor
  //   systems must also guarantee that references to the initialized
  //   object do not occur before the load of the initialization flag.
  //
  // In LLVM, we do this by marking the load Acquire.
  if (threadsafe)
    LI->setAtomic(llvm::Acquire);

  // For ARM, we should only check the first bit, rather than the entire byte:
  //
  // ARM C++ ABI 3.2.3.1:
  //   To support the potential use of initialization guard variables
  //   as semaphores that are the target of ARM SWP and LDREX/STREX
  //   synchronizing instructions we define a static initialization
  //   guard variable to be a 4-byte aligned, 4-byte word with the
  //   following inline access protocol.
  //     #define INITIALIZED 1
  //     if ((obj_guard & INITIALIZED) != INITIALIZED) {
  //       if (__cxa_guard_acquire(&obj_guard))
  //         ...
  //     }
  //
  // and similarly for ARM64:
  //
  // ARM64 C++ ABI 3.2.2:
  //   This ABI instead only specifies the value bit 0 of the static guard
  //   variable; all other bits are platform defined. Bit 0 shall be 0 when the
  //   variable is not initialized and 1 when it is.
  llvm::Value *V =
      (UseARMGuardVarABI && !useInt8GuardVariable)
          ? Builder.CreateAnd(LI, llvm::ConstantInt::get(CGM.Int8Ty, 1))
          : LI;
  llvm::Value *isInitialized = Builder.CreateIsNull(V, "guard.uninitialized");

  llvm::BasicBlock *InitCheckBlock = CGF.createBasicBlock("init.check");
  llvm::BasicBlock *EndBlock = CGF.createBasicBlock("init.end");

  // Check if the first byte of the guard variable is zero.
  Builder.CreateCondBr(isInitialized, InitCheckBlock, EndBlock);

  CGF.EmitBlock(InitCheckBlock);

  // Variables used when coping with thread-safe statics and exceptions.
  if (threadsafe) {    
    // Call __cxa_guard_acquire.
    llvm::Value *V
      = CGF.EmitNounwindRuntimeCall(getGuardAcquireFn(CGM, guardPtrTy), guard);
               
    llvm::BasicBlock *InitBlock = CGF.createBasicBlock("init");
  
    Builder.CreateCondBr(Builder.CreateIsNotNull(V, "tobool"),
                         InitBlock, EndBlock);
  
    // Call __cxa_guard_abort along the exceptional edge.
    CGF.EHStack.pushCleanup<CallGuardAbort>(EHCleanup, guard);
    
    CGF.EmitBlock(InitBlock);
  }

  // Emit the initializer and add a global destructor if appropriate.
  CGF.EmitCXXGlobalVarDeclInit(D, var, shouldPerformInit);

  if (threadsafe) {
    // Pop the guard-abort cleanup if we pushed one.
    CGF.PopCleanupBlock();

    // Call __cxa_guard_release.  This cannot throw.
    CGF.EmitNounwindRuntimeCall(getGuardReleaseFn(CGM, guardPtrTy), guard);
  } else {
    Builder.CreateStore(llvm::ConstantInt::get(guardTy, 1), guard);
  }

  CGF.EmitBlock(EndBlock);
}

/// Register a global destructor using __cxa_atexit.
static void emitGlobalDtorWithCXAAtExit(CodeGenFunction &CGF,
                                        llvm::Constant *dtor,
                                        llvm::Constant *addr,
                                        bool TLS) {
  const char *Name = "__cxa_atexit";
  if (TLS) {
    const llvm::Triple &T = CGF.getTarget().getTriple();
    Name = T.isMacOSX() ?  "_tlv_atexit" : "__cxa_thread_atexit";
  }

  // We're assuming that the destructor function is something we can
  // reasonably call with the default CC.  Go ahead and cast it to the
  // right prototype.
  llvm::Type *dtorTy =
    llvm::FunctionType::get(CGF.VoidTy, CGF.Int8PtrTy, false)->getPointerTo();

  // extern "C" int __cxa_atexit(void (*f)(void *), void *p, void *d);
  llvm::Type *paramTys[] = { dtorTy, CGF.Int8PtrTy, CGF.Int8PtrTy };
  llvm::FunctionType *atexitTy =
    llvm::FunctionType::get(CGF.IntTy, paramTys, false);

  // Fetch the actual function.
  llvm::Constant *atexit = CGF.CGM.CreateRuntimeFunction(atexitTy, Name);
  if (llvm::Function *fn = dyn_cast<llvm::Function>(atexit))
    fn->setDoesNotThrow();

  // Create a variable that binds the atexit to this shared object.
  llvm::Constant *handle =
    CGF.CGM.CreateRuntimeVariable(CGF.Int8Ty, "__dso_handle");

  llvm::Value *args[] = {
    llvm::ConstantExpr::getBitCast(dtor, dtorTy),
    llvm::ConstantExpr::getBitCast(addr, CGF.Int8PtrTy),
    handle
  };
  CGF.EmitNounwindRuntimeCall(atexit, args);
}

/// Register a global destructor as best as we know how.
void ItaniumCXXABI::registerGlobalDtor(CodeGenFunction &CGF,
                                       const VarDecl &D,
                                       llvm::Constant *dtor,
                                       llvm::Constant *addr) {
  // Use __cxa_atexit if available.
  if (CGM.getCodeGenOpts().CXAAtExit)
    return emitGlobalDtorWithCXAAtExit(CGF, dtor, addr, D.getTLSKind());

  if (D.getTLSKind())
    CGM.ErrorUnsupported(&D, "non-trivial TLS destruction");

  // In Apple kexts, we want to add a global destructor entry.
  // FIXME: shouldn't this be guarded by some variable?
  if (CGM.getLangOpts().AppleKext) {
    // Generate a global destructor entry.
    return CGM.AddCXXDtorEntry(dtor, addr);
  }

  CGF.registerGlobalDtorWithAtExit(D, dtor, addr);
}

static bool isThreadWrapperReplaceable(const VarDecl *VD,
                                       CodeGen::CodeGenModule &CGM) {
  assert(!VD->isStaticLocal() && "static local VarDecls don't need wrappers!");
  // OS X prefers to have references to thread local variables to go through
  // the thread wrapper instead of directly referencing the backing variable.
  return VD->getTLSKind() == VarDecl::TLS_Dynamic &&
         CGM.getTarget().getTriple().isMacOSX();
}

/// Get the appropriate linkage for the wrapper function. This is essentially
/// the weak form of the variable's linkage; every translation unit which needs
/// the wrapper emits a copy, and we want the linker to merge them.
static llvm::GlobalValue::LinkageTypes
getThreadLocalWrapperLinkage(const VarDecl *VD, CodeGen::CodeGenModule &CGM) {
  llvm::GlobalValue::LinkageTypes VarLinkage =
      CGM.getLLVMLinkageVarDefinition(VD, /*isConstant=*/false);

  // For internal linkage variables, we don't need an external or weak wrapper.
  if (llvm::GlobalValue::isLocalLinkage(VarLinkage))
    return VarLinkage;

  // If the thread wrapper is replaceable, give it appropriate linkage.
  if (isThreadWrapperReplaceable(VD, CGM)) {
    if (llvm::GlobalVariable::isLinkOnceLinkage(VarLinkage) ||
        llvm::GlobalVariable::isWeakODRLinkage(VarLinkage))
      return llvm::GlobalVariable::WeakAnyLinkage;
    return VarLinkage;
  }
  return llvm::GlobalValue::WeakODRLinkage;
}

llvm::Function *
ItaniumCXXABI::getOrCreateThreadLocalWrapper(const VarDecl *VD,
                                             llvm::Value *Val) {
  // Mangle the name for the thread_local wrapper function.
  SmallString<256> WrapperName;
  {
    llvm::raw_svector_ostream Out(WrapperName);
    getMangleContext().mangleItaniumThreadLocalWrapper(VD, Out);
    Out.flush();
  }

  if (llvm::Value *V = CGM.getModule().getNamedValue(WrapperName))
    return cast<llvm::Function>(V);

  llvm::Type *RetTy = Val->getType();
  if (VD->getType()->isReferenceType())
    RetTy = RetTy->getPointerElementType();

  llvm::FunctionType *FnTy = llvm::FunctionType::get(RetTy, false);
  llvm::Function *Wrapper =
      llvm::Function::Create(FnTy, getThreadLocalWrapperLinkage(VD, CGM),
                             WrapperName.str(), &CGM.getModule());
  // Always resolve references to the wrapper at link time.
  if (!Wrapper->hasLocalLinkage() && !isThreadWrapperReplaceable(VD, CGM))
    Wrapper->setVisibility(llvm::GlobalValue::HiddenVisibility);
  return Wrapper;
}

void ItaniumCXXABI::EmitThreadLocalInitFuncs(
    CodeGenModule &CGM,
    ArrayRef<std::pair<const VarDecl *, llvm::GlobalVariable *>>
        CXXThreadLocals, ArrayRef<llvm::Function *> CXXThreadLocalInits,
    ArrayRef<llvm::GlobalVariable *> CXXThreadLocalInitVars) {
  llvm::Function *InitFunc = nullptr;
  if (!CXXThreadLocalInits.empty()) {
    // Generate a guarded initialization function.
    llvm::FunctionType *FTy =
        llvm::FunctionType::get(CGM.VoidTy, /*isVarArg=*/false);
    InitFunc = CGM.CreateGlobalInitOrDestructFunction(FTy, "__tls_init",
                                                      SourceLocation(),
                                                      /*TLS=*/true);
    llvm::GlobalVariable *Guard = new llvm::GlobalVariable(
        CGM.getModule(), CGM.Int8Ty, /*isConstant=*/false,
        llvm::GlobalVariable::InternalLinkage,
        llvm::ConstantInt::get(CGM.Int8Ty, 0), "__tls_guard");
    Guard->setThreadLocal(true);
    CodeGenFunction(CGM)
        .GenerateCXXGlobalInitFunc(InitFunc, CXXThreadLocalInits, Guard);
  }
  for (unsigned I = 0, N = CXXThreadLocals.size(); I != N; ++I) {
    const VarDecl *VD = CXXThreadLocals[I].first;
    llvm::GlobalVariable *Var = CXXThreadLocals[I].second;

    // Some targets require that all access to thread local variables go through
    // the thread wrapper.  This means that we cannot attempt to create a thread
    // wrapper or a thread helper.
    if (isThreadWrapperReplaceable(VD, CGM) && !VD->hasDefinition())
      continue;

    // Mangle the name for the thread_local initialization function.
    SmallString<256> InitFnName;
    {
      llvm::raw_svector_ostream Out(InitFnName);
      getMangleContext().mangleItaniumThreadLocalInit(VD, Out);
      Out.flush();
    }

    // If we have a definition for the variable, emit the initialization
    // function as an alias to the global Init function (if any). Otherwise,
    // produce a declaration of the initialization function.
    llvm::GlobalValue *Init = nullptr;
    bool InitIsInitFunc = false;
    if (VD->hasDefinition()) {
      InitIsInitFunc = true;
      if (InitFunc)
        Init = llvm::GlobalAlias::create(Var->getLinkage(), InitFnName.str(),
                                         InitFunc);
    } else {
      // Emit a weak global function referring to the initialization function.
      // This function will not exist if the TU defining the thread_local
      // variable in question does not need any dynamic initialization for
      // its thread_local variables.
      llvm::FunctionType *FnTy = llvm::FunctionType::get(CGM.VoidTy, false);
      Init = llvm::Function::Create(
          FnTy, llvm::GlobalVariable::ExternalWeakLinkage, InitFnName.str(),
          &CGM.getModule());
    }

    if (Init)
      Init->setVisibility(Var->getVisibility());

    llvm::Function *Wrapper = getOrCreateThreadLocalWrapper(VD, Var);
    llvm::LLVMContext &Context = CGM.getModule().getContext();
    llvm::BasicBlock *Entry = llvm::BasicBlock::Create(Context, "", Wrapper);
    CGBuilderTy Builder(Entry);
    if (InitIsInitFunc) {
      if (Init)
        Builder.CreateCall(Init);
    } else {
      // Don't know whether we have an init function. Call it if it exists.
      llvm::Value *Have = Builder.CreateIsNotNull(Init);
      llvm::BasicBlock *InitBB = llvm::BasicBlock::Create(Context, "", Wrapper);
      llvm::BasicBlock *ExitBB = llvm::BasicBlock::Create(Context, "", Wrapper);
      Builder.CreateCondBr(Have, InitBB, ExitBB);

      Builder.SetInsertPoint(InitBB);
      Builder.CreateCall(Init);
      Builder.CreateBr(ExitBB);

      Builder.SetInsertPoint(ExitBB);
    }

    // For a reference, the result of the wrapper function is a pointer to
    // the referenced object.
    llvm::Value *Val = Var;
    if (VD->getType()->isReferenceType()) {
      llvm::LoadInst *LI = Builder.CreateLoad(Val);
      LI->setAlignment(CGM.getContext().getDeclAlign(VD).getQuantity());
      Val = LI;
    }
    if (Val->getType() != Wrapper->getReturnType())
      Val = Builder.CreatePointerBitCastOrAddrSpaceCast(
          Val, Wrapper->getReturnType(), "");
    Builder.CreateRet(Val);
  }
}

LValue ItaniumCXXABI::EmitThreadLocalVarDeclLValue(CodeGenFunction &CGF,
                                                   const VarDecl *VD,
                                                   QualType LValType) {
  QualType T = VD->getType();
  llvm::Type *Ty = CGF.getTypes().ConvertTypeForMem(T);
  llvm::Value *Val = CGF.CGM.GetAddrOfGlobalVar(VD, Ty);
  llvm::Function *Wrapper = getOrCreateThreadLocalWrapper(VD, Val);

  Val = CGF.Builder.CreateCall(Wrapper);

  LValue LV;
  if (VD->getType()->isReferenceType())
    LV = CGF.MakeNaturalAlignAddrLValue(Val, LValType);
  else
    LV = CGF.MakeAddrLValue(Val, LValType, CGF.getContext().getDeclAlign(VD));
  // FIXME: need setObjCGCLValueClass?
  return LV;
}

/// Return whether the given global decl needs a VTT parameter, which it does
/// if it's a base constructor or destructor with virtual bases.
bool ItaniumCXXABI::NeedsVTTParameter(GlobalDecl GD) {
  const CXXMethodDecl *MD = cast<CXXMethodDecl>(GD.getDecl());
  
  // We don't have any virtual bases, just return early.
  if (!MD->getParent()->getNumVBases())
    return false;
  
  // Check if we have a base constructor.
  if (isa<CXXConstructorDecl>(MD) && GD.getCtorType() == Ctor_Base)
    return true;

  // Check if we have a base destructor.
  if (isa<CXXDestructorDecl>(MD) && GD.getDtorType() == Dtor_Base)
    return true;
  
  return false;
}

namespace {
class ItaniumRTTIBuilder {
  CodeGenModule &CGM;  // Per-module state.
  llvm::LLVMContext &VMContext;
  const ItaniumCXXABI &CXXABI;  // Per-module state.

  /// Fields - The fields of the RTTI descriptor currently being built.
  SmallVector<llvm::Constant *, 16> Fields;

  /// GetAddrOfTypeName - Returns the mangled type name of the given type.
  llvm::GlobalVariable *
  GetAddrOfTypeName(QualType Ty, llvm::GlobalVariable::LinkageTypes Linkage);

  /// GetAddrOfExternalRTTIDescriptor - Returns the constant for the RTTI
  /// descriptor of the given type.
  llvm::Constant *GetAddrOfExternalRTTIDescriptor(QualType Ty);

  /// BuildVTablePointer - Build the vtable pointer for the given type.
  void BuildVTablePointer(const Type *Ty);

  /// BuildSIClassTypeInfo - Build an abi::__si_class_type_info, used for single
  /// inheritance, according to the Itanium C++ ABI, 2.9.5p6b.
  void BuildSIClassTypeInfo(const CXXRecordDecl *RD);

  /// BuildVMIClassTypeInfo - Build an abi::__vmi_class_type_info, used for
  /// classes with bases that do not satisfy the abi::__si_class_type_info
  /// constraints, according ti the Itanium C++ ABI, 2.9.5p5c.
  void BuildVMIClassTypeInfo(const CXXRecordDecl *RD);

  /// BuildPointerTypeInfo - Build an abi::__pointer_type_info struct, used
  /// for pointer types.
  void BuildPointerTypeInfo(QualType PointeeTy);

  /// BuildObjCObjectTypeInfo - Build the appropriate kind of
  /// type_info for an object type.
  void BuildObjCObjectTypeInfo(const ObjCObjectType *Ty);

  /// BuildPointerToMemberTypeInfo - Build an abi::__pointer_to_member_type_info
  /// struct, used for member pointer types.
  void BuildPointerToMemberTypeInfo(const MemberPointerType *Ty);

public:
  ItaniumRTTIBuilder(const ItaniumCXXABI &ABI)
      : CGM(ABI.CGM), VMContext(CGM.getModule().getContext()), CXXABI(ABI) {}

  // Pointer type info flags.
  enum {
    /// PTI_Const - Type has const qualifier.
    PTI_Const = 0x1,

    /// PTI_Volatile - Type has volatile qualifier.
    PTI_Volatile = 0x2,

    /// PTI_Restrict - Type has restrict qualifier.
    PTI_Restrict = 0x4,

    /// PTI_Incomplete - Type is incomplete.
    PTI_Incomplete = 0x8,

    /// PTI_ContainingClassIncomplete - Containing class is incomplete.
    /// (in pointer to member).
    PTI_ContainingClassIncomplete = 0x10
  };

  // VMI type info flags.
  enum {
    /// VMI_NonDiamondRepeat - Class has non-diamond repeated inheritance.
    VMI_NonDiamondRepeat = 0x1,

    /// VMI_DiamondShaped - Class is diamond shaped.
    VMI_DiamondShaped = 0x2
  };

  // Base class type info flags.
  enum {
    /// BCTI_Virtual - Base class is virtual.
    BCTI_Virtual = 0x1,

    /// BCTI_Public - Base class is public.
    BCTI_Public = 0x2
  };

  /// BuildTypeInfo - Build the RTTI type info struct for the given type.
  ///
  /// \param Force - true to force the creation of this RTTI value
  llvm::Constant *BuildTypeInfo(QualType Ty, bool Force = false);
};
}

llvm::GlobalVariable *ItaniumRTTIBuilder::GetAddrOfTypeName(
    QualType Ty, llvm::GlobalVariable::LinkageTypes Linkage) {
  SmallString<256> Name;
  llvm::raw_svector_ostream Out(Name);
  CGM.getCXXABI().getMangleContext().mangleCXXRTTIName(Ty, Out);
  Out.flush();

  // We know that the mangled name of the type starts at index 4 of the
  // mangled name of the typename, so we can just index into it in order to
  // get the mangled name of the type.
  llvm::Constant *Init = llvm::ConstantDataArray::getString(VMContext,
                                                            Name.substr(4));

  llvm::GlobalVariable *GV =
    CGM.CreateOrReplaceCXXRuntimeVariable(Name, Init->getType(), Linkage);

  GV->setInitializer(Init);

  return GV;
}

llvm::Constant *
ItaniumRTTIBuilder::GetAddrOfExternalRTTIDescriptor(QualType Ty) {
  // Mangle the RTTI name.
  SmallString<256> Name;
  llvm::raw_svector_ostream Out(Name);
  CGM.getCXXABI().getMangleContext().mangleCXXRTTI(Ty, Out);
  Out.flush();

  // Look for an existing global.
  llvm::GlobalVariable *GV = CGM.getModule().getNamedGlobal(Name);

  if (!GV) {
    // Create a new global variable.
    GV = new llvm::GlobalVariable(CGM.getModule(), CGM.Int8PtrTy,
                                  /*Constant=*/true,
                                  llvm::GlobalValue::ExternalLinkage, nullptr,
                                  Name);
    if (const RecordType *RecordTy = dyn_cast<RecordType>(Ty)) {
      const CXXRecordDecl *RD = cast<CXXRecordDecl>(RecordTy->getDecl());
      if (RD->hasAttr<DLLImportAttr>())
        GV->setDLLStorageClass(llvm::GlobalVariable::DLLImportStorageClass);
    }
  }

  return llvm::ConstantExpr::getBitCast(GV, CGM.Int8PtrTy);
}

/// TypeInfoIsInStandardLibrary - Given a builtin type, returns whether the type
/// info for that type is defined in the standard library.
static bool TypeInfoIsInStandardLibrary(const BuiltinType *Ty) {
  // Itanium C++ ABI 2.9.2:
  //   Basic type information (e.g. for "int", "bool", etc.) will be kept in
  //   the run-time support library. Specifically, the run-time support
  //   library should contain type_info objects for the types X, X* and
  //   X const*, for every X in: void, std::nullptr_t, bool, wchar_t, char,
  //   unsigned char, signed char, short, unsigned short, int, unsigned int,
  //   long, unsigned long, long long, unsigned long long, float, double,
  //   long double, char16_t, char32_t, and the IEEE 754r decimal and
  //   half-precision floating point types.
  switch (Ty->getKind()) {
    case BuiltinType::Void:
    case BuiltinType::NullPtr:
    case BuiltinType::Bool:
    case BuiltinType::WChar_S:
    case BuiltinType::WChar_U:
    case BuiltinType::Char_U:
    case BuiltinType::Char_S:
    case BuiltinType::UChar:
    case BuiltinType::SChar:
    case BuiltinType::Short:
    case BuiltinType::UShort:
    case BuiltinType::Int:
    case BuiltinType::UInt:
    case BuiltinType::Long:
    case BuiltinType::ULong:
    case BuiltinType::LongLong:
    case BuiltinType::ULongLong:
    case BuiltinType::Half:
    case BuiltinType::Float:
    case BuiltinType::Double:
    case BuiltinType::LongDouble:
    case BuiltinType::Char16:
    case BuiltinType::Char32:
    case BuiltinType::Int128:
    case BuiltinType::UInt128:
    case BuiltinType::OCLImage1d:
    case BuiltinType::OCLImage1dArray:
    case BuiltinType::OCLImage1dBuffer:
    case BuiltinType::OCLImage2d:
    case BuiltinType::OCLImage2dArray:
    case BuiltinType::OCLImage3d:
    case BuiltinType::OCLSampler:
    case BuiltinType::OCLEvent:
      return true;

    case BuiltinType::Dependent:
#define BUILTIN_TYPE(Id, SingletonId)
#define PLACEHOLDER_TYPE(Id, SingletonId) \
    case BuiltinType::Id:
#include "clang/AST/BuiltinTypes.def"
      llvm_unreachable("asking for RRTI for a placeholder type!");

    case BuiltinType::ObjCId:
    case BuiltinType::ObjCClass:
    case BuiltinType::ObjCSel:
      llvm_unreachable("FIXME: Objective-C types are unsupported!");
  }

  llvm_unreachable("Invalid BuiltinType Kind!");
}

static bool TypeInfoIsInStandardLibrary(const PointerType *PointerTy) {
  QualType PointeeTy = PointerTy->getPointeeType();
  const BuiltinType *BuiltinTy = dyn_cast<BuiltinType>(PointeeTy);
  if (!BuiltinTy)
    return false;

  // Check the qualifiers.
  Qualifiers Quals = PointeeTy.getQualifiers();
  Quals.removeConst();

  if (!Quals.empty())
    return false;

  return TypeInfoIsInStandardLibrary(BuiltinTy);
}

/// IsStandardLibraryRTTIDescriptor - Returns whether the type
/// information for the given type exists in the standard library.
static bool IsStandardLibraryRTTIDescriptor(QualType Ty) {
  // Type info for builtin types is defined in the standard library.
  if (const BuiltinType *BuiltinTy = dyn_cast<BuiltinType>(Ty))
    return TypeInfoIsInStandardLibrary(BuiltinTy);

  // Type info for some pointer types to builtin types is defined in the
  // standard library.
  if (const PointerType *PointerTy = dyn_cast<PointerType>(Ty))
    return TypeInfoIsInStandardLibrary(PointerTy);

  return false;
}

/// ShouldUseExternalRTTIDescriptor - Returns whether the type information for
/// the given type exists somewhere else, and that we should not emit the type
/// information in this translation unit.  Assumes that it is not a
/// standard-library type.
static bool ShouldUseExternalRTTIDescriptor(CodeGenModule &CGM,
                                            QualType Ty) {
  ASTContext &Context = CGM.getContext();

  // If RTTI is disabled, assume it might be disabled in the
  // translation unit that defines any potential key function, too.
  if (!Context.getLangOpts().RTTI) return false;

  if (const RecordType *RecordTy = dyn_cast<RecordType>(Ty)) {
    const CXXRecordDecl *RD = cast<CXXRecordDecl>(RecordTy->getDecl());
    if (!RD->hasDefinition())
      return false;

    if (!RD->isDynamicClass())
      return false;

    // FIXME: this may need to be reconsidered if the key function
    // changes.
    if (CGM.getVTables().isVTableExternal(RD))
      return true;

    if (RD->hasAttr<DLLImportAttr>())
      return true;
  }

  return false;
}

/// IsIncompleteClassType - Returns whether the given record type is incomplete.
static bool IsIncompleteClassType(const RecordType *RecordTy) {
  return !RecordTy->getDecl()->isCompleteDefinition();
}

/// ContainsIncompleteClassType - Returns whether the given type contains an
/// incomplete class type. This is true if
///
///   * The given type is an incomplete class type.
///   * The given type is a pointer type whose pointee type contains an
///     incomplete class type.
///   * The given type is a member pointer type whose class is an incomplete
///     class type.
///   * The given type is a member pointer type whoise pointee type contains an
///     incomplete class type.
/// is an indirect or direct pointer to an incomplete class type.
static bool ContainsIncompleteClassType(QualType Ty) {
  if (const RecordType *RecordTy = dyn_cast<RecordType>(Ty)) {
    if (IsIncompleteClassType(RecordTy))
      return true;
  }

  if (const PointerType *PointerTy = dyn_cast<PointerType>(Ty))
    return ContainsIncompleteClassType(PointerTy->getPointeeType());

  if (const MemberPointerType *MemberPointerTy =
      dyn_cast<MemberPointerType>(Ty)) {
    // Check if the class type is incomplete.
    const RecordType *ClassType = cast<RecordType>(MemberPointerTy->getClass());
    if (IsIncompleteClassType(ClassType))
      return true;

    return ContainsIncompleteClassType(MemberPointerTy->getPointeeType());
  }

  return false;
}

// CanUseSingleInheritance - Return whether the given record decl has a "single,
// public, non-virtual base at offset zero (i.e. the derived class is dynamic
// iff the base is)", according to Itanium C++ ABI, 2.95p6b.
static bool CanUseSingleInheritance(const CXXRecordDecl *RD) {
  // Check the number of bases.
  if (RD->getNumBases() != 1)
    return false;

  // Get the base.
  CXXRecordDecl::base_class_const_iterator Base = RD->bases_begin();

  // Check that the base is not virtual.
  if (Base->isVirtual())
    return false;

  // Check that the base is public.
  if (Base->getAccessSpecifier() != AS_public)
    return false;

  // Check that the class is dynamic iff the base is.
  const CXXRecordDecl *BaseDecl =
    cast<CXXRecordDecl>(Base->getType()->getAs<RecordType>()->getDecl());
  if (!BaseDecl->isEmpty() &&
      BaseDecl->isDynamicClass() != RD->isDynamicClass())
    return false;

  return true;
}

void ItaniumRTTIBuilder::BuildVTablePointer(const Type *Ty) {
  // abi::__class_type_info.
  static const char * const ClassTypeInfo =
    "_ZTVN10__cxxabiv117__class_type_infoE";
  // abi::__si_class_type_info.
  static const char * const SIClassTypeInfo =
    "_ZTVN10__cxxabiv120__si_class_type_infoE";
  // abi::__vmi_class_type_info.
  static const char * const VMIClassTypeInfo =
    "_ZTVN10__cxxabiv121__vmi_class_type_infoE";

  const char *VTableName = nullptr;

  switch (Ty->getTypeClass()) {
#define TYPE(Class, Base)
#define ABSTRACT_TYPE(Class, Base)
#define NON_CANONICAL_UNLESS_DEPENDENT_TYPE(Class, Base) case Type::Class:
#define NON_CANONICAL_TYPE(Class, Base) case Type::Class:
#define DEPENDENT_TYPE(Class, Base) case Type::Class:
#include "clang/AST/TypeNodes.def"
    llvm_unreachable("Non-canonical and dependent types shouldn't get here");

  case Type::LValueReference:
  case Type::RValueReference:
    llvm_unreachable("References shouldn't get here");

  case Type::Auto:
    llvm_unreachable("Undeduced auto type shouldn't get here");

  case Type::Builtin:
  // GCC treats vector and complex types as fundamental types.
  case Type::Vector:
  case Type::ExtVector:
  case Type::Complex:
  case Type::Atomic:
  // FIXME: GCC treats block pointers as fundamental types?!
  case Type::BlockPointer:
    // abi::__fundamental_type_info.
    VTableName = "_ZTVN10__cxxabiv123__fundamental_type_infoE";
    break;

  case Type::ConstantArray:
  case Type::IncompleteArray:
  case Type::VariableArray:
    // abi::__array_type_info.
    VTableName = "_ZTVN10__cxxabiv117__array_type_infoE";
    break;

  case Type::FunctionNoProto:
  case Type::FunctionProto:
    // abi::__function_type_info.
    VTableName = "_ZTVN10__cxxabiv120__function_type_infoE";
    break;

  case Type::Enum:
    // abi::__enum_type_info.
    VTableName = "_ZTVN10__cxxabiv116__enum_type_infoE";
    break;

  case Type::Record: {
    const CXXRecordDecl *RD =
      cast<CXXRecordDecl>(cast<RecordType>(Ty)->getDecl());

    if (!RD->hasDefinition() || !RD->getNumBases()) {
      VTableName = ClassTypeInfo;
    } else if (CanUseSingleInheritance(RD)) {
      VTableName = SIClassTypeInfo;
    } else {
      VTableName = VMIClassTypeInfo;
    }

    break;
  }

  case Type::ObjCObject:
    // Ignore protocol qualifiers.
    Ty = cast<ObjCObjectType>(Ty)->getBaseType().getTypePtr();

    // Handle id and Class.
    if (isa<BuiltinType>(Ty)) {
      VTableName = ClassTypeInfo;
      break;
    }

    assert(isa<ObjCInterfaceType>(Ty));
    // Fall through.

  case Type::ObjCInterface:
    if (cast<ObjCInterfaceType>(Ty)->getDecl()->getSuperClass()) {
      VTableName = SIClassTypeInfo;
    } else {
      VTableName = ClassTypeInfo;
    }
    break;

  case Type::ObjCObjectPointer:
  case Type::Pointer:
    // abi::__pointer_type_info.
    VTableName = "_ZTVN10__cxxabiv119__pointer_type_infoE";
    break;

  case Type::MemberPointer:
    // abi::__pointer_to_member_type_info.
    VTableName = "_ZTVN10__cxxabiv129__pointer_to_member_type_infoE";
    break;
  }

  llvm::Constant *VTable =
    CGM.getModule().getOrInsertGlobal(VTableName, CGM.Int8PtrTy);

  llvm::Type *PtrDiffTy =
    CGM.getTypes().ConvertType(CGM.getContext().getPointerDiffType());

  // The vtable address point is 2.
  llvm::Constant *Two = llvm::ConstantInt::get(PtrDiffTy, 2);
  VTable =
      llvm::ConstantExpr::getInBoundsGetElementPtr(CGM.Int8PtrTy, VTable, Two);
  VTable = llvm::ConstantExpr::getBitCast(VTable, CGM.Int8PtrTy);

  Fields.push_back(VTable);
}

/// \brief Return the linkage that the type info and type info name constants
/// should have for the given type.
static llvm::GlobalVariable::LinkageTypes getTypeInfoLinkage(CodeGenModule &CGM,
                                                             QualType Ty) {
  // Itanium C++ ABI 2.9.5p7:
  //   In addition, it and all of the intermediate abi::__pointer_type_info
  //   structs in the chain down to the abi::__class_type_info for the
  //   incomplete class type must be prevented from resolving to the
  //   corresponding type_info structs for the complete class type, possibly
  //   by making them local static objects. Finally, a dummy class RTTI is
  //   generated for the incomplete type that will not resolve to the final
  //   complete class RTTI (because the latter need not exist), possibly by
  //   making it a local static object.
  if (ContainsIncompleteClassType(Ty))
    return llvm::GlobalValue::InternalLinkage;

  switch (Ty->getLinkage()) {
  case NoLinkage:
  case InternalLinkage:
  case UniqueExternalLinkage:
    return llvm::GlobalValue::InternalLinkage;

  case VisibleNoLinkage:
  case ExternalLinkage:
    if (!CGM.getLangOpts().RTTI) {
      // RTTI is not enabled, which means that this type info struct is going
      // to be used for exception handling. Give it linkonce_odr linkage.
      return llvm::GlobalValue::LinkOnceODRLinkage;
    }

    if (const RecordType *Record = dyn_cast<RecordType>(Ty)) {
      const CXXRecordDecl *RD = cast<CXXRecordDecl>(Record->getDecl());
      if (RD->hasAttr<WeakAttr>())
        return llvm::GlobalValue::WeakODRLinkage;
      if (RD->isDynamicClass())
        return CGM.getVTableLinkage(RD);
    }

    return llvm::GlobalValue::LinkOnceODRLinkage;
  }

  llvm_unreachable("Invalid linkage!");
}

llvm::Constant *ItaniumRTTIBuilder::BuildTypeInfo(QualType Ty, bool Force) {
  // We want to operate on the canonical type.
  Ty = CGM.getContext().getCanonicalType(Ty);

  // Check if we've already emitted an RTTI descriptor for this type.
  SmallString<256> Name;
  llvm::raw_svector_ostream Out(Name);
  CGM.getCXXABI().getMangleContext().mangleCXXRTTI(Ty, Out);
  Out.flush();

  llvm::GlobalVariable *OldGV = CGM.getModule().getNamedGlobal(Name);
  if (OldGV && !OldGV->isDeclaration()) {
    assert(!OldGV->hasAvailableExternallyLinkage() &&
           "available_externally typeinfos not yet implemented");

    return llvm::ConstantExpr::getBitCast(OldGV, CGM.Int8PtrTy);
  }

  // Check if there is already an external RTTI descriptor for this type.
  bool IsStdLib = IsStandardLibraryRTTIDescriptor(Ty);
  if (!Force && (IsStdLib || ShouldUseExternalRTTIDescriptor(CGM, Ty)))
    return GetAddrOfExternalRTTIDescriptor(Ty);

  // Emit the standard library with external linkage.
  llvm::GlobalVariable::LinkageTypes Linkage;
  if (IsStdLib)
    Linkage = llvm::GlobalValue::ExternalLinkage;
  else
    Linkage = getTypeInfoLinkage(CGM, Ty);

  // Add the vtable pointer.
  BuildVTablePointer(cast<Type>(Ty));

  // And the name.
  llvm::GlobalVariable *TypeName = GetAddrOfTypeName(Ty, Linkage);
  llvm::Constant *TypeNameField;

  // If we're supposed to demote the visibility, be sure to set a flag
  // to use a string comparison for type_info comparisons.
  ItaniumCXXABI::RTTIUniquenessKind RTTIUniqueness =
      CXXABI.classifyRTTIUniqueness(Ty, Linkage);
  if (RTTIUniqueness != ItaniumCXXABI::RUK_Unique) {
    // The flag is the sign bit, which on ARM64 is defined to be clear
    // for global pointers.  This is very ARM64-specific.
    TypeNameField = llvm::ConstantExpr::getPtrToInt(TypeName, CGM.Int64Ty);
    llvm::Constant *flag =
        llvm::ConstantInt::get(CGM.Int64Ty, ((uint64_t)1) << 63);
    TypeNameField = llvm::ConstantExpr::getAdd(TypeNameField, flag);
    TypeNameField =
        llvm::ConstantExpr::getIntToPtr(TypeNameField, CGM.Int8PtrTy);
  } else {
    TypeNameField = llvm::ConstantExpr::getBitCast(TypeName, CGM.Int8PtrTy);
  }
  Fields.push_back(TypeNameField);

  switch (Ty->getTypeClass()) {
#define TYPE(Class, Base)
#define ABSTRACT_TYPE(Class, Base)
#define NON_CANONICAL_UNLESS_DEPENDENT_TYPE(Class, Base) case Type::Class:
#define NON_CANONICAL_TYPE(Class, Base) case Type::Class:
#define DEPENDENT_TYPE(Class, Base) case Type::Class:
#include "clang/AST/TypeNodes.def"
    llvm_unreachable("Non-canonical and dependent types shouldn't get here");

  // GCC treats vector types as fundamental types.
  case Type::Builtin:
  case Type::Vector:
  case Type::ExtVector:
  case Type::Complex:
  case Type::BlockPointer:
    // Itanium C++ ABI 2.9.5p4:
    // abi::__fundamental_type_info adds no data members to std::type_info.
    break;

  case Type::LValueReference:
  case Type::RValueReference:
    llvm_unreachable("References shouldn't get here");

  case Type::Auto:
    llvm_unreachable("Undeduced auto type shouldn't get here");

  case Type::ConstantArray:
  case Type::IncompleteArray:
  case Type::VariableArray:
    // Itanium C++ ABI 2.9.5p5:
    // abi::__array_type_info adds no data members to std::type_info.
    break;

  case Type::FunctionNoProto:
  case Type::FunctionProto:
    // Itanium C++ ABI 2.9.5p5:
    // abi::__function_type_info adds no data members to std::type_info.
    break;

  case Type::Enum:
    // Itanium C++ ABI 2.9.5p5:
    // abi::__enum_type_info adds no data members to std::type_info.
    break;

  case Type::Record: {
    const CXXRecordDecl *RD =
      cast<CXXRecordDecl>(cast<RecordType>(Ty)->getDecl());
    if (!RD->hasDefinition() || !RD->getNumBases()) {
      // We don't need to emit any fields.
      break;
    }

    if (CanUseSingleInheritance(RD))
      BuildSIClassTypeInfo(RD);
    else
      BuildVMIClassTypeInfo(RD);

    break;
  }

  case Type::ObjCObject:
  case Type::ObjCInterface:
    BuildObjCObjectTypeInfo(cast<ObjCObjectType>(Ty));
    break;

  case Type::ObjCObjectPointer:
    BuildPointerTypeInfo(cast<ObjCObjectPointerType>(Ty)->getPointeeType());
    break;

  case Type::Pointer:
    BuildPointerTypeInfo(cast<PointerType>(Ty)->getPointeeType());
    break;

  case Type::MemberPointer:
    BuildPointerToMemberTypeInfo(cast<MemberPointerType>(Ty));
    break;

  case Type::Atomic:
    // No fields, at least for the moment.
    break;
  }

  llvm::Constant *Init = llvm::ConstantStruct::getAnon(Fields);

  llvm::Module &M = CGM.getModule();
  llvm::GlobalVariable *GV =
      new llvm::GlobalVariable(M, Init->getType(),
                               /*Constant=*/true, Linkage, Init, Name);

<<<<<<< HEAD
  CGM.maybeSetTrivialComdat(*GV);

=======
>>>>>>> 68930759
  // If there's already an old global variable, replace it with the new one.
  if (OldGV) {
    GV->takeName(OldGV);
    llvm::Constant *NewPtr =
      llvm::ConstantExpr::getBitCast(GV, OldGV->getType());
    OldGV->replaceAllUsesWith(NewPtr);
    OldGV->eraseFromParent();
  }

  if (CGM.supportsCOMDAT() && GV->isWeakForLinker())
    GV->setComdat(M.getOrInsertComdat(GV->getName()));

  // The Itanium ABI specifies that type_info objects must be globally
  // unique, with one exception: if the type is an incomplete class
  // type or a (possibly indirect) pointer to one.  That exception
  // affects the general case of comparing type_info objects produced
  // by the typeid operator, which is why the comparison operators on
  // std::type_info generally use the type_info name pointers instead
  // of the object addresses.  However, the language's built-in uses
  // of RTTI generally require class types to be complete, even when
  // manipulating pointers to those class types.  This allows the
  // implementation of dynamic_cast to rely on address equality tests,
  // which is much faster.

  // All of this is to say that it's important that both the type_info
  // object and the type_info name be uniqued when weakly emitted.

  // Give the type_info object and name the formal visibility of the
  // type itself.
  llvm::GlobalValue::VisibilityTypes llvmVisibility;
  if (llvm::GlobalValue::isLocalLinkage(Linkage))
    // If the linkage is local, only default visibility makes sense.
    llvmVisibility = llvm::GlobalValue::DefaultVisibility;
  else if (RTTIUniqueness == ItaniumCXXABI::RUK_NonUniqueHidden)
    llvmVisibility = llvm::GlobalValue::HiddenVisibility;
  else
    llvmVisibility = CodeGenModule::GetLLVMVisibility(Ty->getVisibility());
  TypeName->setVisibility(llvmVisibility);
  GV->setVisibility(llvmVisibility);

  return llvm::ConstantExpr::getBitCast(GV, CGM.Int8PtrTy);
}

/// ComputeQualifierFlags - Compute the pointer type info flags from the
/// given qualifier.
static unsigned ComputeQualifierFlags(Qualifiers Quals) {
  unsigned Flags = 0;

  if (Quals.hasConst())
    Flags |= ItaniumRTTIBuilder::PTI_Const;
  if (Quals.hasVolatile())
    Flags |= ItaniumRTTIBuilder::PTI_Volatile;
  if (Quals.hasRestrict())
    Flags |= ItaniumRTTIBuilder::PTI_Restrict;

  return Flags;
}

/// BuildObjCObjectTypeInfo - Build the appropriate kind of type_info
/// for the given Objective-C object type.
void ItaniumRTTIBuilder::BuildObjCObjectTypeInfo(const ObjCObjectType *OT) {
  // Drop qualifiers.
  const Type *T = OT->getBaseType().getTypePtr();
  assert(isa<BuiltinType>(T) || isa<ObjCInterfaceType>(T));

  // The builtin types are abi::__class_type_infos and don't require
  // extra fields.
  if (isa<BuiltinType>(T)) return;

  ObjCInterfaceDecl *Class = cast<ObjCInterfaceType>(T)->getDecl();
  ObjCInterfaceDecl *Super = Class->getSuperClass();

  // Root classes are also __class_type_info.
  if (!Super) return;

  QualType SuperTy = CGM.getContext().getObjCInterfaceType(Super);

  // Everything else is single inheritance.
  llvm::Constant *BaseTypeInfo =
      ItaniumRTTIBuilder(CXXABI).BuildTypeInfo(SuperTy);
  Fields.push_back(BaseTypeInfo);
}

/// BuildSIClassTypeInfo - Build an abi::__si_class_type_info, used for single
/// inheritance, according to the Itanium C++ ABI, 2.95p6b.
void ItaniumRTTIBuilder::BuildSIClassTypeInfo(const CXXRecordDecl *RD) {
  // Itanium C++ ABI 2.9.5p6b:
  // It adds to abi::__class_type_info a single member pointing to the
  // type_info structure for the base type,
  llvm::Constant *BaseTypeInfo =
    ItaniumRTTIBuilder(CXXABI).BuildTypeInfo(RD->bases_begin()->getType());
  Fields.push_back(BaseTypeInfo);
}

namespace {
  /// SeenBases - Contains virtual and non-virtual bases seen when traversing
  /// a class hierarchy.
  struct SeenBases {
    llvm::SmallPtrSet<const CXXRecordDecl *, 16> NonVirtualBases;
    llvm::SmallPtrSet<const CXXRecordDecl *, 16> VirtualBases;
  };
}

/// ComputeVMIClassTypeInfoFlags - Compute the value of the flags member in
/// abi::__vmi_class_type_info.
///
static unsigned ComputeVMIClassTypeInfoFlags(const CXXBaseSpecifier *Base,
                                             SeenBases &Bases) {

  unsigned Flags = 0;

  const CXXRecordDecl *BaseDecl =
    cast<CXXRecordDecl>(Base->getType()->getAs<RecordType>()->getDecl());

  if (Base->isVirtual()) {
    // Mark the virtual base as seen.
    if (!Bases.VirtualBases.insert(BaseDecl).second) {
      // If this virtual base has been seen before, then the class is diamond
      // shaped.
      Flags |= ItaniumRTTIBuilder::VMI_DiamondShaped;
    } else {
      if (Bases.NonVirtualBases.count(BaseDecl))
        Flags |= ItaniumRTTIBuilder::VMI_NonDiamondRepeat;
    }
  } else {
    // Mark the non-virtual base as seen.
    if (!Bases.NonVirtualBases.insert(BaseDecl).second) {
      // If this non-virtual base has been seen before, then the class has non-
      // diamond shaped repeated inheritance.
      Flags |= ItaniumRTTIBuilder::VMI_NonDiamondRepeat;
    } else {
      if (Bases.VirtualBases.count(BaseDecl))
        Flags |= ItaniumRTTIBuilder::VMI_NonDiamondRepeat;
    }
  }

  // Walk all bases.
  for (const auto &I : BaseDecl->bases())
    Flags |= ComputeVMIClassTypeInfoFlags(&I, Bases);

  return Flags;
}

static unsigned ComputeVMIClassTypeInfoFlags(const CXXRecordDecl *RD) {
  unsigned Flags = 0;
  SeenBases Bases;

  // Walk all bases.
  for (const auto &I : RD->bases())
    Flags |= ComputeVMIClassTypeInfoFlags(&I, Bases);

  return Flags;
}

/// BuildVMIClassTypeInfo - Build an abi::__vmi_class_type_info, used for
/// classes with bases that do not satisfy the abi::__si_class_type_info
/// constraints, according ti the Itanium C++ ABI, 2.9.5p5c.
void ItaniumRTTIBuilder::BuildVMIClassTypeInfo(const CXXRecordDecl *RD) {
  llvm::Type *UnsignedIntLTy =
    CGM.getTypes().ConvertType(CGM.getContext().UnsignedIntTy);

  // Itanium C++ ABI 2.9.5p6c:
  //   __flags is a word with flags describing details about the class
  //   structure, which may be referenced by using the __flags_masks
  //   enumeration. These flags refer to both direct and indirect bases.
  unsigned Flags = ComputeVMIClassTypeInfoFlags(RD);
  Fields.push_back(llvm::ConstantInt::get(UnsignedIntLTy, Flags));

  // Itanium C++ ABI 2.9.5p6c:
  //   __base_count is a word with the number of direct proper base class
  //   descriptions that follow.
  Fields.push_back(llvm::ConstantInt::get(UnsignedIntLTy, RD->getNumBases()));

  if (!RD->getNumBases())
    return;

  llvm::Type *LongLTy =
    CGM.getTypes().ConvertType(CGM.getContext().LongTy);

  // Now add the base class descriptions.

  // Itanium C++ ABI 2.9.5p6c:
  //   __base_info[] is an array of base class descriptions -- one for every
  //   direct proper base. Each description is of the type:
  //
  //   struct abi::__base_class_type_info {
  //   public:
  //     const __class_type_info *__base_type;
  //     long __offset_flags;
  //
  //     enum __offset_flags_masks {
  //       __virtual_mask = 0x1,
  //       __public_mask = 0x2,
  //       __offset_shift = 8
  //     };
  //   };
  for (const auto &Base : RD->bases()) {
    // The __base_type member points to the RTTI for the base type.
    Fields.push_back(ItaniumRTTIBuilder(CXXABI).BuildTypeInfo(Base.getType()));

    const CXXRecordDecl *BaseDecl =
      cast<CXXRecordDecl>(Base.getType()->getAs<RecordType>()->getDecl());

    int64_t OffsetFlags = 0;

    // All but the lower 8 bits of __offset_flags are a signed offset.
    // For a non-virtual base, this is the offset in the object of the base
    // subobject. For a virtual base, this is the offset in the virtual table of
    // the virtual base offset for the virtual base referenced (negative).
    CharUnits Offset;
    if (Base.isVirtual())
      Offset =
        CGM.getItaniumVTableContext().getVirtualBaseOffsetOffset(RD, BaseDecl);
    else {
      const ASTRecordLayout &Layout = CGM.getContext().getASTRecordLayout(RD);
      Offset = Layout.getBaseClassOffset(BaseDecl);
    };

    OffsetFlags = uint64_t(Offset.getQuantity()) << 8;

    // The low-order byte of __offset_flags contains flags, as given by the
    // masks from the enumeration __offset_flags_masks.
    if (Base.isVirtual())
      OffsetFlags |= BCTI_Virtual;
    if (Base.getAccessSpecifier() == AS_public)
      OffsetFlags |= BCTI_Public;

    Fields.push_back(llvm::ConstantInt::get(LongLTy, OffsetFlags));
  }
}

/// BuildPointerTypeInfo - Build an abi::__pointer_type_info struct,
/// used for pointer types.
void ItaniumRTTIBuilder::BuildPointerTypeInfo(QualType PointeeTy) {
  Qualifiers Quals;
  QualType UnqualifiedPointeeTy =
    CGM.getContext().getUnqualifiedArrayType(PointeeTy, Quals);

  // Itanium C++ ABI 2.9.5p7:
  //   __flags is a flag word describing the cv-qualification and other
  //   attributes of the type pointed to
  unsigned Flags = ComputeQualifierFlags(Quals);

  // Itanium C++ ABI 2.9.5p7:
  //   When the abi::__pbase_type_info is for a direct or indirect pointer to an
  //   incomplete class type, the incomplete target type flag is set.
  if (ContainsIncompleteClassType(UnqualifiedPointeeTy))
    Flags |= PTI_Incomplete;

  llvm::Type *UnsignedIntLTy =
    CGM.getTypes().ConvertType(CGM.getContext().UnsignedIntTy);
  Fields.push_back(llvm::ConstantInt::get(UnsignedIntLTy, Flags));

  // Itanium C++ ABI 2.9.5p7:
  //  __pointee is a pointer to the std::type_info derivation for the
  //  unqualified type being pointed to.
  llvm::Constant *PointeeTypeInfo =
    ItaniumRTTIBuilder(CXXABI).BuildTypeInfo(UnqualifiedPointeeTy);
  Fields.push_back(PointeeTypeInfo);
}

/// BuildPointerToMemberTypeInfo - Build an abi::__pointer_to_member_type_info
/// struct, used for member pointer types.
void
ItaniumRTTIBuilder::BuildPointerToMemberTypeInfo(const MemberPointerType *Ty) {
  QualType PointeeTy = Ty->getPointeeType();

  Qualifiers Quals;
  QualType UnqualifiedPointeeTy =
    CGM.getContext().getUnqualifiedArrayType(PointeeTy, Quals);

  // Itanium C++ ABI 2.9.5p7:
  //   __flags is a flag word describing the cv-qualification and other
  //   attributes of the type pointed to.
  unsigned Flags = ComputeQualifierFlags(Quals);

  const RecordType *ClassType = cast<RecordType>(Ty->getClass());

  // Itanium C++ ABI 2.9.5p7:
  //   When the abi::__pbase_type_info is for a direct or indirect pointer to an
  //   incomplete class type, the incomplete target type flag is set.
  if (ContainsIncompleteClassType(UnqualifiedPointeeTy))
    Flags |= PTI_Incomplete;

  if (IsIncompleteClassType(ClassType))
    Flags |= PTI_ContainingClassIncomplete;

  llvm::Type *UnsignedIntLTy =
    CGM.getTypes().ConvertType(CGM.getContext().UnsignedIntTy);
  Fields.push_back(llvm::ConstantInt::get(UnsignedIntLTy, Flags));

  // Itanium C++ ABI 2.9.5p7:
  //   __pointee is a pointer to the std::type_info derivation for the
  //   unqualified type being pointed to.
  llvm::Constant *PointeeTypeInfo =
    ItaniumRTTIBuilder(CXXABI).BuildTypeInfo(UnqualifiedPointeeTy);
  Fields.push_back(PointeeTypeInfo);

  // Itanium C++ ABI 2.9.5p9:
  //   __context is a pointer to an abi::__class_type_info corresponding to the
  //   class type containing the member pointed to
  //   (e.g., the "A" in "int A::*").
  Fields.push_back(
      ItaniumRTTIBuilder(CXXABI).BuildTypeInfo(QualType(ClassType, 0)));
}

llvm::Constant *ItaniumCXXABI::getAddrOfRTTIDescriptor(QualType Ty) {
  return ItaniumRTTIBuilder(*this).BuildTypeInfo(Ty);
}

void ItaniumCXXABI::EmitFundamentalRTTIDescriptor(QualType Type) {
  QualType PointerType = getContext().getPointerType(Type);
  QualType PointerTypeConst = getContext().getPointerType(Type.withConst());
  ItaniumRTTIBuilder(*this).BuildTypeInfo(Type, true);
  ItaniumRTTIBuilder(*this).BuildTypeInfo(PointerType, true);
  ItaniumRTTIBuilder(*this).BuildTypeInfo(PointerTypeConst, true);
}

void ItaniumCXXABI::EmitFundamentalRTTIDescriptors() {
  QualType FundamentalTypes[] = {
      getContext().VoidTy,             getContext().NullPtrTy,
      getContext().BoolTy,             getContext().WCharTy,
      getContext().CharTy,             getContext().UnsignedCharTy,
      getContext().SignedCharTy,       getContext().ShortTy,
      getContext().UnsignedShortTy,    getContext().IntTy,
      getContext().UnsignedIntTy,      getContext().LongTy,
      getContext().UnsignedLongTy,     getContext().LongLongTy,
      getContext().UnsignedLongLongTy, getContext().HalfTy,
      getContext().FloatTy,            getContext().DoubleTy,
      getContext().LongDoubleTy,       getContext().Char16Ty,
      getContext().Char32Ty,
  };
  for (const QualType &FundamentalType : FundamentalTypes)
    EmitFundamentalRTTIDescriptor(FundamentalType);
}

/// What sort of uniqueness rules should we use for the RTTI for the
/// given type?
ItaniumCXXABI::RTTIUniquenessKind ItaniumCXXABI::classifyRTTIUniqueness(
    QualType CanTy, llvm::GlobalValue::LinkageTypes Linkage) const {
  if (shouldRTTIBeUnique())
    return RUK_Unique;

  // It's only necessary for linkonce_odr or weak_odr linkage.
  if (Linkage != llvm::GlobalValue::LinkOnceODRLinkage &&
      Linkage != llvm::GlobalValue::WeakODRLinkage)
    return RUK_Unique;

  // It's only necessary with default visibility.
  if (CanTy->getVisibility() != DefaultVisibility)
    return RUK_Unique;

  // If we're not required to publish this symbol, hide it.
  if (Linkage == llvm::GlobalValue::LinkOnceODRLinkage)
    return RUK_NonUniqueHidden;

  // If we're required to publish this symbol, as we might be under an
  // explicit instantiation, leave it with default visibility but
  // enable string-comparisons.
  assert(Linkage == llvm::GlobalValue::WeakODRLinkage);
  return RUK_NonUniqueVisible;
}

// Find out how to codegen the complete destructor and constructor
namespace {
enum class StructorCodegen { Emit, RAUW, Alias, COMDAT };
}
static StructorCodegen getCodegenToUse(CodeGenModule &CGM,
                                       const CXXMethodDecl *MD) {
  if (!CGM.getCodeGenOpts().CXXCtorDtorAliases)
    return StructorCodegen::Emit;

  // The complete and base structors are not equivalent if there are any virtual
  // bases, so emit separate functions.
  if (MD->getParent()->getNumVBases())
    return StructorCodegen::Emit;

  GlobalDecl AliasDecl;
  if (const auto *DD = dyn_cast<CXXDestructorDecl>(MD)) {
    AliasDecl = GlobalDecl(DD, Dtor_Complete);
  } else {
    const auto *CD = cast<CXXConstructorDecl>(MD);
    AliasDecl = GlobalDecl(CD, Ctor_Complete);
  }
  llvm::GlobalValue::LinkageTypes Linkage = CGM.getFunctionLinkage(AliasDecl);

  if (llvm::GlobalValue::isDiscardableIfUnused(Linkage))
    return StructorCodegen::RAUW;

  // FIXME: Should we allow available_externally aliases?
  if (!llvm::GlobalAlias::isValidLinkage(Linkage))
    return StructorCodegen::RAUW;

  if (llvm::GlobalValue::isWeakForLinker(Linkage)) {
    // Only ELF supports COMDATs with arbitrary names (C5/D5).
    if (CGM.getTarget().getTriple().isOSBinFormatELF())
      return StructorCodegen::COMDAT;
    return StructorCodegen::Emit;
  }

  return StructorCodegen::Alias;
}

static void emitConstructorDestructorAlias(CodeGenModule &CGM,
                                           GlobalDecl AliasDecl,
                                           GlobalDecl TargetDecl) {
  llvm::GlobalValue::LinkageTypes Linkage = CGM.getFunctionLinkage(AliasDecl);

  StringRef MangledName = CGM.getMangledName(AliasDecl);
  llvm::GlobalValue *Entry = CGM.GetGlobalValue(MangledName);
  if (Entry && !Entry->isDeclaration())
    return;

  auto *Aliasee = cast<llvm::GlobalValue>(CGM.GetAddrOfGlobal(TargetDecl));
  llvm::PointerType *AliasType = Aliasee->getType();

  // Create the alias with no name.
  auto *Alias = llvm::GlobalAlias::create(AliasType, Linkage, "", Aliasee,
                                          &CGM.getModule());

  // Switch any previous uses to the alias.
  if (Entry) {
    assert(Entry->getType() == AliasType &&
           "declaration exists with different type");
    Alias->takeName(Entry);
    Entry->replaceAllUsesWith(Alias);
    Entry->eraseFromParent();
  } else {
    Alias->setName(MangledName);
  }

  // Finally, set up the alias with its proper name and attributes.
  CGM.setAliasAttributes(cast<NamedDecl>(AliasDecl.getDecl()), Alias);
}

void ItaniumCXXABI::emitCXXStructor(const CXXMethodDecl *MD,
                                    StructorType Type) {
  auto *CD = dyn_cast<CXXConstructorDecl>(MD);
  const CXXDestructorDecl *DD = CD ? nullptr : cast<CXXDestructorDecl>(MD);

  StructorCodegen CGType = getCodegenToUse(CGM, MD);

  if (Type == StructorType::Complete) {
    GlobalDecl CompleteDecl;
    GlobalDecl BaseDecl;
    if (CD) {
      CompleteDecl = GlobalDecl(CD, Ctor_Complete);
      BaseDecl = GlobalDecl(CD, Ctor_Base);
    } else {
      CompleteDecl = GlobalDecl(DD, Dtor_Complete);
      BaseDecl = GlobalDecl(DD, Dtor_Base);
    }

    if (CGType == StructorCodegen::Alias || CGType == StructorCodegen::COMDAT) {
      emitConstructorDestructorAlias(CGM, CompleteDecl, BaseDecl);
      return;
    }

    if (CGType == StructorCodegen::RAUW) {
      StringRef MangledName = CGM.getMangledName(CompleteDecl);
      auto *Aliasee = cast<llvm::GlobalValue>(CGM.GetAddrOfGlobal(BaseDecl));
      CGM.addReplacement(MangledName, Aliasee);
      return;
    }
  }

  // The base destructor is equivalent to the base destructor of its
  // base class if there is exactly one non-virtual base class with a
  // non-trivial destructor, there are no fields with a non-trivial
  // destructor, and the body of the destructor is trivial.
  if (DD && Type == StructorType::Base && CGType != StructorCodegen::COMDAT &&
      !CGM.TryEmitBaseDestructorAsAlias(DD))
    return;

  llvm::Function *Fn = CGM.codegenCXXStructor(MD, Type);

  if (CGType == StructorCodegen::COMDAT) {
    SmallString<256> Buffer;
    llvm::raw_svector_ostream Out(Buffer);
    if (DD)
      getMangleContext().mangleCXXDtorComdat(DD, Out);
    else
      getMangleContext().mangleCXXCtorComdat(CD, Out);
    llvm::Comdat *C = CGM.getModule().getOrInsertComdat(Out.str());
    Fn->setComdat(C);
  } else {
    CGM.maybeSetTrivialComdat(*MD, *Fn);
  }
}

static llvm::Constant *getBeginCatchFn(CodeGenModule &CGM) {
  // void *__cxa_begin_catch(void*);
  llvm::FunctionType *FTy = llvm::FunctionType::get(
      CGM.Int8PtrTy, CGM.Int8PtrTy, /*IsVarArgs=*/false);

  return CGM.CreateRuntimeFunction(FTy, "__cxa_begin_catch");
}

static llvm::Constant *getEndCatchFn(CodeGenModule &CGM) {
  // void __cxa_end_catch();
  llvm::FunctionType *FTy =
      llvm::FunctionType::get(CGM.VoidTy, /*IsVarArgs=*/false);

  return CGM.CreateRuntimeFunction(FTy, "__cxa_end_catch");
}

static llvm::Constant *getGetExceptionPtrFn(CodeGenModule &CGM) {
  // void *__cxa_get_exception_ptr(void*);
  llvm::FunctionType *FTy = llvm::FunctionType::get(
      CGM.Int8PtrTy, CGM.Int8PtrTy, /*IsVarArgs=*/false);

  return CGM.CreateRuntimeFunction(FTy, "__cxa_get_exception_ptr");
}

namespace {
  /// A cleanup to call __cxa_end_catch.  In many cases, the caught
  /// exception type lets us state definitively that the thrown exception
  /// type does not have a destructor.  In particular:
  ///   - Catch-alls tell us nothing, so we have to conservatively
  ///     assume that the thrown exception might have a destructor.
  ///   - Catches by reference behave according to their base types.
  ///   - Catches of non-record types will only trigger for exceptions
  ///     of non-record types, which never have destructors.
  ///   - Catches of record types can trigger for arbitrary subclasses
  ///     of the caught type, so we have to assume the actual thrown
  ///     exception type might have a throwing destructor, even if the
  ///     caught type's destructor is trivial or nothrow.
  struct CallEndCatch : EHScopeStack::Cleanup {
    CallEndCatch(bool MightThrow) : MightThrow(MightThrow) {}
    bool MightThrow;

    void Emit(CodeGenFunction &CGF, Flags flags) override {
      if (!MightThrow) {
        CGF.EmitNounwindRuntimeCall(getEndCatchFn(CGF.CGM));
        return;
      }

      CGF.EmitRuntimeCallOrInvoke(getEndCatchFn(CGF.CGM));
    }
  };
}

/// Emits a call to __cxa_begin_catch and enters a cleanup to call
/// __cxa_end_catch.
///
/// \param EndMightThrow - true if __cxa_end_catch might throw
static llvm::Value *CallBeginCatch(CodeGenFunction &CGF,
                                   llvm::Value *Exn,
                                   bool EndMightThrow) {
  llvm::CallInst *call =
    CGF.EmitNounwindRuntimeCall(getBeginCatchFn(CGF.CGM), Exn);

  CGF.EHStack.pushCleanup<CallEndCatch>(NormalAndEHCleanup, EndMightThrow);

  return call;
}

/// A "special initializer" callback for initializing a catch
/// parameter during catch initialization.
static void InitCatchParam(CodeGenFunction &CGF,
                           const VarDecl &CatchParam,
                           llvm::Value *ParamAddr,
                           SourceLocation Loc) {
  // Load the exception from where the landing pad saved it.
  llvm::Value *Exn = CGF.getExceptionFromSlot();

  CanQualType CatchType =
    CGF.CGM.getContext().getCanonicalType(CatchParam.getType());
  llvm::Type *LLVMCatchTy = CGF.ConvertTypeForMem(CatchType);

  // If we're catching by reference, we can just cast the object
  // pointer to the appropriate pointer.
  if (isa<ReferenceType>(CatchType)) {
    QualType CaughtType = cast<ReferenceType>(CatchType)->getPointeeType();
    bool EndCatchMightThrow = CaughtType->isRecordType();

    // __cxa_begin_catch returns the adjusted object pointer.
    llvm::Value *AdjustedExn = CallBeginCatch(CGF, Exn, EndCatchMightThrow);

    // We have no way to tell the personality function that we're
    // catching by reference, so if we're catching a pointer,
    // __cxa_begin_catch will actually return that pointer by value.
    if (const PointerType *PT = dyn_cast<PointerType>(CaughtType)) {
      QualType PointeeType = PT->getPointeeType();

      // When catching by reference, generally we should just ignore
      // this by-value pointer and use the exception object instead.
      if (!PointeeType->isRecordType()) {

        // Exn points to the struct _Unwind_Exception header, which
        // we have to skip past in order to reach the exception data.
        unsigned HeaderSize =
          CGF.CGM.getTargetCodeGenInfo().getSizeOfUnwindException();
        AdjustedExn = CGF.Builder.CreateConstGEP1_32(Exn, HeaderSize);

      // However, if we're catching a pointer-to-record type that won't
      // work, because the personality function might have adjusted
      // the pointer.  There's actually no way for us to fully satisfy
      // the language/ABI contract here:  we can't use Exn because it
      // might have the wrong adjustment, but we can't use the by-value
      // pointer because it's off by a level of abstraction.
      //
      // The current solution is to dump the adjusted pointer into an
      // alloca, which breaks language semantics (because changing the
      // pointer doesn't change the exception) but at least works.
      // The better solution would be to filter out non-exact matches
      // and rethrow them, but this is tricky because the rethrow
      // really needs to be catchable by other sites at this landing
      // pad.  The best solution is to fix the personality function.
      } else {
        // Pull the pointer for the reference type off.
        llvm::Type *PtrTy =
          cast<llvm::PointerType>(LLVMCatchTy)->getElementType();

        // Create the temporary and write the adjusted pointer into it.
        llvm::Value *ExnPtrTmp = CGF.CreateTempAlloca(PtrTy, "exn.byref.tmp");
        llvm::Value *Casted = CGF.Builder.CreateBitCast(AdjustedExn, PtrTy);
        CGF.Builder.CreateStore(Casted, ExnPtrTmp);

        // Bind the reference to the temporary.
        AdjustedExn = ExnPtrTmp;
      }
    }

    llvm::Value *ExnCast =
      CGF.Builder.CreateBitCast(AdjustedExn, LLVMCatchTy, "exn.byref");
    CGF.Builder.CreateStore(ExnCast, ParamAddr);
    return;
  }

  // Scalars and complexes.
  TypeEvaluationKind TEK = CGF.getEvaluationKind(CatchType);
  if (TEK != TEK_Aggregate) {
    llvm::Value *AdjustedExn = CallBeginCatch(CGF, Exn, false);

    // If the catch type is a pointer type, __cxa_begin_catch returns
    // the pointer by value.
    if (CatchType->hasPointerRepresentation()) {
      llvm::Value *CastExn =
        CGF.Builder.CreateBitCast(AdjustedExn, LLVMCatchTy, "exn.casted");

      switch (CatchType.getQualifiers().getObjCLifetime()) {
      case Qualifiers::OCL_Strong:
        CastExn = CGF.EmitARCRetainNonBlock(CastExn);
        // fallthrough

      case Qualifiers::OCL_None:
      case Qualifiers::OCL_ExplicitNone:
      case Qualifiers::OCL_Autoreleasing:
        CGF.Builder.CreateStore(CastExn, ParamAddr);
        return;

      case Qualifiers::OCL_Weak:
        CGF.EmitARCInitWeak(ParamAddr, CastExn);
        return;
      }
      llvm_unreachable("bad ownership qualifier!");
    }

    // Otherwise, it returns a pointer into the exception object.

    llvm::Type *PtrTy = LLVMCatchTy->getPointerTo(0); // addrspace 0 ok
    llvm::Value *Cast = CGF.Builder.CreateBitCast(AdjustedExn, PtrTy);

    LValue srcLV = CGF.MakeNaturalAlignAddrLValue(Cast, CatchType);
    LValue destLV = CGF.MakeAddrLValue(ParamAddr, CatchType,
                                  CGF.getContext().getDeclAlign(&CatchParam));
    switch (TEK) {
    case TEK_Complex:
      CGF.EmitStoreOfComplex(CGF.EmitLoadOfComplex(srcLV, Loc), destLV,
                             /*init*/ true);
      return;
    case TEK_Scalar: {
      llvm::Value *ExnLoad = CGF.EmitLoadOfScalar(srcLV, Loc);
      CGF.EmitStoreOfScalar(ExnLoad, destLV, /*init*/ true);
      return;
    }
    case TEK_Aggregate:
      llvm_unreachable("evaluation kind filtered out!");
    }
    llvm_unreachable("bad evaluation kind");
  }

  assert(isa<RecordType>(CatchType) && "unexpected catch type!");

  llvm::Type *PtrTy = LLVMCatchTy->getPointerTo(0); // addrspace 0 ok

  // Check for a copy expression.  If we don't have a copy expression,
  // that means a trivial copy is okay.
  const Expr *copyExpr = CatchParam.getInit();
  if (!copyExpr) {
    llvm::Value *rawAdjustedExn = CallBeginCatch(CGF, Exn, true);
    llvm::Value *adjustedExn = CGF.Builder.CreateBitCast(rawAdjustedExn, PtrTy);
    CGF.EmitAggregateCopy(ParamAddr, adjustedExn, CatchType);
    return;
  }

  // We have to call __cxa_get_exception_ptr to get the adjusted
  // pointer before copying.
  llvm::CallInst *rawAdjustedExn =
    CGF.EmitNounwindRuntimeCall(getGetExceptionPtrFn(CGF.CGM), Exn);

  // Cast that to the appropriate type.
  llvm::Value *adjustedExn = CGF.Builder.CreateBitCast(rawAdjustedExn, PtrTy);

  // The copy expression is defined in terms of an OpaqueValueExpr.
  // Find it and map it to the adjusted expression.
  CodeGenFunction::OpaqueValueMapping
    opaque(CGF, OpaqueValueExpr::findInCopyConstruct(copyExpr),
           CGF.MakeAddrLValue(adjustedExn, CatchParam.getType()));

  // Call the copy ctor in a terminate scope.
  CGF.EHStack.pushTerminate();

  // Perform the copy construction.
  CharUnits Alignment = CGF.getContext().getDeclAlign(&CatchParam);
  CGF.EmitAggExpr(copyExpr,
                  AggValueSlot::forAddr(ParamAddr, Alignment, Qualifiers(),
                                        AggValueSlot::IsNotDestructed,
                                        AggValueSlot::DoesNotNeedGCBarriers,
                                        AggValueSlot::IsNotAliased));

  // Leave the terminate scope.
  CGF.EHStack.popTerminate();

  // Undo the opaque value mapping.
  opaque.pop();

  // Finally we can call __cxa_begin_catch.
  CallBeginCatch(CGF, Exn, true);
}

/// Begins a catch statement by initializing the catch variable and
/// calling __cxa_begin_catch.
void ItaniumCXXABI::emitBeginCatch(CodeGenFunction &CGF,
                                   const CXXCatchStmt *S) {
  // We have to be very careful with the ordering of cleanups here:
  //   C++ [except.throw]p4:
  //     The destruction [of the exception temporary] occurs
  //     immediately after the destruction of the object declared in
  //     the exception-declaration in the handler.
  //
  // So the precise ordering is:
  //   1.  Construct catch variable.
  //   2.  __cxa_begin_catch
  //   3.  Enter __cxa_end_catch cleanup
  //   4.  Enter dtor cleanup
  //
  // We do this by using a slightly abnormal initialization process.
  // Delegation sequence:
  //   - ExitCXXTryStmt opens a RunCleanupsScope
  //     - EmitAutoVarAlloca creates the variable and debug info
  //       - InitCatchParam initializes the variable from the exception
  //       - CallBeginCatch calls __cxa_begin_catch
  //       - CallBeginCatch enters the __cxa_end_catch cleanup
  //     - EmitAutoVarCleanups enters the variable destructor cleanup
  //   - EmitCXXTryStmt emits the code for the catch body
  //   - EmitCXXTryStmt close the RunCleanupsScope

  VarDecl *CatchParam = S->getExceptionDecl();
  if (!CatchParam) {
    llvm::Value *Exn = CGF.getExceptionFromSlot();
    CallBeginCatch(CGF, Exn, true);
    return;
  }

  // Emit the local.
  CodeGenFunction::AutoVarEmission var = CGF.EmitAutoVarAlloca(*CatchParam);
  InitCatchParam(CGF, *CatchParam, var.getObjectAddress(CGF), S->getLocStart());
  CGF.EmitAutoVarCleanups(var);
}

/// Get or define the following function:
///   void @__clang_call_terminate(i8* %exn) nounwind noreturn
/// This code is used only in C++.
static llvm::Constant *getClangCallTerminateFn(CodeGenModule &CGM) {
  llvm::FunctionType *fnTy =
    llvm::FunctionType::get(CGM.VoidTy, CGM.Int8PtrTy, /*IsVarArgs=*/false);
  llvm::Constant *fnRef =
    CGM.CreateRuntimeFunction(fnTy, "__clang_call_terminate");

  llvm::Function *fn = dyn_cast<llvm::Function>(fnRef);
  if (fn && fn->empty()) {
    fn->setDoesNotThrow();
    fn->setDoesNotReturn();

    // What we really want is to massively penalize inlining without
    // forbidding it completely.  The difference between that and
    // 'noinline' is negligible.
    fn->addFnAttr(llvm::Attribute::NoInline);

    // Allow this function to be shared across translation units, but
    // we don't want it to turn into an exported symbol.
    fn->setLinkage(llvm::Function::LinkOnceODRLinkage);
    fn->setVisibility(llvm::Function::HiddenVisibility);
    CGM.maybeSetTrivialComdat(*fn);

    // Set up the function.
    llvm::BasicBlock *entry =
      llvm::BasicBlock::Create(CGM.getLLVMContext(), "", fn);
    CGBuilderTy builder(entry);

    // Pull the exception pointer out of the parameter list.
    llvm::Value *exn = &*fn->arg_begin();

    // Call __cxa_begin_catch(exn).
    llvm::CallInst *catchCall = builder.CreateCall(getBeginCatchFn(CGM), exn);
    catchCall->setDoesNotThrow();
    catchCall->setCallingConv(CGM.getRuntimeCC());

    // Call std::terminate().
    llvm::CallInst *termCall = builder.CreateCall(CGM.getTerminateFn());
    termCall->setDoesNotThrow();
    termCall->setDoesNotReturn();
    termCall->setCallingConv(CGM.getRuntimeCC());

    // std::terminate cannot return.
    builder.CreateUnreachable();
  }

  return fnRef;
}

llvm::CallInst *
ItaniumCXXABI::emitTerminateForUnexpectedException(CodeGenFunction &CGF,
                                                   llvm::Value *Exn) {
  // In C++, we want to call __cxa_begin_catch() before terminating.
  if (Exn) {
    assert(CGF.CGM.getLangOpts().CPlusPlus);
    return CGF.EmitNounwindRuntimeCall(getClangCallTerminateFn(CGF.CGM), Exn);
  }
  return CGF.EmitNounwindRuntimeCall(CGF.CGM.getTerminateFn());
}<|MERGE_RESOLUTION|>--- conflicted
+++ resolved
@@ -2844,11 +2844,6 @@
       new llvm::GlobalVariable(M, Init->getType(),
                                /*Constant=*/true, Linkage, Init, Name);
 
-<<<<<<< HEAD
-  CGM.maybeSetTrivialComdat(*GV);
-
-=======
->>>>>>> 68930759
   // If there's already an old global variable, replace it with the new one.
   if (OldGV) {
     GV->takeName(OldGV);
