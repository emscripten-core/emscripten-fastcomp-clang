//===------- ItaniumCXXABI.cpp - Emit LLVM Code from ASTs for a Module ----===//
//
//                     The LLVM Compiler Infrastructure
//
// This file is distributed under the University of Illinois Open Source
// License. See LICENSE.TXT for details.
//
//===----------------------------------------------------------------------===//
//
// This provides C++ code generation targeting the Itanium C++ ABI.  The class
// in this file generates structures that follow the Itanium C++ ABI, which is
// documented at:
//  http://www.codesourcery.com/public/cxx-abi/abi.html
//  http://www.codesourcery.com/public/cxx-abi/abi-eh.html
//
// It also supports the closely-related ARM ABI, documented at:
// http://infocenter.arm.com/help/topic/com.arm.doc.ihi0041c/IHI0041C_cppabi.pdf
//
//===----------------------------------------------------------------------===//

#include "CGCXXABI.h"
#include "CGCleanup.h"
#include "CGRecordLayout.h"
#include "CGVTables.h"
#include "CodeGenFunction.h"
#include "CodeGenModule.h"
#include "TargetInfo.h"
#include "clang/AST/Mangle.h"
#include "clang/AST/Type.h"
#include "clang/AST/StmtCXX.h"
#include "llvm/IR/CallSite.h"
#include "llvm/IR/DataLayout.h"
#include "llvm/IR/Instructions.h"
#include "llvm/IR/Intrinsics.h"
#include "llvm/IR/Value.h"

using namespace clang;
using namespace CodeGen;

namespace {
class ItaniumCXXABI : public CodeGen::CGCXXABI {
  /// VTables - All the vtables which have been defined.
  llvm::DenseMap<const CXXRecordDecl *, llvm::GlobalVariable *> VTables;

protected:
  bool UseARMMethodPtrABI;
  bool UseARMGuardVarABI;

  ItaniumMangleContext &getMangleContext() {
    return cast<ItaniumMangleContext>(CodeGen::CGCXXABI::getMangleContext());
  }

public:
  ItaniumCXXABI(CodeGen::CodeGenModule &CGM,
                bool UseARMMethodPtrABI = false,
                bool UseARMGuardVarABI = false) :
    CGCXXABI(CGM), UseARMMethodPtrABI(UseARMMethodPtrABI),
    UseARMGuardVarABI(UseARMGuardVarABI) { }

  bool classifyReturnType(CGFunctionInfo &FI) const override;

  RecordArgABI getRecordArgABI(const CXXRecordDecl *RD) const override {
    // Structures with either a non-trivial destructor or a non-trivial
    // copy constructor are always indirect.
    // FIXME: Use canCopyArgument() when it is fixed to handle lazily declared
    // special members.
    if (RD->hasNonTrivialDestructor() || RD->hasNonTrivialCopyConstructor())
      return RAA_Indirect;
    return RAA_Default;
  }

  bool isZeroInitializable(const MemberPointerType *MPT) override;

  llvm::Type *ConvertMemberPointerType(const MemberPointerType *MPT) override;

  llvm::Value *
    EmitLoadOfMemberFunctionPointer(CodeGenFunction &CGF,
                                    const Expr *E,
                                    llvm::Value *&This,
                                    llvm::Value *MemFnPtr,
                                    const MemberPointerType *MPT) override;

  llvm::Value *
    EmitMemberDataPointerAddress(CodeGenFunction &CGF, const Expr *E,
                                 llvm::Value *Base,
                                 llvm::Value *MemPtr,
                                 const MemberPointerType *MPT) override;

  llvm::Value *EmitMemberPointerConversion(CodeGenFunction &CGF,
                                           const CastExpr *E,
                                           llvm::Value *Src) override;
  llvm::Constant *EmitMemberPointerConversion(const CastExpr *E,
                                              llvm::Constant *Src) override;

  llvm::Constant *EmitNullMemberPointer(const MemberPointerType *MPT) override;

  llvm::Constant *EmitMemberPointer(const CXXMethodDecl *MD) override;
  llvm::Constant *EmitMemberDataPointer(const MemberPointerType *MPT,
                                        CharUnits offset) override;
  llvm::Constant *EmitMemberPointer(const APValue &MP, QualType MPT) override;
  llvm::Constant *BuildMemberPointer(const CXXMethodDecl *MD,
                                     CharUnits ThisAdjustment);

  llvm::Value *EmitMemberPointerComparison(CodeGenFunction &CGF,
                                           llvm::Value *L, llvm::Value *R,
                                           const MemberPointerType *MPT,
                                           bool Inequality) override;

  llvm::Value *EmitMemberPointerIsNotNull(CodeGenFunction &CGF,
                                         llvm::Value *Addr,
                                         const MemberPointerType *MPT) override;

  void emitVirtualObjectDelete(CodeGenFunction &CGF, const CXXDeleteExpr *DE,
                               llvm::Value *Ptr, QualType ElementType,
                               const CXXDestructorDecl *Dtor) override;

  void emitRethrow(CodeGenFunction &CGF, bool isNoReturn) override;
  void emitThrow(CodeGenFunction &CGF, const CXXThrowExpr *E) override;

  void emitBeginCatch(CodeGenFunction &CGF, const CXXCatchStmt *C) override;

  llvm::CallInst *
  emitTerminateForUnexpectedException(CodeGenFunction &CGF,
                                      llvm::Value *Exn) override;

  void EmitFundamentalRTTIDescriptor(QualType Type);
  void EmitFundamentalRTTIDescriptors();
  llvm::Constant *getAddrOfRTTIDescriptor(QualType Ty) override;
  llvm::Constant *
  getAddrOfCXXCatchHandlerType(QualType Ty,
                               QualType CatchHandlerType) override {
    return getAddrOfRTTIDescriptor(Ty);
  }

  bool shouldTypeidBeNullChecked(bool IsDeref, QualType SrcRecordTy) override;
  void EmitBadTypeidCall(CodeGenFunction &CGF) override;
  llvm::Value *EmitTypeid(CodeGenFunction &CGF, QualType SrcRecordTy,
                          llvm::Value *ThisPtr,
                          llvm::Type *StdTypeInfoPtrTy) override;

  bool shouldDynamicCastCallBeNullChecked(bool SrcIsPtr,
                                          QualType SrcRecordTy) override;

  llvm::Value *EmitDynamicCastCall(CodeGenFunction &CGF, llvm::Value *Value,
                                   QualType SrcRecordTy, QualType DestTy,
                                   QualType DestRecordTy,
                                   llvm::BasicBlock *CastEnd) override;

  llvm::Value *EmitDynamicCastToVoid(CodeGenFunction &CGF, llvm::Value *Value,
                                     QualType SrcRecordTy,
                                     QualType DestTy) override;

  bool EmitBadCastCall(CodeGenFunction &CGF) override;

  llvm::Value *
    GetVirtualBaseClassOffset(CodeGenFunction &CGF, llvm::Value *This,
                              const CXXRecordDecl *ClassDecl,
                              const CXXRecordDecl *BaseClassDecl) override;

  void EmitCXXConstructors(const CXXConstructorDecl *D) override;

  void buildStructorSignature(const CXXMethodDecl *MD, StructorType T,
                              SmallVectorImpl<CanQualType> &ArgTys) override;

  bool useThunkForDtorVariant(const CXXDestructorDecl *Dtor,
                              CXXDtorType DT) const override {
    // Itanium does not emit any destructor variant as an inline thunk.
    // Delegating may occur as an optimization, but all variants are either
    // emitted with external linkage or as linkonce if they are inline and used.
    return false;
  }

  void EmitCXXDestructors(const CXXDestructorDecl *D) override;

  void addImplicitStructorParams(CodeGenFunction &CGF, QualType &ResTy,
                                 FunctionArgList &Params) override;

  void EmitInstanceFunctionProlog(CodeGenFunction &CGF) override;

  unsigned addImplicitConstructorArgs(CodeGenFunction &CGF,
                                      const CXXConstructorDecl *D,
                                      CXXCtorType Type, bool ForVirtualBase,
                                      bool Delegating,
                                      CallArgList &Args) override;

  void EmitDestructorCall(CodeGenFunction &CGF, const CXXDestructorDecl *DD,
                          CXXDtorType Type, bool ForVirtualBase,
                          bool Delegating, llvm::Value *This) override;

  void emitVTableDefinitions(CodeGenVTables &CGVT,
                             const CXXRecordDecl *RD) override;

  llvm::Value *getVTableAddressPointInStructor(
      CodeGenFunction &CGF, const CXXRecordDecl *VTableClass,
      BaseSubobject Base, const CXXRecordDecl *NearestVBase,
      bool &NeedsVirtualOffset) override;

  llvm::Constant *
  getVTableAddressPointForConstExpr(BaseSubobject Base,
                                    const CXXRecordDecl *VTableClass) override;

  llvm::GlobalVariable *getAddrOfVTable(const CXXRecordDecl *RD,
                                        CharUnits VPtrOffset) override;

  llvm::Value *getVirtualFunctionPointer(CodeGenFunction &CGF, GlobalDecl GD,
                                         llvm::Value *This,
                                         llvm::Type *Ty) override;

  llvm::Value *EmitVirtualDestructorCall(CodeGenFunction &CGF,
                                         const CXXDestructorDecl *Dtor,
                                         CXXDtorType DtorType,
                                         llvm::Value *This,
                                         const CXXMemberCallExpr *CE) override;

  void emitVirtualInheritanceTables(const CXXRecordDecl *RD) override;

  void setThunkLinkage(llvm::Function *Thunk, bool ForVTable, GlobalDecl GD,
                       bool ReturnAdjustment) override {
    // Allow inlining of thunks by emitting them with available_externally
    // linkage together with vtables when needed.
    if (ForVTable)
      Thunk->setLinkage(llvm::GlobalValue::AvailableExternallyLinkage);
  }

  llvm::Value *performThisAdjustment(CodeGenFunction &CGF, llvm::Value *This,
                                     const ThisAdjustment &TA) override;

  llvm::Value *performReturnAdjustment(CodeGenFunction &CGF, llvm::Value *Ret,
                                       const ReturnAdjustment &RA) override;

  size_t getSrcArgforCopyCtor(const CXXConstructorDecl *,
                              FunctionArgList &Args) const override {
    assert(!Args.empty() && "expected the arglist to not be empty!");
    return Args.size() - 1;
  }

  StringRef GetPureVirtualCallName() override { return "__cxa_pure_virtual"; }
  StringRef GetDeletedVirtualCallName() override
    { return "__cxa_deleted_virtual"; }

  CharUnits getArrayCookieSizeImpl(QualType elementType) override;
  llvm::Value *InitializeArrayCookie(CodeGenFunction &CGF,
                                     llvm::Value *NewPtr,
                                     llvm::Value *NumElements,
                                     const CXXNewExpr *expr,
                                     QualType ElementType) override;
  llvm::Value *readArrayCookieImpl(CodeGenFunction &CGF,
                                   llvm::Value *allocPtr,
                                   CharUnits cookieSize) override;

  void EmitGuardedInit(CodeGenFunction &CGF, const VarDecl &D,
                       llvm::GlobalVariable *DeclPtr,
                       bool PerformInit) override;
  void registerGlobalDtor(CodeGenFunction &CGF, const VarDecl &D,
                          llvm::Constant *dtor, llvm::Constant *addr) override;

  llvm::Function *getOrCreateThreadLocalWrapper(const VarDecl *VD,
                                                llvm::Value *Val);
  void EmitThreadLocalInitFuncs(
      CodeGenModule &CGM,
      ArrayRef<std::pair<const VarDecl *, llvm::GlobalVariable *>>
          CXXThreadLocals,
      ArrayRef<llvm::Function *> CXXThreadLocalInits,
      ArrayRef<llvm::GlobalVariable *> CXXThreadLocalInitVars) override;

  bool usesThreadWrapperFunction() const override { return true; }
  LValue EmitThreadLocalVarDeclLValue(CodeGenFunction &CGF, const VarDecl *VD,
                                      QualType LValType) override;

  bool NeedsVTTParameter(GlobalDecl GD) override;

  /**************************** RTTI Uniqueness ******************************/

protected:
  /// Returns true if the ABI requires RTTI type_info objects to be unique
  /// across a program.
  virtual bool shouldRTTIBeUnique() const { return true; }

public:
  /// What sort of unique-RTTI behavior should we use?
  enum RTTIUniquenessKind {
    /// We are guaranteeing, or need to guarantee, that the RTTI string
    /// is unique.
    RUK_Unique,

    /// We are not guaranteeing uniqueness for the RTTI string, so we
    /// can demote to hidden visibility but must use string comparisons.
    RUK_NonUniqueHidden,

    /// We are not guaranteeing uniqueness for the RTTI string, so we
    /// have to use string comparisons, but we also have to emit it with
    /// non-hidden visibility.
    RUK_NonUniqueVisible
  };

  /// Return the required visibility status for the given type and linkage in
  /// the current ABI.
  RTTIUniquenessKind
  classifyRTTIUniqueness(QualType CanTy,
                         llvm::GlobalValue::LinkageTypes Linkage) const;
  friend class ItaniumRTTIBuilder;

  void emitCXXStructor(const CXXMethodDecl *MD, StructorType Type) override;
};

class ARMCXXABI : public ItaniumCXXABI {
public:
  ARMCXXABI(CodeGen::CodeGenModule &CGM) :
    ItaniumCXXABI(CGM, /* UseARMMethodPtrABI = */ true,
                  /* UseARMGuardVarABI = */ true) {}

  bool HasThisReturn(GlobalDecl GD) const override {
    return (isa<CXXConstructorDecl>(GD.getDecl()) || (
              isa<CXXDestructorDecl>(GD.getDecl()) &&
              GD.getDtorType() != Dtor_Deleting));
  }

  void EmitReturnFromThunk(CodeGenFunction &CGF, RValue RV,
                           QualType ResTy) override;

  CharUnits getArrayCookieSizeImpl(QualType elementType) override;
  llvm::Value *InitializeArrayCookie(CodeGenFunction &CGF,
                                     llvm::Value *NewPtr,
                                     llvm::Value *NumElements,
                                     const CXXNewExpr *expr,
                                     QualType ElementType) override;
  llvm::Value *readArrayCookieImpl(CodeGenFunction &CGF, llvm::Value *allocPtr,
                                   CharUnits cookieSize) override;
};

class iOS64CXXABI : public ARMCXXABI {
public:
  iOS64CXXABI(CodeGen::CodeGenModule &CGM) : ARMCXXABI(CGM) {}

  // ARM64 libraries are prepared for non-unique RTTI.
  bool shouldRTTIBeUnique() const override { return false; }
};
}

CodeGen::CGCXXABI *CodeGen::CreateItaniumCXXABI(CodeGenModule &CGM) {
  switch (CGM.getTarget().getCXXABI().getKind()) {
  // For IR-generation purposes, there's no significant difference
  // between the ARM and iOS ABIs.
  case TargetCXXABI::GenericARM:
  case TargetCXXABI::iOS:
    return new ARMCXXABI(CGM);

  case TargetCXXABI::iOS64:
    return new iOS64CXXABI(CGM);

  // Note that AArch64 uses the generic ItaniumCXXABI class since it doesn't
  // include the other 32-bit ARM oddities: constructor/destructor return values
  // and array cookies.
  case TargetCXXABI::GenericAArch64:
    return new ItaniumCXXABI(CGM, /* UseARMMethodPtrABI = */ true,
                             /* UseARMGuardVarABI = */ true);

<<<<<<< HEAD
  // @LOCALMOD-START Emscripten
  case TargetCXXABI::Emscripten:
    // Use ARM-style method pointers so that generated code does not assume
    // anything about the alignment of function pointers.
    return new ItaniumCXXABI(CGM, /* UseARMMethodPtrABI = */ true,
                             /* UseARMGuardVarABI = */ false);
  // @LOCALMOD-END Emscripten
=======
  case TargetCXXABI::GenericMIPS:
    return new ItaniumCXXABI(CGM, /* UseARMMethodPtrABI = */ true);
>>>>>>> 8eceb42a

  case TargetCXXABI::GenericItanium:
    if (CGM.getContext().getTargetInfo().getTriple().getArch()
        == llvm::Triple::le32) {
      // For PNaCl, use ARM-style method pointers so that PNaCl code
      // does not assume anything about the alignment of function
      // pointers.
      return new ItaniumCXXABI(CGM, /* UseARMMethodPtrABI = */ true,
                               /* UseARMGuardVarABI = */ false);
    }
    return new ItaniumCXXABI(CGM);

  case TargetCXXABI::Microsoft:
    llvm_unreachable("Microsoft ABI is not Itanium-based");
  }
  llvm_unreachable("bad ABI kind");
}

llvm::Type *
ItaniumCXXABI::ConvertMemberPointerType(const MemberPointerType *MPT) {
  if (MPT->isMemberDataPointer())
    return CGM.PtrDiffTy;
  return llvm::StructType::get(CGM.PtrDiffTy, CGM.PtrDiffTy, nullptr);
}

/// In the Itanium and ARM ABIs, method pointers have the form:
///   struct { ptrdiff_t ptr; ptrdiff_t adj; } memptr;
///
/// In the Itanium ABI:
///  - method pointers are virtual if (memptr.ptr & 1) is nonzero
///  - the this-adjustment is (memptr.adj)
///  - the virtual offset is (memptr.ptr - 1)
///
/// In the ARM ABI:
///  - method pointers are virtual if (memptr.adj & 1) is nonzero
///  - the this-adjustment is (memptr.adj >> 1)
///  - the virtual offset is (memptr.ptr)
/// ARM uses 'adj' for the virtual flag because Thumb functions
/// may be only single-byte aligned.
///
/// If the member is virtual, the adjusted 'this' pointer points
/// to a vtable pointer from which the virtual offset is applied.
///
/// If the member is non-virtual, memptr.ptr is the address of
/// the function to call.
llvm::Value *ItaniumCXXABI::EmitLoadOfMemberFunctionPointer(
    CodeGenFunction &CGF, const Expr *E, llvm::Value *&This,
    llvm::Value *MemFnPtr, const MemberPointerType *MPT) {
  CGBuilderTy &Builder = CGF.Builder;

  const FunctionProtoType *FPT = 
    MPT->getPointeeType()->getAs<FunctionProtoType>();
  const CXXRecordDecl *RD = 
    cast<CXXRecordDecl>(MPT->getClass()->getAs<RecordType>()->getDecl());

  llvm::FunctionType *FTy = 
    CGM.getTypes().GetFunctionType(
      CGM.getTypes().arrangeCXXMethodType(RD, FPT));

  llvm::Constant *ptrdiff_1 = llvm::ConstantInt::get(CGM.PtrDiffTy, 1);

  llvm::BasicBlock *FnVirtual = CGF.createBasicBlock("memptr.virtual");
  llvm::BasicBlock *FnNonVirtual = CGF.createBasicBlock("memptr.nonvirtual");
  llvm::BasicBlock *FnEnd = CGF.createBasicBlock("memptr.end");

  // Extract memptr.adj, which is in the second field.
  llvm::Value *RawAdj = Builder.CreateExtractValue(MemFnPtr, 1, "memptr.adj");

  // Compute the true adjustment.
  llvm::Value *Adj = RawAdj;
  if (UseARMMethodPtrABI)
    Adj = Builder.CreateAShr(Adj, ptrdiff_1, "memptr.adj.shifted");

  // Apply the adjustment and cast back to the original struct type
  // for consistency.
  llvm::Value *Ptr = Builder.CreateBitCast(This, Builder.getInt8PtrTy());
  Ptr = Builder.CreateInBoundsGEP(Ptr, Adj);
  This = Builder.CreateBitCast(Ptr, This->getType(), "this.adjusted");
  
  // Load the function pointer.
  llvm::Value *FnAsInt = Builder.CreateExtractValue(MemFnPtr, 0, "memptr.ptr");
  
  // If the LSB in the function pointer is 1, the function pointer points to
  // a virtual function.
  llvm::Value *IsVirtual;
  if (UseARMMethodPtrABI)
    IsVirtual = Builder.CreateAnd(RawAdj, ptrdiff_1);
  else
    IsVirtual = Builder.CreateAnd(FnAsInt, ptrdiff_1);
  IsVirtual = Builder.CreateIsNotNull(IsVirtual, "memptr.isvirtual");
  Builder.CreateCondBr(IsVirtual, FnVirtual, FnNonVirtual);

  // In the virtual path, the adjustment left 'This' pointing to the
  // vtable of the correct base subobject.  The "function pointer" is an
  // offset within the vtable (+1 for the virtual flag on non-ARM).
  CGF.EmitBlock(FnVirtual);

  // Cast the adjusted this to a pointer to vtable pointer and load.
  llvm::Type *VTableTy = Builder.getInt8PtrTy();
  llvm::Value *VTable = CGF.GetVTablePtr(This, VTableTy);

  // Apply the offset.
  llvm::Value *VTableOffset = FnAsInt;
  if (!UseARMMethodPtrABI)
    VTableOffset = Builder.CreateSub(VTableOffset, ptrdiff_1);
  VTable = Builder.CreateGEP(VTable, VTableOffset);

  // Load the virtual function to call.
  VTable = Builder.CreateBitCast(VTable, FTy->getPointerTo()->getPointerTo());
  llvm::Value *VirtualFn = Builder.CreateLoad(VTable, "memptr.virtualfn");
  CGF.EmitBranch(FnEnd);

  // In the non-virtual path, the function pointer is actually a
  // function pointer.
  CGF.EmitBlock(FnNonVirtual);
  llvm::Value *NonVirtualFn =
    Builder.CreateIntToPtr(FnAsInt, FTy->getPointerTo(), "memptr.nonvirtualfn");
  
  // We're done.
  CGF.EmitBlock(FnEnd);
  llvm::PHINode *Callee = Builder.CreatePHI(FTy->getPointerTo(), 2);
  Callee->addIncoming(VirtualFn, FnVirtual);
  Callee->addIncoming(NonVirtualFn, FnNonVirtual);
  return Callee;
}

/// Compute an l-value by applying the given pointer-to-member to a
/// base object.
llvm::Value *ItaniumCXXABI::EmitMemberDataPointerAddress(
    CodeGenFunction &CGF, const Expr *E, llvm::Value *Base, llvm::Value *MemPtr,
    const MemberPointerType *MPT) {
  assert(MemPtr->getType() == CGM.PtrDiffTy);

  CGBuilderTy &Builder = CGF.Builder;

  unsigned AS = Base->getType()->getPointerAddressSpace();

  // Cast to char*.
  Base = Builder.CreateBitCast(Base, Builder.getInt8Ty()->getPointerTo(AS));

  // Apply the offset, which we assume is non-null.
  llvm::Value *Addr = Builder.CreateInBoundsGEP(Base, MemPtr, "memptr.offset");

  // Cast the address to the appropriate pointer type, adopting the
  // address space of the base pointer.
  llvm::Type *PType
    = CGF.ConvertTypeForMem(MPT->getPointeeType())->getPointerTo(AS);
  return Builder.CreateBitCast(Addr, PType);
}

/// Perform a bitcast, derived-to-base, or base-to-derived member pointer
/// conversion.
///
/// Bitcast conversions are always a no-op under Itanium.
///
/// Obligatory offset/adjustment diagram:
///         <-- offset -->          <-- adjustment -->
///   |--------------------------|----------------------|--------------------|
///   ^Derived address point     ^Base address point    ^Member address point
///
/// So when converting a base member pointer to a derived member pointer,
/// we add the offset to the adjustment because the address point has
/// decreased;  and conversely, when converting a derived MP to a base MP
/// we subtract the offset from the adjustment because the address point
/// has increased.
///
/// The standard forbids (at compile time) conversion to and from
/// virtual bases, which is why we don't have to consider them here.
///
/// The standard forbids (at run time) casting a derived MP to a base
/// MP when the derived MP does not point to a member of the base.
/// This is why -1 is a reasonable choice for null data member
/// pointers.
llvm::Value *
ItaniumCXXABI::EmitMemberPointerConversion(CodeGenFunction &CGF,
                                           const CastExpr *E,
                                           llvm::Value *src) {
  assert(E->getCastKind() == CK_DerivedToBaseMemberPointer ||
         E->getCastKind() == CK_BaseToDerivedMemberPointer ||
         E->getCastKind() == CK_ReinterpretMemberPointer);

  // Under Itanium, reinterprets don't require any additional processing.
  if (E->getCastKind() == CK_ReinterpretMemberPointer) return src;

  // Use constant emission if we can.
  if (isa<llvm::Constant>(src))
    return EmitMemberPointerConversion(E, cast<llvm::Constant>(src));

  llvm::Constant *adj = getMemberPointerAdjustment(E);
  if (!adj) return src;

  CGBuilderTy &Builder = CGF.Builder;
  bool isDerivedToBase = (E->getCastKind() == CK_DerivedToBaseMemberPointer);

  const MemberPointerType *destTy =
    E->getType()->castAs<MemberPointerType>();

  // For member data pointers, this is just a matter of adding the
  // offset if the source is non-null.
  if (destTy->isMemberDataPointer()) {
    llvm::Value *dst;
    if (isDerivedToBase)
      dst = Builder.CreateNSWSub(src, adj, "adj");
    else
      dst = Builder.CreateNSWAdd(src, adj, "adj");

    // Null check.
    llvm::Value *null = llvm::Constant::getAllOnesValue(src->getType());
    llvm::Value *isNull = Builder.CreateICmpEQ(src, null, "memptr.isnull");
    return Builder.CreateSelect(isNull, src, dst);
  }

  // The this-adjustment is left-shifted by 1 on ARM.
  if (UseARMMethodPtrABI) {
    uint64_t offset = cast<llvm::ConstantInt>(adj)->getZExtValue();
    offset <<= 1;
    adj = llvm::ConstantInt::get(adj->getType(), offset);
  }

  llvm::Value *srcAdj = Builder.CreateExtractValue(src, 1, "src.adj");
  llvm::Value *dstAdj;
  if (isDerivedToBase)
    dstAdj = Builder.CreateNSWSub(srcAdj, adj, "adj");
  else
    dstAdj = Builder.CreateNSWAdd(srcAdj, adj, "adj");

  return Builder.CreateInsertValue(src, dstAdj, 1);
}

llvm::Constant *
ItaniumCXXABI::EmitMemberPointerConversion(const CastExpr *E,
                                           llvm::Constant *src) {
  assert(E->getCastKind() == CK_DerivedToBaseMemberPointer ||
         E->getCastKind() == CK_BaseToDerivedMemberPointer ||
         E->getCastKind() == CK_ReinterpretMemberPointer);

  // Under Itanium, reinterprets don't require any additional processing.
  if (E->getCastKind() == CK_ReinterpretMemberPointer) return src;

  // If the adjustment is trivial, we don't need to do anything.
  llvm::Constant *adj = getMemberPointerAdjustment(E);
  if (!adj) return src;

  bool isDerivedToBase = (E->getCastKind() == CK_DerivedToBaseMemberPointer);

  const MemberPointerType *destTy =
    E->getType()->castAs<MemberPointerType>();

  // For member data pointers, this is just a matter of adding the
  // offset if the source is non-null.
  if (destTy->isMemberDataPointer()) {
    // null maps to null.
    if (src->isAllOnesValue()) return src;

    if (isDerivedToBase)
      return llvm::ConstantExpr::getNSWSub(src, adj);
    else
      return llvm::ConstantExpr::getNSWAdd(src, adj);
  }

  // The this-adjustment is left-shifted by 1 on ARM.
  if (UseARMMethodPtrABI) {
    uint64_t offset = cast<llvm::ConstantInt>(adj)->getZExtValue();
    offset <<= 1;
    adj = llvm::ConstantInt::get(adj->getType(), offset);
  }

  llvm::Constant *srcAdj = llvm::ConstantExpr::getExtractValue(src, 1);
  llvm::Constant *dstAdj;
  if (isDerivedToBase)
    dstAdj = llvm::ConstantExpr::getNSWSub(srcAdj, adj);
  else
    dstAdj = llvm::ConstantExpr::getNSWAdd(srcAdj, adj);

  return llvm::ConstantExpr::getInsertValue(src, dstAdj, 1);
}

llvm::Constant *
ItaniumCXXABI::EmitNullMemberPointer(const MemberPointerType *MPT) {
  // Itanium C++ ABI 2.3:
  //   A NULL pointer is represented as -1.
  if (MPT->isMemberDataPointer()) 
    return llvm::ConstantInt::get(CGM.PtrDiffTy, -1ULL, /*isSigned=*/true);

  llvm::Constant *Zero = llvm::ConstantInt::get(CGM.PtrDiffTy, 0);
  llvm::Constant *Values[2] = { Zero, Zero };
  return llvm::ConstantStruct::getAnon(Values);
}

llvm::Constant *
ItaniumCXXABI::EmitMemberDataPointer(const MemberPointerType *MPT,
                                     CharUnits offset) {
  // Itanium C++ ABI 2.3:
  //   A pointer to data member is an offset from the base address of
  //   the class object containing it, represented as a ptrdiff_t
  return llvm::ConstantInt::get(CGM.PtrDiffTy, offset.getQuantity());
}

llvm::Constant *ItaniumCXXABI::EmitMemberPointer(const CXXMethodDecl *MD) {
  return BuildMemberPointer(MD, CharUnits::Zero());
}

llvm::Constant *ItaniumCXXABI::BuildMemberPointer(const CXXMethodDecl *MD,
                                                  CharUnits ThisAdjustment) {
  assert(MD->isInstance() && "Member function must not be static!");
  MD = MD->getCanonicalDecl();

  CodeGenTypes &Types = CGM.getTypes();

  // Get the function pointer (or index if this is a virtual function).
  llvm::Constant *MemPtr[2];
  if (MD->isVirtual()) {
    uint64_t Index = CGM.getItaniumVTableContext().getMethodVTableIndex(MD);

    const ASTContext &Context = getContext();
    CharUnits PointerWidth =
      Context.toCharUnitsFromBits(Context.getTargetInfo().getPointerWidth(0));
    uint64_t VTableOffset = (Index * PointerWidth.getQuantity());

    if (UseARMMethodPtrABI) {
      // ARM C++ ABI 3.2.1:
      //   This ABI specifies that adj contains twice the this
      //   adjustment, plus 1 if the member function is virtual. The
      //   least significant bit of adj then makes exactly the same
      //   discrimination as the least significant bit of ptr does for
      //   Itanium.
      MemPtr[0] = llvm::ConstantInt::get(CGM.PtrDiffTy, VTableOffset);
      MemPtr[1] = llvm::ConstantInt::get(CGM.PtrDiffTy,
                                         2 * ThisAdjustment.getQuantity() + 1);
    } else {
      // Itanium C++ ABI 2.3:
      //   For a virtual function, [the pointer field] is 1 plus the
      //   virtual table offset (in bytes) of the function,
      //   represented as a ptrdiff_t.
      MemPtr[0] = llvm::ConstantInt::get(CGM.PtrDiffTy, VTableOffset + 1);
      MemPtr[1] = llvm::ConstantInt::get(CGM.PtrDiffTy,
                                         ThisAdjustment.getQuantity());
    }
  } else {
    const FunctionProtoType *FPT = MD->getType()->castAs<FunctionProtoType>();
    llvm::Type *Ty;
    // Check whether the function has a computable LLVM signature.
    if (Types.isFuncTypeConvertible(FPT)) {
      // The function has a computable LLVM signature; use the correct type.
      Ty = Types.GetFunctionType(Types.arrangeCXXMethodDeclaration(MD));
    } else {
      // Use an arbitrary non-function type to tell GetAddrOfFunction that the
      // function type is incomplete.
      Ty = CGM.PtrDiffTy;
    }
    llvm::Constant *addr = CGM.GetAddrOfFunction(MD, Ty);

    MemPtr[0] = llvm::ConstantExpr::getPtrToInt(addr, CGM.PtrDiffTy);
    MemPtr[1] = llvm::ConstantInt::get(CGM.PtrDiffTy,
                                       (UseARMMethodPtrABI ? 2 : 1) *
                                       ThisAdjustment.getQuantity());
  }
  
  return llvm::ConstantStruct::getAnon(MemPtr);
}

llvm::Constant *ItaniumCXXABI::EmitMemberPointer(const APValue &MP,
                                                 QualType MPType) {
  const MemberPointerType *MPT = MPType->castAs<MemberPointerType>();
  const ValueDecl *MPD = MP.getMemberPointerDecl();
  if (!MPD)
    return EmitNullMemberPointer(MPT);

  CharUnits ThisAdjustment = getMemberPointerPathAdjustment(MP);

  if (const CXXMethodDecl *MD = dyn_cast<CXXMethodDecl>(MPD))
    return BuildMemberPointer(MD, ThisAdjustment);

  CharUnits FieldOffset =
    getContext().toCharUnitsFromBits(getContext().getFieldOffset(MPD));
  return EmitMemberDataPointer(MPT, ThisAdjustment + FieldOffset);
}

/// The comparison algorithm is pretty easy: the member pointers are
/// the same if they're either bitwise identical *or* both null.
///
/// ARM is different here only because null-ness is more complicated.
llvm::Value *
ItaniumCXXABI::EmitMemberPointerComparison(CodeGenFunction &CGF,
                                           llvm::Value *L,
                                           llvm::Value *R,
                                           const MemberPointerType *MPT,
                                           bool Inequality) {
  CGBuilderTy &Builder = CGF.Builder;

  llvm::ICmpInst::Predicate Eq;
  llvm::Instruction::BinaryOps And, Or;
  if (Inequality) {
    Eq = llvm::ICmpInst::ICMP_NE;
    And = llvm::Instruction::Or;
    Or = llvm::Instruction::And;
  } else {
    Eq = llvm::ICmpInst::ICMP_EQ;
    And = llvm::Instruction::And;
    Or = llvm::Instruction::Or;
  }

  // Member data pointers are easy because there's a unique null
  // value, so it just comes down to bitwise equality.
  if (MPT->isMemberDataPointer())
    return Builder.CreateICmp(Eq, L, R);

  // For member function pointers, the tautologies are more complex.
  // The Itanium tautology is:
  //   (L == R) <==> (L.ptr == R.ptr && (L.ptr == 0 || L.adj == R.adj))
  // The ARM tautology is:
  //   (L == R) <==> (L.ptr == R.ptr &&
  //                  (L.adj == R.adj ||
  //                   (L.ptr == 0 && ((L.adj|R.adj) & 1) == 0)))
  // The inequality tautologies have exactly the same structure, except
  // applying De Morgan's laws.
  
  llvm::Value *LPtr = Builder.CreateExtractValue(L, 0, "lhs.memptr.ptr");
  llvm::Value *RPtr = Builder.CreateExtractValue(R, 0, "rhs.memptr.ptr");

  // This condition tests whether L.ptr == R.ptr.  This must always be
  // true for equality to hold.
  llvm::Value *PtrEq = Builder.CreateICmp(Eq, LPtr, RPtr, "cmp.ptr");

  // This condition, together with the assumption that L.ptr == R.ptr,
  // tests whether the pointers are both null.  ARM imposes an extra
  // condition.
  llvm::Value *Zero = llvm::Constant::getNullValue(LPtr->getType());
  llvm::Value *EqZero = Builder.CreateICmp(Eq, LPtr, Zero, "cmp.ptr.null");

  // This condition tests whether L.adj == R.adj.  If this isn't
  // true, the pointers are unequal unless they're both null.
  llvm::Value *LAdj = Builder.CreateExtractValue(L, 1, "lhs.memptr.adj");
  llvm::Value *RAdj = Builder.CreateExtractValue(R, 1, "rhs.memptr.adj");
  llvm::Value *AdjEq = Builder.CreateICmp(Eq, LAdj, RAdj, "cmp.adj");

  // Null member function pointers on ARM clear the low bit of Adj,
  // so the zero condition has to check that neither low bit is set.
  if (UseARMMethodPtrABI) {
    llvm::Value *One = llvm::ConstantInt::get(LPtr->getType(), 1);

    // Compute (l.adj | r.adj) & 1 and test it against zero.
    llvm::Value *OrAdj = Builder.CreateOr(LAdj, RAdj, "or.adj");
    llvm::Value *OrAdjAnd1 = Builder.CreateAnd(OrAdj, One);
    llvm::Value *OrAdjAnd1EqZero = Builder.CreateICmp(Eq, OrAdjAnd1, Zero,
                                                      "cmp.or.adj");
    EqZero = Builder.CreateBinOp(And, EqZero, OrAdjAnd1EqZero);
  }

  // Tie together all our conditions.
  llvm::Value *Result = Builder.CreateBinOp(Or, EqZero, AdjEq);
  Result = Builder.CreateBinOp(And, PtrEq, Result,
                               Inequality ? "memptr.ne" : "memptr.eq");
  return Result;
}

llvm::Value *
ItaniumCXXABI::EmitMemberPointerIsNotNull(CodeGenFunction &CGF,
                                          llvm::Value *MemPtr,
                                          const MemberPointerType *MPT) {
  CGBuilderTy &Builder = CGF.Builder;

  /// For member data pointers, this is just a check against -1.
  if (MPT->isMemberDataPointer()) {
    assert(MemPtr->getType() == CGM.PtrDiffTy);
    llvm::Value *NegativeOne =
      llvm::Constant::getAllOnesValue(MemPtr->getType());
    return Builder.CreateICmpNE(MemPtr, NegativeOne, "memptr.tobool");
  }
  
  // In Itanium, a member function pointer is not null if 'ptr' is not null.
  llvm::Value *Ptr = Builder.CreateExtractValue(MemPtr, 0, "memptr.ptr");

  llvm::Constant *Zero = llvm::ConstantInt::get(Ptr->getType(), 0);
  llvm::Value *Result = Builder.CreateICmpNE(Ptr, Zero, "memptr.tobool");

  // On ARM, a member function pointer is also non-null if the low bit of 'adj'
  // (the virtual bit) is set.
  if (UseARMMethodPtrABI) {
    llvm::Constant *One = llvm::ConstantInt::get(Ptr->getType(), 1);
    llvm::Value *Adj = Builder.CreateExtractValue(MemPtr, 1, "memptr.adj");
    llvm::Value *VirtualBit = Builder.CreateAnd(Adj, One, "memptr.virtualbit");
    llvm::Value *IsVirtual = Builder.CreateICmpNE(VirtualBit, Zero,
                                                  "memptr.isvirtual");
    Result = Builder.CreateOr(Result, IsVirtual);
  }

  return Result;
}

bool ItaniumCXXABI::classifyReturnType(CGFunctionInfo &FI) const {
  const CXXRecordDecl *RD = FI.getReturnType()->getAsCXXRecordDecl();
  if (!RD)
    return false;

  // Return indirectly if we have a non-trivial copy ctor or non-trivial dtor.
  // FIXME: Use canCopyArgument() when it is fixed to handle lazily declared
  // special members.
  if (RD->hasNonTrivialDestructor() || RD->hasNonTrivialCopyConstructor()) {
    FI.getReturnInfo() = ABIArgInfo::getIndirect(0, /*ByVal=*/false);
    return true;
  }
  return false;
}

/// The Itanium ABI requires non-zero initialization only for data
/// member pointers, for which '0' is a valid offset.
bool ItaniumCXXABI::isZeroInitializable(const MemberPointerType *MPT) {
  return MPT->getPointeeType()->isFunctionType();
}

/// The Itanium ABI always places an offset to the complete object
/// at entry -2 in the vtable.
void ItaniumCXXABI::emitVirtualObjectDelete(CodeGenFunction &CGF,
                                            const CXXDeleteExpr *DE,
                                            llvm::Value *Ptr,
                                            QualType ElementType,
                                            const CXXDestructorDecl *Dtor) {
  bool UseGlobalDelete = DE->isGlobalDelete();
  if (UseGlobalDelete) {
    // Derive the complete-object pointer, which is what we need
    // to pass to the deallocation function.

    // Grab the vtable pointer as an intptr_t*.
    llvm::Value *VTable = CGF.GetVTablePtr(Ptr, CGF.IntPtrTy->getPointerTo());

    // Track back to entry -2 and pull out the offset there.
    llvm::Value *OffsetPtr = CGF.Builder.CreateConstInBoundsGEP1_64(
        VTable, -2, "complete-offset.ptr");
    llvm::LoadInst *Offset = CGF.Builder.CreateLoad(OffsetPtr);
    Offset->setAlignment(CGF.PointerAlignInBytes);

    // Apply the offset.
    llvm::Value *CompletePtr = CGF.Builder.CreateBitCast(Ptr, CGF.Int8PtrTy);
    CompletePtr = CGF.Builder.CreateInBoundsGEP(CompletePtr, Offset);

    // If we're supposed to call the global delete, make sure we do so
    // even if the destructor throws.
    CGF.pushCallObjectDeleteCleanup(DE->getOperatorDelete(), CompletePtr,
                                    ElementType);
  }

  // FIXME: Provide a source location here even though there's no
  // CXXMemberCallExpr for dtor call.
  CXXDtorType DtorType = UseGlobalDelete ? Dtor_Complete : Dtor_Deleting;
  EmitVirtualDestructorCall(CGF, Dtor, DtorType, Ptr, /*CE=*/nullptr);

  if (UseGlobalDelete)
    CGF.PopCleanupBlock();
}

void ItaniumCXXABI::emitRethrow(CodeGenFunction &CGF, bool isNoReturn) {
  // void __cxa_rethrow();

  llvm::FunctionType *FTy =
    llvm::FunctionType::get(CGM.VoidTy, /*IsVarArgs=*/false);

  llvm::Constant *Fn = CGM.CreateRuntimeFunction(FTy, "__cxa_rethrow");

  if (isNoReturn)
    CGF.EmitNoreturnRuntimeCallOrInvoke(Fn, None);
  else
    CGF.EmitRuntimeCallOrInvoke(Fn);
}

static llvm::Constant *getAllocateExceptionFn(CodeGenModule &CGM) {
  // void *__cxa_allocate_exception(size_t thrown_size);

  llvm::FunctionType *FTy =
    llvm::FunctionType::get(CGM.Int8PtrTy, CGM.SizeTy, /*IsVarArgs=*/false);

  return CGM.CreateRuntimeFunction(FTy, "__cxa_allocate_exception");
}

static llvm::Constant *getThrowFn(CodeGenModule &CGM) {
  // void __cxa_throw(void *thrown_exception, std::type_info *tinfo,
  //                  void (*dest) (void *));

  llvm::Type *Args[3] = { CGM.Int8PtrTy, CGM.Int8PtrTy, CGM.Int8PtrTy };
  llvm::FunctionType *FTy =
    llvm::FunctionType::get(CGM.VoidTy, Args, /*IsVarArgs=*/false);

  return CGM.CreateRuntimeFunction(FTy, "__cxa_throw");
}

void ItaniumCXXABI::emitThrow(CodeGenFunction &CGF, const CXXThrowExpr *E) {
  QualType ThrowType = E->getSubExpr()->getType();
  // Now allocate the exception object.
  llvm::Type *SizeTy = CGF.ConvertType(getContext().getSizeType());
  uint64_t TypeSize = getContext().getTypeSizeInChars(ThrowType).getQuantity();

  llvm::Constant *AllocExceptionFn = getAllocateExceptionFn(CGM);
  llvm::CallInst *ExceptionPtr = CGF.EmitNounwindRuntimeCall(
      AllocExceptionFn, llvm::ConstantInt::get(SizeTy, TypeSize), "exception");

  CGF.EmitAnyExprToExn(E->getSubExpr(), ExceptionPtr);

  // Now throw the exception.
  llvm::Constant *TypeInfo = CGM.GetAddrOfRTTIDescriptor(ThrowType,
                                                         /*ForEH=*/true);

  // The address of the destructor.  If the exception type has a
  // trivial destructor (or isn't a record), we just pass null.
  llvm::Constant *Dtor = nullptr;
  if (const RecordType *RecordTy = ThrowType->getAs<RecordType>()) {
    CXXRecordDecl *Record = cast<CXXRecordDecl>(RecordTy->getDecl());
    if (!Record->hasTrivialDestructor()) {
      CXXDestructorDecl *DtorD = Record->getDestructor();
      Dtor = CGM.getAddrOfCXXStructor(DtorD, StructorType::Complete);
      Dtor = llvm::ConstantExpr::getBitCast(Dtor, CGM.Int8PtrTy);
    }
  }
  if (!Dtor) Dtor = llvm::Constant::getNullValue(CGM.Int8PtrTy);

  llvm::Value *args[] = { ExceptionPtr, TypeInfo, Dtor };
  CGF.EmitNoreturnRuntimeCallOrInvoke(getThrowFn(CGM), args);
}

static llvm::Constant *getItaniumDynamicCastFn(CodeGenFunction &CGF) {
  // void *__dynamic_cast(const void *sub,
  //                      const abi::__class_type_info *src,
  //                      const abi::__class_type_info *dst,
  //                      std::ptrdiff_t src2dst_offset);
  
  llvm::Type *Int8PtrTy = CGF.Int8PtrTy;
  llvm::Type *PtrDiffTy = 
    CGF.ConvertType(CGF.getContext().getPointerDiffType());

  llvm::Type *Args[4] = { Int8PtrTy, Int8PtrTy, Int8PtrTy, PtrDiffTy };

  llvm::FunctionType *FTy = llvm::FunctionType::get(Int8PtrTy, Args, false);

  // Mark the function as nounwind readonly.
  llvm::Attribute::AttrKind FuncAttrs[] = { llvm::Attribute::NoUnwind,
                                            llvm::Attribute::ReadOnly };
  llvm::AttributeSet Attrs = llvm::AttributeSet::get(
      CGF.getLLVMContext(), llvm::AttributeSet::FunctionIndex, FuncAttrs);

  return CGF.CGM.CreateRuntimeFunction(FTy, "__dynamic_cast", Attrs);
}

static llvm::Constant *getBadCastFn(CodeGenFunction &CGF) {
  // void __cxa_bad_cast();
  llvm::FunctionType *FTy = llvm::FunctionType::get(CGF.VoidTy, false);
  return CGF.CGM.CreateRuntimeFunction(FTy, "__cxa_bad_cast");
}

/// \brief Compute the src2dst_offset hint as described in the
/// Itanium C++ ABI [2.9.7]
static CharUnits computeOffsetHint(ASTContext &Context,
                                   const CXXRecordDecl *Src,
                                   const CXXRecordDecl *Dst) {
  CXXBasePaths Paths(/*FindAmbiguities=*/true, /*RecordPaths=*/true,
                     /*DetectVirtual=*/false);

  // If Dst is not derived from Src we can skip the whole computation below and
  // return that Src is not a public base of Dst.  Record all inheritance paths.
  if (!Dst->isDerivedFrom(Src, Paths))
    return CharUnits::fromQuantity(-2ULL);

  unsigned NumPublicPaths = 0;
  CharUnits Offset;

  // Now walk all possible inheritance paths.
  for (CXXBasePaths::paths_iterator I = Paths.begin(), E = Paths.end(); I != E;
       ++I) {
    if (I->Access != AS_public) // Ignore non-public inheritance.
      continue;

    ++NumPublicPaths;

    for (CXXBasePath::iterator J = I->begin(), JE = I->end(); J != JE; ++J) {
      // If the path contains a virtual base class we can't give any hint.
      // -1: no hint.
      if (J->Base->isVirtual())
        return CharUnits::fromQuantity(-1ULL);

      if (NumPublicPaths > 1) // Won't use offsets, skip computation.
        continue;

      // Accumulate the base class offsets.
      const ASTRecordLayout &L = Context.getASTRecordLayout(J->Class);
      Offset += L.getBaseClassOffset(J->Base->getType()->getAsCXXRecordDecl());
    }
  }

  // -2: Src is not a public base of Dst.
  if (NumPublicPaths == 0)
    return CharUnits::fromQuantity(-2ULL);

  // -3: Src is a multiple public base type but never a virtual base type.
  if (NumPublicPaths > 1)
    return CharUnits::fromQuantity(-3ULL);

  // Otherwise, the Src type is a unique public nonvirtual base type of Dst.
  // Return the offset of Src from the origin of Dst.
  return Offset;
}

static llvm::Constant *getBadTypeidFn(CodeGenFunction &CGF) {
  // void __cxa_bad_typeid();
  llvm::FunctionType *FTy = llvm::FunctionType::get(CGF.VoidTy, false);

  return CGF.CGM.CreateRuntimeFunction(FTy, "__cxa_bad_typeid");
}

bool ItaniumCXXABI::shouldTypeidBeNullChecked(bool IsDeref,
                                              QualType SrcRecordTy) {
  return IsDeref;
}

void ItaniumCXXABI::EmitBadTypeidCall(CodeGenFunction &CGF) {
  llvm::Value *Fn = getBadTypeidFn(CGF);
  CGF.EmitRuntimeCallOrInvoke(Fn).setDoesNotReturn();
  CGF.Builder.CreateUnreachable();
}

llvm::Value *ItaniumCXXABI::EmitTypeid(CodeGenFunction &CGF,
                                       QualType SrcRecordTy,
                                       llvm::Value *ThisPtr,
                                       llvm::Type *StdTypeInfoPtrTy) {
  llvm::Value *Value =
      CGF.GetVTablePtr(ThisPtr, StdTypeInfoPtrTy->getPointerTo());

  // Load the type info.
  Value = CGF.Builder.CreateConstInBoundsGEP1_64(Value, -1ULL);
  return CGF.Builder.CreateLoad(Value);
}

bool ItaniumCXXABI::shouldDynamicCastCallBeNullChecked(bool SrcIsPtr,
                                                       QualType SrcRecordTy) {
  return SrcIsPtr;
}

llvm::Value *ItaniumCXXABI::EmitDynamicCastCall(
    CodeGenFunction &CGF, llvm::Value *Value, QualType SrcRecordTy,
    QualType DestTy, QualType DestRecordTy, llvm::BasicBlock *CastEnd) {
  llvm::Type *PtrDiffLTy =
      CGF.ConvertType(CGF.getContext().getPointerDiffType());
  llvm::Type *DestLTy = CGF.ConvertType(DestTy);

  llvm::Value *SrcRTTI =
      CGF.CGM.GetAddrOfRTTIDescriptor(SrcRecordTy.getUnqualifiedType());
  llvm::Value *DestRTTI =
      CGF.CGM.GetAddrOfRTTIDescriptor(DestRecordTy.getUnqualifiedType());

  // Compute the offset hint.
  const CXXRecordDecl *SrcDecl = SrcRecordTy->getAsCXXRecordDecl();
  const CXXRecordDecl *DestDecl = DestRecordTy->getAsCXXRecordDecl();
  llvm::Value *OffsetHint = llvm::ConstantInt::get(
      PtrDiffLTy,
      computeOffsetHint(CGF.getContext(), SrcDecl, DestDecl).getQuantity());

  // Emit the call to __dynamic_cast.
  Value = CGF.EmitCastToVoidPtr(Value);

  llvm::Value *args[] = {Value, SrcRTTI, DestRTTI, OffsetHint};
  Value = CGF.EmitNounwindRuntimeCall(getItaniumDynamicCastFn(CGF), args);
  Value = CGF.Builder.CreateBitCast(Value, DestLTy);

  /// C++ [expr.dynamic.cast]p9:
  ///   A failed cast to reference type throws std::bad_cast
  if (DestTy->isReferenceType()) {
    llvm::BasicBlock *BadCastBlock =
        CGF.createBasicBlock("dynamic_cast.bad_cast");

    llvm::Value *IsNull = CGF.Builder.CreateIsNull(Value);
    CGF.Builder.CreateCondBr(IsNull, BadCastBlock, CastEnd);

    CGF.EmitBlock(BadCastBlock);
    EmitBadCastCall(CGF);
  }

  return Value;
}

llvm::Value *ItaniumCXXABI::EmitDynamicCastToVoid(CodeGenFunction &CGF,
                                                  llvm::Value *Value,
                                                  QualType SrcRecordTy,
                                                  QualType DestTy) {
  llvm::Type *PtrDiffLTy =
      CGF.ConvertType(CGF.getContext().getPointerDiffType());
  llvm::Type *DestLTy = CGF.ConvertType(DestTy);

  // Get the vtable pointer.
  llvm::Value *VTable = CGF.GetVTablePtr(Value, PtrDiffLTy->getPointerTo());

  // Get the offset-to-top from the vtable.
  llvm::Value *OffsetToTop =
      CGF.Builder.CreateConstInBoundsGEP1_64(VTable, -2ULL);
  OffsetToTop = CGF.Builder.CreateLoad(OffsetToTop, "offset.to.top");

  // Finally, add the offset to the pointer.
  Value = CGF.EmitCastToVoidPtr(Value);
  Value = CGF.Builder.CreateInBoundsGEP(Value, OffsetToTop);

  return CGF.Builder.CreateBitCast(Value, DestLTy);
}

bool ItaniumCXXABI::EmitBadCastCall(CodeGenFunction &CGF) {
  llvm::Value *Fn = getBadCastFn(CGF);
  CGF.EmitRuntimeCallOrInvoke(Fn).setDoesNotReturn();
  CGF.Builder.CreateUnreachable();
  return true;
}

llvm::Value *
ItaniumCXXABI::GetVirtualBaseClassOffset(CodeGenFunction &CGF,
                                         llvm::Value *This,
                                         const CXXRecordDecl *ClassDecl,
                                         const CXXRecordDecl *BaseClassDecl) {
  llvm::Value *VTablePtr = CGF.GetVTablePtr(This, CGM.Int8PtrTy);
  CharUnits VBaseOffsetOffset =
      CGM.getItaniumVTableContext().getVirtualBaseOffsetOffset(ClassDecl,
                                                               BaseClassDecl);

  llvm::Value *VBaseOffsetPtr =
    CGF.Builder.CreateConstGEP1_64(VTablePtr, VBaseOffsetOffset.getQuantity(),
                                   "vbase.offset.ptr");
  VBaseOffsetPtr = CGF.Builder.CreateBitCast(VBaseOffsetPtr,
                                             CGM.PtrDiffTy->getPointerTo());

  llvm::Value *VBaseOffset =
    CGF.Builder.CreateLoad(VBaseOffsetPtr, "vbase.offset");

  return VBaseOffset;
}

void ItaniumCXXABI::EmitCXXConstructors(const CXXConstructorDecl *D) {
  // Just make sure we're in sync with TargetCXXABI.
  assert(CGM.getTarget().getCXXABI().hasConstructorVariants());

  // The constructor used for constructing this as a base class;
  // ignores virtual bases.
  CGM.EmitGlobal(GlobalDecl(D, Ctor_Base));

  // The constructor used for constructing this as a complete class;
  // constructs the virtual bases, then calls the base constructor.
  if (!D->getParent()->isAbstract()) {
    // We don't need to emit the complete ctor if the class is abstract.
    CGM.EmitGlobal(GlobalDecl(D, Ctor_Complete));
  }
}

void
ItaniumCXXABI::buildStructorSignature(const CXXMethodDecl *MD, StructorType T,
                                      SmallVectorImpl<CanQualType> &ArgTys) {
  ASTContext &Context = getContext();

  // All parameters are already in place except VTT, which goes after 'this'.
  // These are Clang types, so we don't need to worry about sret yet.

  // Check if we need to add a VTT parameter (which has type void **).
  if (T == StructorType::Base && MD->getParent()->getNumVBases() != 0)
    ArgTys.insert(ArgTys.begin() + 1,
                  Context.getPointerType(Context.VoidPtrTy));
}

void ItaniumCXXABI::EmitCXXDestructors(const CXXDestructorDecl *D) {
  // The destructor used for destructing this as a base class; ignores
  // virtual bases.
  CGM.EmitGlobal(GlobalDecl(D, Dtor_Base));

  // The destructor used for destructing this as a most-derived class;
  // call the base destructor and then destructs any virtual bases.
  CGM.EmitGlobal(GlobalDecl(D, Dtor_Complete));

  // The destructor in a virtual table is always a 'deleting'
  // destructor, which calls the complete destructor and then uses the
  // appropriate operator delete.
  if (D->isVirtual())
    CGM.EmitGlobal(GlobalDecl(D, Dtor_Deleting));
}

void ItaniumCXXABI::addImplicitStructorParams(CodeGenFunction &CGF,
                                              QualType &ResTy,
                                              FunctionArgList &Params) {
  const CXXMethodDecl *MD = cast<CXXMethodDecl>(CGF.CurGD.getDecl());
  assert(isa<CXXConstructorDecl>(MD) || isa<CXXDestructorDecl>(MD));

  // Check if we need a VTT parameter as well.
  if (NeedsVTTParameter(CGF.CurGD)) {
    ASTContext &Context = getContext();

    // FIXME: avoid the fake decl
    QualType T = Context.getPointerType(Context.VoidPtrTy);
    ImplicitParamDecl *VTTDecl
      = ImplicitParamDecl::Create(Context, nullptr, MD->getLocation(),
                                  &Context.Idents.get("vtt"), T);
    Params.insert(Params.begin() + 1, VTTDecl);
    getStructorImplicitParamDecl(CGF) = VTTDecl;
  }
}

void ItaniumCXXABI::EmitInstanceFunctionProlog(CodeGenFunction &CGF) {
  /// Initialize the 'this' slot.
  EmitThisParam(CGF);

  /// Initialize the 'vtt' slot if needed.
  if (getStructorImplicitParamDecl(CGF)) {
    getStructorImplicitParamValue(CGF) = CGF.Builder.CreateLoad(
        CGF.GetAddrOfLocalVar(getStructorImplicitParamDecl(CGF)), "vtt");
  }

  /// If this is a function that the ABI specifies returns 'this', initialize
  /// the return slot to 'this' at the start of the function.
  ///
  /// Unlike the setting of return types, this is done within the ABI
  /// implementation instead of by clients of CGCXXABI because:
  /// 1) getThisValue is currently protected
  /// 2) in theory, an ABI could implement 'this' returns some other way;
  ///    HasThisReturn only specifies a contract, not the implementation
  if (HasThisReturn(CGF.CurGD))
    CGF.Builder.CreateStore(getThisValue(CGF), CGF.ReturnValue);
}

unsigned ItaniumCXXABI::addImplicitConstructorArgs(
    CodeGenFunction &CGF, const CXXConstructorDecl *D, CXXCtorType Type,
    bool ForVirtualBase, bool Delegating, CallArgList &Args) {
  if (!NeedsVTTParameter(GlobalDecl(D, Type)))
    return 0;

  // Insert the implicit 'vtt' argument as the second argument.
  llvm::Value *VTT =
      CGF.GetVTTParameter(GlobalDecl(D, Type), ForVirtualBase, Delegating);
  QualType VTTTy = getContext().getPointerType(getContext().VoidPtrTy);
  Args.insert(Args.begin() + 1,
              CallArg(RValue::get(VTT), VTTTy, /*needscopy=*/false));
  return 1;  // Added one arg.
}

void ItaniumCXXABI::EmitDestructorCall(CodeGenFunction &CGF,
                                       const CXXDestructorDecl *DD,
                                       CXXDtorType Type, bool ForVirtualBase,
                                       bool Delegating, llvm::Value *This) {
  GlobalDecl GD(DD, Type);
  llvm::Value *VTT = CGF.GetVTTParameter(GD, ForVirtualBase, Delegating);
  QualType VTTTy = getContext().getPointerType(getContext().VoidPtrTy);

  llvm::Value *Callee = nullptr;
  if (getContext().getLangOpts().AppleKext)
    Callee = CGF.BuildAppleKextVirtualDestructorCall(DD, Type, DD->getParent());

  if (!Callee)
    Callee = CGM.getAddrOfCXXStructor(DD, getFromDtorType(Type));

  CGF.EmitCXXMemberOrOperatorCall(DD, Callee, ReturnValueSlot(), This, VTT,
                                  VTTTy, nullptr);
}

void ItaniumCXXABI::emitVTableDefinitions(CodeGenVTables &CGVT,
                                          const CXXRecordDecl *RD) {
  llvm::GlobalVariable *VTable = getAddrOfVTable(RD, CharUnits());
  if (VTable->hasInitializer())
    return;

  ItaniumVTableContext &VTContext = CGM.getItaniumVTableContext();
  const VTableLayout &VTLayout = VTContext.getVTableLayout(RD);
  llvm::GlobalVariable::LinkageTypes Linkage = CGM.getVTableLinkage(RD);
  llvm::Constant *RTTI =
      CGM.GetAddrOfRTTIDescriptor(CGM.getContext().getTagDeclType(RD));

  // Create and set the initializer.
  llvm::Constant *Init = CGVT.CreateVTableInitializer(
      RD, VTLayout.vtable_component_begin(), VTLayout.getNumVTableComponents(),
      VTLayout.vtable_thunk_begin(), VTLayout.getNumVTableThunks(), RTTI);
  VTable->setInitializer(Init);

  // Set the correct linkage.
  VTable->setLinkage(Linkage);

  if (CGM.supportsCOMDAT() && VTable->isWeakForLinker())
    VTable->setComdat(CGM.getModule().getOrInsertComdat(VTable->getName()));

  // Set the right visibility.
  CGM.setGlobalVisibility(VTable, RD);

  // Use pointer alignment for the vtable. Otherwise we would align them based
  // on the size of the initializer which doesn't make sense as only single
  // values are read.
  unsigned PAlign = CGM.getTarget().getPointerAlign(0);
  VTable->setAlignment(getContext().toCharUnitsFromBits(PAlign).getQuantity());

  // If this is the magic class __cxxabiv1::__fundamental_type_info,
  // we will emit the typeinfo for the fundamental types. This is the
  // same behaviour as GCC.
  const DeclContext *DC = RD->getDeclContext();
  if (RD->getIdentifier() &&
      RD->getIdentifier()->isStr("__fundamental_type_info") &&
      isa<NamespaceDecl>(DC) && cast<NamespaceDecl>(DC)->getIdentifier() &&
      cast<NamespaceDecl>(DC)->getIdentifier()->isStr("__cxxabiv1") &&
      DC->getParent()->isTranslationUnit())
    EmitFundamentalRTTIDescriptors();

  CGM.EmitVTableBitSetEntries(VTable, VTLayout);
}

llvm::Value *ItaniumCXXABI::getVTableAddressPointInStructor(
    CodeGenFunction &CGF, const CXXRecordDecl *VTableClass, BaseSubobject Base,
    const CXXRecordDecl *NearestVBase, bool &NeedsVirtualOffset) {
  bool NeedsVTTParam = CGM.getCXXABI().NeedsVTTParameter(CGF.CurGD);
  NeedsVirtualOffset = (NeedsVTTParam && NearestVBase);

  llvm::Value *VTableAddressPoint;
  if (NeedsVTTParam && (Base.getBase()->getNumVBases() || NearestVBase)) {
    // Get the secondary vpointer index.
    uint64_t VirtualPointerIndex =
        CGM.getVTables().getSecondaryVirtualPointerIndex(VTableClass, Base);

    /// Load the VTT.
    llvm::Value *VTT = CGF.LoadCXXVTT();
    if (VirtualPointerIndex)
      VTT = CGF.Builder.CreateConstInBoundsGEP1_64(VTT, VirtualPointerIndex);

    // And load the address point from the VTT.
    VTableAddressPoint = CGF.Builder.CreateLoad(VTT);
  } else {
    llvm::Constant *VTable =
        CGM.getCXXABI().getAddrOfVTable(VTableClass, CharUnits());
    uint64_t AddressPoint = CGM.getItaniumVTableContext()
                                .getVTableLayout(VTableClass)
                                .getAddressPoint(Base);
    VTableAddressPoint =
        CGF.Builder.CreateConstInBoundsGEP2_64(VTable, 0, AddressPoint);
  }

  return VTableAddressPoint;
}

llvm::Constant *ItaniumCXXABI::getVTableAddressPointForConstExpr(
    BaseSubobject Base, const CXXRecordDecl *VTableClass) {
  auto *VTable = getAddrOfVTable(VTableClass, CharUnits());

  // Find the appropriate vtable within the vtable group.
  uint64_t AddressPoint = CGM.getItaniumVTableContext()
                              .getVTableLayout(VTableClass)
                              .getAddressPoint(Base);
  llvm::Value *Indices[] = {
    llvm::ConstantInt::get(CGM.Int64Ty, 0),
    llvm::ConstantInt::get(CGM.Int64Ty, AddressPoint)
  };

  return llvm::ConstantExpr::getInBoundsGetElementPtr(VTable->getValueType(),
                                                      VTable, Indices);
}

llvm::GlobalVariable *ItaniumCXXABI::getAddrOfVTable(const CXXRecordDecl *RD,
                                                     CharUnits VPtrOffset) {
  assert(VPtrOffset.isZero() && "Itanium ABI only supports zero vptr offsets");

  llvm::GlobalVariable *&VTable = VTables[RD];
  if (VTable)
    return VTable;

  // Queue up this v-table for possible deferred emission.
  CGM.addDeferredVTable(RD);

  SmallString<256> OutName;
  llvm::raw_svector_ostream Out(OutName);
  getMangleContext().mangleCXXVTable(RD, Out);
  Out.flush();
  StringRef Name = OutName.str();

  ItaniumVTableContext &VTContext = CGM.getItaniumVTableContext();
  llvm::ArrayType *ArrayType = llvm::ArrayType::get(
      CGM.Int8PtrTy, VTContext.getVTableLayout(RD).getNumVTableComponents());

  VTable = CGM.CreateOrReplaceCXXRuntimeVariable(
      Name, ArrayType, llvm::GlobalValue::ExternalLinkage);
  VTable->setUnnamedAddr(true);

  if (RD->hasAttr<DLLImportAttr>())
    VTable->setDLLStorageClass(llvm::GlobalValue::DLLImportStorageClass);
  else if (RD->hasAttr<DLLExportAttr>())
    VTable->setDLLStorageClass(llvm::GlobalValue::DLLExportStorageClass);

  return VTable;
}

llvm::Value *ItaniumCXXABI::getVirtualFunctionPointer(CodeGenFunction &CGF,
                                                      GlobalDecl GD,
                                                      llvm::Value *This,
                                                      llvm::Type *Ty) {
  GD = GD.getCanonicalDecl();
  Ty = Ty->getPointerTo()->getPointerTo();
  llvm::Value *VTable = CGF.GetVTablePtr(This, Ty);

  if (CGF.SanOpts.has(SanitizerKind::CFIVCall))
    CGF.EmitVTablePtrCheckForCall(cast<CXXMethodDecl>(GD.getDecl()), VTable);

  uint64_t VTableIndex = CGM.getItaniumVTableContext().getMethodVTableIndex(GD);
  llvm::Value *VFuncPtr =
      CGF.Builder.CreateConstInBoundsGEP1_64(VTable, VTableIndex, "vfn");
  return CGF.Builder.CreateLoad(VFuncPtr);
}

llvm::Value *ItaniumCXXABI::EmitVirtualDestructorCall(
    CodeGenFunction &CGF, const CXXDestructorDecl *Dtor, CXXDtorType DtorType,
    llvm::Value *This, const CXXMemberCallExpr *CE) {
  assert(CE == nullptr || CE->arg_begin() == CE->arg_end());
  assert(DtorType == Dtor_Deleting || DtorType == Dtor_Complete);

  const CGFunctionInfo *FInfo = &CGM.getTypes().arrangeCXXStructorDeclaration(
      Dtor, getFromDtorType(DtorType));
  llvm::Type *Ty = CGF.CGM.getTypes().GetFunctionType(*FInfo);
  llvm::Value *Callee =
      getVirtualFunctionPointer(CGF, GlobalDecl(Dtor, DtorType), This, Ty);

  CGF.EmitCXXMemberOrOperatorCall(Dtor, Callee, ReturnValueSlot(), This,
                                  /*ImplicitParam=*/nullptr, QualType(), CE);
  return nullptr;
}

void ItaniumCXXABI::emitVirtualInheritanceTables(const CXXRecordDecl *RD) {
  CodeGenVTables &VTables = CGM.getVTables();
  llvm::GlobalVariable *VTT = VTables.GetAddrOfVTT(RD);
  VTables.EmitVTTDefinition(VTT, CGM.getVTableLinkage(RD), RD);
}

static llvm::Value *performTypeAdjustment(CodeGenFunction &CGF,
                                          llvm::Value *Ptr,
                                          int64_t NonVirtualAdjustment,
                                          int64_t VirtualAdjustment,
                                          bool IsReturnAdjustment) {
  if (!NonVirtualAdjustment && !VirtualAdjustment)
    return Ptr;

  llvm::Type *Int8PtrTy = CGF.Int8PtrTy;
  llvm::Value *V = CGF.Builder.CreateBitCast(Ptr, Int8PtrTy);

  if (NonVirtualAdjustment && !IsReturnAdjustment) {
    // Perform the non-virtual adjustment for a base-to-derived cast.
    V = CGF.Builder.CreateConstInBoundsGEP1_64(V, NonVirtualAdjustment);
  }

  if (VirtualAdjustment) {
    llvm::Type *PtrDiffTy =
        CGF.ConvertType(CGF.getContext().getPointerDiffType());

    // Perform the virtual adjustment.
    llvm::Value *VTablePtrPtr =
        CGF.Builder.CreateBitCast(V, Int8PtrTy->getPointerTo());

    llvm::Value *VTablePtr = CGF.Builder.CreateLoad(VTablePtrPtr);

    llvm::Value *OffsetPtr =
        CGF.Builder.CreateConstInBoundsGEP1_64(VTablePtr, VirtualAdjustment);

    OffsetPtr = CGF.Builder.CreateBitCast(OffsetPtr, PtrDiffTy->getPointerTo());

    // Load the adjustment offset from the vtable.
    llvm::Value *Offset = CGF.Builder.CreateLoad(OffsetPtr);

    // Adjust our pointer.
    V = CGF.Builder.CreateInBoundsGEP(V, Offset);
  }

  if (NonVirtualAdjustment && IsReturnAdjustment) {
    // Perform the non-virtual adjustment for a derived-to-base cast.
    V = CGF.Builder.CreateConstInBoundsGEP1_64(V, NonVirtualAdjustment);
  }

  // Cast back to the original type.
  return CGF.Builder.CreateBitCast(V, Ptr->getType());
}

llvm::Value *ItaniumCXXABI::performThisAdjustment(CodeGenFunction &CGF,
                                                  llvm::Value *This,
                                                  const ThisAdjustment &TA) {
  return performTypeAdjustment(CGF, This, TA.NonVirtual,
                               TA.Virtual.Itanium.VCallOffsetOffset,
                               /*IsReturnAdjustment=*/false);
}

llvm::Value *
ItaniumCXXABI::performReturnAdjustment(CodeGenFunction &CGF, llvm::Value *Ret,
                                       const ReturnAdjustment &RA) {
  return performTypeAdjustment(CGF, Ret, RA.NonVirtual,
                               RA.Virtual.Itanium.VBaseOffsetOffset,
                               /*IsReturnAdjustment=*/true);
}

void ARMCXXABI::EmitReturnFromThunk(CodeGenFunction &CGF,
                                    RValue RV, QualType ResultType) {
  if (!isa<CXXDestructorDecl>(CGF.CurGD.getDecl()))
    return ItaniumCXXABI::EmitReturnFromThunk(CGF, RV, ResultType);

  // Destructor thunks in the ARM ABI have indeterminate results.
  llvm::Type *T =
    cast<llvm::PointerType>(CGF.ReturnValue->getType())->getElementType();
  RValue Undef = RValue::get(llvm::UndefValue::get(T));
  return ItaniumCXXABI::EmitReturnFromThunk(CGF, Undef, ResultType);
}

/************************** Array allocation cookies **************************/

CharUnits ItaniumCXXABI::getArrayCookieSizeImpl(QualType elementType) {
  // The array cookie is a size_t; pad that up to the element alignment.
  // The cookie is actually right-justified in that space.
  return std::max(CharUnits::fromQuantity(CGM.SizeSizeInBytes),
                  CGM.getContext().getTypeAlignInChars(elementType));
}

llvm::Value *ItaniumCXXABI::InitializeArrayCookie(CodeGenFunction &CGF,
                                                  llvm::Value *NewPtr,
                                                  llvm::Value *NumElements,
                                                  const CXXNewExpr *expr,
                                                  QualType ElementType) {
  assert(requiresArrayCookie(expr));

  unsigned AS = NewPtr->getType()->getPointerAddressSpace();

  ASTContext &Ctx = getContext();
  QualType SizeTy = Ctx.getSizeType();
  CharUnits SizeSize = Ctx.getTypeSizeInChars(SizeTy);

  // The size of the cookie.
  CharUnits CookieSize =
    std::max(SizeSize, Ctx.getTypeAlignInChars(ElementType));
  assert(CookieSize == getArrayCookieSizeImpl(ElementType));

  // Compute an offset to the cookie.
  llvm::Value *CookiePtr = NewPtr;
  CharUnits CookieOffset = CookieSize - SizeSize;
  if (!CookieOffset.isZero())
    CookiePtr = CGF.Builder.CreateConstInBoundsGEP1_64(CookiePtr,
                                                 CookieOffset.getQuantity());

  // Write the number of elements into the appropriate slot.
  llvm::Type *NumElementsTy = CGF.ConvertType(SizeTy)->getPointerTo(AS);
  llvm::Value *NumElementsPtr =
      CGF.Builder.CreateBitCast(CookiePtr, NumElementsTy);
  llvm::Instruction *SI = CGF.Builder.CreateStore(NumElements, NumElementsPtr);
  if (CGM.getLangOpts().Sanitize.has(SanitizerKind::Address) && AS == 0 &&
      expr->getOperatorNew()->isReplaceableGlobalAllocationFunction()) {
    // The store to the CookiePtr does not need to be instrumented.
    CGM.getSanitizerMetadata()->disableSanitizerForInstruction(SI);
    llvm::FunctionType *FTy =
        llvm::FunctionType::get(CGM.VoidTy, NumElementsTy, false);
    llvm::Constant *F =
        CGM.CreateRuntimeFunction(FTy, "__asan_poison_cxx_array_cookie");
    CGF.Builder.CreateCall(F, NumElementsPtr);
  }

  // Finally, compute a pointer to the actual data buffer by skipping
  // over the cookie completely.
  return CGF.Builder.CreateConstInBoundsGEP1_64(NewPtr,
                                                CookieSize.getQuantity());  
}

llvm::Value *ItaniumCXXABI::readArrayCookieImpl(CodeGenFunction &CGF,
                                                llvm::Value *allocPtr,
                                                CharUnits cookieSize) {
  // The element size is right-justified in the cookie.
  llvm::Value *numElementsPtr = allocPtr;
  CharUnits numElementsOffset =
    cookieSize - CharUnits::fromQuantity(CGF.SizeSizeInBytes);
  if (!numElementsOffset.isZero())
    numElementsPtr =
      CGF.Builder.CreateConstInBoundsGEP1_64(numElementsPtr,
                                             numElementsOffset.getQuantity());

  unsigned AS = allocPtr->getType()->getPointerAddressSpace();
  numElementsPtr = 
    CGF.Builder.CreateBitCast(numElementsPtr, CGF.SizeTy->getPointerTo(AS));
  if (!CGM.getLangOpts().Sanitize.has(SanitizerKind::Address) || AS != 0)
    return CGF.Builder.CreateLoad(numElementsPtr);
  // In asan mode emit a function call instead of a regular load and let the
  // run-time deal with it: if the shadow is properly poisoned return the
  // cookie, otherwise return 0 to avoid an infinite loop calling DTORs.
  // We can't simply ignore this load using nosanitize metadata because
  // the metadata may be lost.
  llvm::FunctionType *FTy =
      llvm::FunctionType::get(CGF.SizeTy, CGF.SizeTy->getPointerTo(0), false);
  llvm::Constant *F =
      CGM.CreateRuntimeFunction(FTy, "__asan_load_cxx_array_cookie");
  return CGF.Builder.CreateCall(F, numElementsPtr);
}

CharUnits ARMCXXABI::getArrayCookieSizeImpl(QualType elementType) {
  // ARM says that the cookie is always:
  //   struct array_cookie {
  //     std::size_t element_size; // element_size != 0
  //     std::size_t element_count;
  //   };
  // But the base ABI doesn't give anything an alignment greater than
  // 8, so we can dismiss this as typical ABI-author blindness to
  // actual language complexity and round up to the element alignment.
  return std::max(CharUnits::fromQuantity(2 * CGM.SizeSizeInBytes),
                  CGM.getContext().getTypeAlignInChars(elementType));
}

llvm::Value *ARMCXXABI::InitializeArrayCookie(CodeGenFunction &CGF,
                                              llvm::Value *newPtr,
                                              llvm::Value *numElements,
                                              const CXXNewExpr *expr,
                                              QualType elementType) {
  assert(requiresArrayCookie(expr));

  // NewPtr is a char*, but we generalize to arbitrary addrspaces.
  unsigned AS = newPtr->getType()->getPointerAddressSpace();

  // The cookie is always at the start of the buffer.
  llvm::Value *cookie = newPtr;

  // The first element is the element size.
  cookie = CGF.Builder.CreateBitCast(cookie, CGF.SizeTy->getPointerTo(AS));
  llvm::Value *elementSize = llvm::ConstantInt::get(CGF.SizeTy,
                 getContext().getTypeSizeInChars(elementType).getQuantity());
  CGF.Builder.CreateStore(elementSize, cookie);

  // The second element is the element count.
  cookie = CGF.Builder.CreateConstInBoundsGEP1_32(CGF.SizeTy, cookie, 1);
  CGF.Builder.CreateStore(numElements, cookie);

  // Finally, compute a pointer to the actual data buffer by skipping
  // over the cookie completely.
  CharUnits cookieSize = ARMCXXABI::getArrayCookieSizeImpl(elementType);
  return CGF.Builder.CreateConstInBoundsGEP1_64(newPtr,
                                                cookieSize.getQuantity());
}

llvm::Value *ARMCXXABI::readArrayCookieImpl(CodeGenFunction &CGF,
                                            llvm::Value *allocPtr,
                                            CharUnits cookieSize) {
  // The number of elements is at offset sizeof(size_t) relative to
  // the allocated pointer.
  llvm::Value *numElementsPtr
    = CGF.Builder.CreateConstInBoundsGEP1_64(allocPtr, CGF.SizeSizeInBytes);

  unsigned AS = allocPtr->getType()->getPointerAddressSpace();
  numElementsPtr = 
    CGF.Builder.CreateBitCast(numElementsPtr, CGF.SizeTy->getPointerTo(AS));
  return CGF.Builder.CreateLoad(numElementsPtr);
}

/*********************** Static local initialization **************************/

static llvm::Constant *getGuardAcquireFn(CodeGenModule &CGM,
                                         llvm::PointerType *GuardPtrTy) {
  // int __cxa_guard_acquire(__guard *guard_object);
  llvm::FunctionType *FTy =
    llvm::FunctionType::get(CGM.getTypes().ConvertType(CGM.getContext().IntTy),
                            GuardPtrTy, /*isVarArg=*/false);
  return CGM.CreateRuntimeFunction(FTy, "__cxa_guard_acquire",
                                   llvm::AttributeSet::get(CGM.getLLVMContext(),
                                              llvm::AttributeSet::FunctionIndex,
                                                 llvm::Attribute::NoUnwind));
}

static llvm::Constant *getGuardReleaseFn(CodeGenModule &CGM,
                                         llvm::PointerType *GuardPtrTy) {
  // void __cxa_guard_release(__guard *guard_object);
  llvm::FunctionType *FTy =
    llvm::FunctionType::get(CGM.VoidTy, GuardPtrTy, /*isVarArg=*/false);
  return CGM.CreateRuntimeFunction(FTy, "__cxa_guard_release",
                                   llvm::AttributeSet::get(CGM.getLLVMContext(),
                                              llvm::AttributeSet::FunctionIndex,
                                                 llvm::Attribute::NoUnwind));
}

static llvm::Constant *getGuardAbortFn(CodeGenModule &CGM,
                                       llvm::PointerType *GuardPtrTy) {
  // void __cxa_guard_abort(__guard *guard_object);
  llvm::FunctionType *FTy =
    llvm::FunctionType::get(CGM.VoidTy, GuardPtrTy, /*isVarArg=*/false);
  return CGM.CreateRuntimeFunction(FTy, "__cxa_guard_abort",
                                   llvm::AttributeSet::get(CGM.getLLVMContext(),
                                              llvm::AttributeSet::FunctionIndex,
                                                 llvm::Attribute::NoUnwind));
}

namespace {
  struct CallGuardAbort : EHScopeStack::Cleanup {
    llvm::GlobalVariable *Guard;
    CallGuardAbort(llvm::GlobalVariable *Guard) : Guard(Guard) {}

    void Emit(CodeGenFunction &CGF, Flags flags) override {
      CGF.EmitNounwindRuntimeCall(getGuardAbortFn(CGF.CGM, Guard->getType()),
                                  Guard);
    }
  };
}

/// The ARM code here follows the Itanium code closely enough that we
/// just special-case it at particular places.
void ItaniumCXXABI::EmitGuardedInit(CodeGenFunction &CGF,
                                    const VarDecl &D,
                                    llvm::GlobalVariable *var,
                                    bool shouldPerformInit) {
  CGBuilderTy &Builder = CGF.Builder;

  // We only need to use thread-safe statics for local non-TLS variables;
  // global initialization is always single-threaded.
  bool threadsafe = getContext().getLangOpts().ThreadsafeStatics &&
                    D.isLocalVarDecl() && !D.getTLSKind();

  // If we have a global variable with internal linkage and thread-safe statics
  // are disabled, we can just let the guard variable be of type i8.
  bool useInt8GuardVariable = !threadsafe && var->hasInternalLinkage();

  llvm::IntegerType *guardTy;
  if (useInt8GuardVariable) {
    guardTy = CGF.Int8Ty;
  } else {
    // Guard variables are 64 bits in the generic ABI and size width on ARM
    // (i.e. 32-bit on AArch32, 64-bit on AArch64).
    guardTy = (UseARMGuardVarABI ? CGF.SizeTy : CGF.Int64Ty);
  }
  llvm::PointerType *guardPtrTy = guardTy->getPointerTo();

  // Create the guard variable if we don't already have it (as we
  // might if we're double-emitting this function body).
  llvm::GlobalVariable *guard = CGM.getStaticLocalDeclGuardAddress(&D);
  if (!guard) {
    // Mangle the name for the guard.
    SmallString<256> guardName;
    {
      llvm::raw_svector_ostream out(guardName);
      getMangleContext().mangleStaticGuardVariable(&D, out);
      out.flush();
    }

    // Create the guard variable with a zero-initializer.
    // Just absorb linkage and visibility from the guarded variable.
    guard = new llvm::GlobalVariable(CGM.getModule(), guardTy,
                                     false, var->getLinkage(),
                                     llvm::ConstantInt::get(guardTy, 0),
                                     guardName.str());
    guard->setVisibility(var->getVisibility());
    // If the variable is thread-local, so is its guard variable.
    guard->setThreadLocalMode(var->getThreadLocalMode());

    // The ABI says: It is suggested that it be emitted in the same COMDAT group
    // as the associated data object
    llvm::Comdat *C = var->getComdat();
    if (!D.isLocalVarDecl() && C) {
      guard->setComdat(C);
      CGF.CurFn->setComdat(C);
    } else if (CGM.supportsCOMDAT() && guard->isWeakForLinker()) {
      guard->setComdat(CGM.getModule().getOrInsertComdat(guard->getName()));
    }

    CGM.setStaticLocalDeclGuardAddress(&D, guard);
  }

  // Test whether the variable has completed initialization.
  //
  // Itanium C++ ABI 3.3.2:
  //   The following is pseudo-code showing how these functions can be used:
  //     if (obj_guard.first_byte == 0) {
  //       if ( __cxa_guard_acquire (&obj_guard) ) {
  //         try {
  //           ... initialize the object ...;
  //         } catch (...) {
  //            __cxa_guard_abort (&obj_guard);
  //            throw;
  //         }
  //         ... queue object destructor with __cxa_atexit() ...;
  //         __cxa_guard_release (&obj_guard);
  //       }
  //     }

  // Load the first byte of the guard variable.
  llvm::LoadInst *LI =
      Builder.CreateLoad(Builder.CreateBitCast(guard, CGM.Int8PtrTy));
  LI->setAlignment(1);

  // Itanium ABI:
  //   An implementation supporting thread-safety on multiprocessor
  //   systems must also guarantee that references to the initialized
  //   object do not occur before the load of the initialization flag.
  //
  // In LLVM, we do this by marking the load Acquire.
  if (threadsafe)
    LI->setAtomic(llvm::Acquire);

  // For ARM, we should only check the first bit, rather than the entire byte:
  //
  // ARM C++ ABI 3.2.3.1:
  //   To support the potential use of initialization guard variables
  //   as semaphores that are the target of ARM SWP and LDREX/STREX
  //   synchronizing instructions we define a static initialization
  //   guard variable to be a 4-byte aligned, 4-byte word with the
  //   following inline access protocol.
  //     #define INITIALIZED 1
  //     if ((obj_guard & INITIALIZED) != INITIALIZED) {
  //       if (__cxa_guard_acquire(&obj_guard))
  //         ...
  //     }
  //
  // and similarly for ARM64:
  //
  // ARM64 C++ ABI 3.2.2:
  //   This ABI instead only specifies the value bit 0 of the static guard
  //   variable; all other bits are platform defined. Bit 0 shall be 0 when the
  //   variable is not initialized and 1 when it is.
  llvm::Value *V =
      (UseARMGuardVarABI && !useInt8GuardVariable)
          ? Builder.CreateAnd(LI, llvm::ConstantInt::get(CGM.Int8Ty, 1))
          : LI;
  llvm::Value *isInitialized = Builder.CreateIsNull(V, "guard.uninitialized");

  llvm::BasicBlock *InitCheckBlock = CGF.createBasicBlock("init.check");
  llvm::BasicBlock *EndBlock = CGF.createBasicBlock("init.end");

  // Check if the first byte of the guard variable is zero.
  Builder.CreateCondBr(isInitialized, InitCheckBlock, EndBlock);

  CGF.EmitBlock(InitCheckBlock);

  // Variables used when coping with thread-safe statics and exceptions.
  if (threadsafe) {    
    // Call __cxa_guard_acquire.
    llvm::Value *V
      = CGF.EmitNounwindRuntimeCall(getGuardAcquireFn(CGM, guardPtrTy), guard);
               
    llvm::BasicBlock *InitBlock = CGF.createBasicBlock("init");
  
    Builder.CreateCondBr(Builder.CreateIsNotNull(V, "tobool"),
                         InitBlock, EndBlock);
  
    // Call __cxa_guard_abort along the exceptional edge.
    CGF.EHStack.pushCleanup<CallGuardAbort>(EHCleanup, guard);
    
    CGF.EmitBlock(InitBlock);
  }

  // Emit the initializer and add a global destructor if appropriate.
  CGF.EmitCXXGlobalVarDeclInit(D, var, shouldPerformInit);

  if (threadsafe) {
    // Pop the guard-abort cleanup if we pushed one.
    CGF.PopCleanupBlock();

    // Call __cxa_guard_release.  This cannot throw.
    CGF.EmitNounwindRuntimeCall(getGuardReleaseFn(CGM, guardPtrTy), guard);
  } else {
    Builder.CreateStore(llvm::ConstantInt::get(guardTy, 1), guard);
  }

  CGF.EmitBlock(EndBlock);
}

/// Register a global destructor using __cxa_atexit.
static void emitGlobalDtorWithCXAAtExit(CodeGenFunction &CGF,
                                        llvm::Constant *dtor,
                                        llvm::Constant *addr,
                                        bool TLS) {
  const char *Name = "__cxa_atexit";
  if (TLS) {
    const llvm::Triple &T = CGF.getTarget().getTriple();
    Name = T.isMacOSX() ?  "_tlv_atexit" : "__cxa_thread_atexit";
  }

  // We're assuming that the destructor function is something we can
  // reasonably call with the default CC.  Go ahead and cast it to the
  // right prototype.
  llvm::Type *dtorTy =
    llvm::FunctionType::get(CGF.VoidTy, CGF.Int8PtrTy, false)->getPointerTo();

  // extern "C" int __cxa_atexit(void (*f)(void *), void *p, void *d);
  llvm::Type *paramTys[] = { dtorTy, CGF.Int8PtrTy, CGF.Int8PtrTy };
  llvm::FunctionType *atexitTy =
    llvm::FunctionType::get(CGF.IntTy, paramTys, false);

  // Fetch the actual function.
  llvm::Constant *atexit = CGF.CGM.CreateRuntimeFunction(atexitTy, Name);
  if (llvm::Function *fn = dyn_cast<llvm::Function>(atexit))
    fn->setDoesNotThrow();

  // Create a variable that binds the atexit to this shared object.
  llvm::Constant *handle =
    CGF.CGM.CreateRuntimeVariable(CGF.Int8Ty, "__dso_handle");

  llvm::Value *args[] = {
    llvm::ConstantExpr::getBitCast(dtor, dtorTy),
    llvm::ConstantExpr::getBitCast(addr, CGF.Int8PtrTy),
    handle
  };
  CGF.EmitNounwindRuntimeCall(atexit, args);
}

/// Register a global destructor as best as we know how.
void ItaniumCXXABI::registerGlobalDtor(CodeGenFunction &CGF,
                                       const VarDecl &D,
                                       llvm::Constant *dtor,
                                       llvm::Constant *addr) {
  // Use __cxa_atexit if available.
  if (CGM.getCodeGenOpts().CXAAtExit)
    return emitGlobalDtorWithCXAAtExit(CGF, dtor, addr, D.getTLSKind());

  if (D.getTLSKind())
    CGM.ErrorUnsupported(&D, "non-trivial TLS destruction");

  // In Apple kexts, we want to add a global destructor entry.
  // FIXME: shouldn't this be guarded by some variable?
  if (CGM.getLangOpts().AppleKext) {
    // Generate a global destructor entry.
    return CGM.AddCXXDtorEntry(dtor, addr);
  }

  CGF.registerGlobalDtorWithAtExit(D, dtor, addr);
}

static bool isThreadWrapperReplaceable(const VarDecl *VD,
                                       CodeGen::CodeGenModule &CGM) {
  assert(!VD->isStaticLocal() && "static local VarDecls don't need wrappers!");
  // OS X prefers to have references to thread local variables to go through
  // the thread wrapper instead of directly referencing the backing variable.
  return VD->getTLSKind() == VarDecl::TLS_Dynamic &&
         CGM.getTarget().getTriple().isMacOSX();
}

/// Get the appropriate linkage for the wrapper function. This is essentially
/// the weak form of the variable's linkage; every translation unit which needs
/// the wrapper emits a copy, and we want the linker to merge them.
static llvm::GlobalValue::LinkageTypes
getThreadLocalWrapperLinkage(const VarDecl *VD, CodeGen::CodeGenModule &CGM) {
  llvm::GlobalValue::LinkageTypes VarLinkage =
      CGM.getLLVMLinkageVarDefinition(VD, /*isConstant=*/false);

  // For internal linkage variables, we don't need an external or weak wrapper.
  if (llvm::GlobalValue::isLocalLinkage(VarLinkage))
    return VarLinkage;

  // If the thread wrapper is replaceable, give it appropriate linkage.
  if (isThreadWrapperReplaceable(VD, CGM)) {
    if (llvm::GlobalVariable::isLinkOnceLinkage(VarLinkage) ||
        llvm::GlobalVariable::isWeakODRLinkage(VarLinkage))
      return llvm::GlobalVariable::WeakAnyLinkage;
    return VarLinkage;
  }
  return llvm::GlobalValue::WeakODRLinkage;
}

llvm::Function *
ItaniumCXXABI::getOrCreateThreadLocalWrapper(const VarDecl *VD,
                                             llvm::Value *Val) {
  // Mangle the name for the thread_local wrapper function.
  SmallString<256> WrapperName;
  {
    llvm::raw_svector_ostream Out(WrapperName);
    getMangleContext().mangleItaniumThreadLocalWrapper(VD, Out);
    Out.flush();
  }

  if (llvm::Value *V = CGM.getModule().getNamedValue(WrapperName))
    return cast<llvm::Function>(V);

  llvm::Type *RetTy = Val->getType();
  if (VD->getType()->isReferenceType())
    RetTy = RetTy->getPointerElementType();

  llvm::FunctionType *FnTy = llvm::FunctionType::get(RetTy, false);
  llvm::Function *Wrapper =
      llvm::Function::Create(FnTy, getThreadLocalWrapperLinkage(VD, CGM),
                             WrapperName.str(), &CGM.getModule());
  // Always resolve references to the wrapper at link time.
  if (!Wrapper->hasLocalLinkage() && !isThreadWrapperReplaceable(VD, CGM))
    Wrapper->setVisibility(llvm::GlobalValue::HiddenVisibility);
  return Wrapper;
}

void ItaniumCXXABI::EmitThreadLocalInitFuncs(
    CodeGenModule &CGM,
    ArrayRef<std::pair<const VarDecl *, llvm::GlobalVariable *>>
        CXXThreadLocals, ArrayRef<llvm::Function *> CXXThreadLocalInits,
    ArrayRef<llvm::GlobalVariable *> CXXThreadLocalInitVars) {
  llvm::Function *InitFunc = nullptr;
  if (!CXXThreadLocalInits.empty()) {
    // Generate a guarded initialization function.
    llvm::FunctionType *FTy =
        llvm::FunctionType::get(CGM.VoidTy, /*isVarArg=*/false);
    InitFunc = CGM.CreateGlobalInitOrDestructFunction(FTy, "__tls_init",
                                                      SourceLocation(),
                                                      /*TLS=*/true);
    llvm::GlobalVariable *Guard = new llvm::GlobalVariable(
        CGM.getModule(), CGM.Int8Ty, /*isConstant=*/false,
        llvm::GlobalVariable::InternalLinkage,
        llvm::ConstantInt::get(CGM.Int8Ty, 0), "__tls_guard");
    Guard->setThreadLocal(true);
    CodeGenFunction(CGM)
        .GenerateCXXGlobalInitFunc(InitFunc, CXXThreadLocalInits, Guard);
  }
  for (unsigned I = 0, N = CXXThreadLocals.size(); I != N; ++I) {
    const VarDecl *VD = CXXThreadLocals[I].first;
    llvm::GlobalVariable *Var = CXXThreadLocals[I].second;

    // Some targets require that all access to thread local variables go through
    // the thread wrapper.  This means that we cannot attempt to create a thread
    // wrapper or a thread helper.
    if (isThreadWrapperReplaceable(VD, CGM) && !VD->hasDefinition())
      continue;

    // Mangle the name for the thread_local initialization function.
    SmallString<256> InitFnName;
    {
      llvm::raw_svector_ostream Out(InitFnName);
      getMangleContext().mangleItaniumThreadLocalInit(VD, Out);
      Out.flush();
    }

    // If we have a definition for the variable, emit the initialization
    // function as an alias to the global Init function (if any). Otherwise,
    // produce a declaration of the initialization function.
    llvm::GlobalValue *Init = nullptr;
    bool InitIsInitFunc = false;
    if (VD->hasDefinition()) {
      InitIsInitFunc = true;
      if (InitFunc)
        Init = llvm::GlobalAlias::create(Var->getLinkage(), InitFnName.str(),
                                         InitFunc);
    } else {
      // Emit a weak global function referring to the initialization function.
      // This function will not exist if the TU defining the thread_local
      // variable in question does not need any dynamic initialization for
      // its thread_local variables.
      llvm::FunctionType *FnTy = llvm::FunctionType::get(CGM.VoidTy, false);
      Init = llvm::Function::Create(
          FnTy, llvm::GlobalVariable::ExternalWeakLinkage, InitFnName.str(),
          &CGM.getModule());
    }

    if (Init)
      Init->setVisibility(Var->getVisibility());

    llvm::Function *Wrapper = getOrCreateThreadLocalWrapper(VD, Var);
    llvm::LLVMContext &Context = CGM.getModule().getContext();
    llvm::BasicBlock *Entry = llvm::BasicBlock::Create(Context, "", Wrapper);
    CGBuilderTy Builder(Entry);
    if (InitIsInitFunc) {
      if (Init)
        Builder.CreateCall(Init);
    } else {
      // Don't know whether we have an init function. Call it if it exists.
      llvm::Value *Have = Builder.CreateIsNotNull(Init);
      llvm::BasicBlock *InitBB = llvm::BasicBlock::Create(Context, "", Wrapper);
      llvm::BasicBlock *ExitBB = llvm::BasicBlock::Create(Context, "", Wrapper);
      Builder.CreateCondBr(Have, InitBB, ExitBB);

      Builder.SetInsertPoint(InitBB);
      Builder.CreateCall(Init);
      Builder.CreateBr(ExitBB);

      Builder.SetInsertPoint(ExitBB);
    }

    // For a reference, the result of the wrapper function is a pointer to
    // the referenced object.
    llvm::Value *Val = Var;
    if (VD->getType()->isReferenceType()) {
      llvm::LoadInst *LI = Builder.CreateLoad(Val);
      LI->setAlignment(CGM.getContext().getDeclAlign(VD).getQuantity());
      Val = LI;
    }
    if (Val->getType() != Wrapper->getReturnType())
      Val = Builder.CreatePointerBitCastOrAddrSpaceCast(
          Val, Wrapper->getReturnType(), "");
    Builder.CreateRet(Val);
  }
}

LValue ItaniumCXXABI::EmitThreadLocalVarDeclLValue(CodeGenFunction &CGF,
                                                   const VarDecl *VD,
                                                   QualType LValType) {
  QualType T = VD->getType();
  llvm::Type *Ty = CGF.getTypes().ConvertTypeForMem(T);
  llvm::Value *Val = CGF.CGM.GetAddrOfGlobalVar(VD, Ty);
  llvm::Function *Wrapper = getOrCreateThreadLocalWrapper(VD, Val);

  Val = CGF.Builder.CreateCall(Wrapper);

  LValue LV;
  if (VD->getType()->isReferenceType())
    LV = CGF.MakeNaturalAlignAddrLValue(Val, LValType);
  else
    LV = CGF.MakeAddrLValue(Val, LValType, CGF.getContext().getDeclAlign(VD));
  // FIXME: need setObjCGCLValueClass?
  return LV;
}

/// Return whether the given global decl needs a VTT parameter, which it does
/// if it's a base constructor or destructor with virtual bases.
bool ItaniumCXXABI::NeedsVTTParameter(GlobalDecl GD) {
  const CXXMethodDecl *MD = cast<CXXMethodDecl>(GD.getDecl());
  
  // We don't have any virtual bases, just return early.
  if (!MD->getParent()->getNumVBases())
    return false;
  
  // Check if we have a base constructor.
  if (isa<CXXConstructorDecl>(MD) && GD.getCtorType() == Ctor_Base)
    return true;

  // Check if we have a base destructor.
  if (isa<CXXDestructorDecl>(MD) && GD.getDtorType() == Dtor_Base)
    return true;
  
  return false;
}

namespace {
class ItaniumRTTIBuilder {
  CodeGenModule &CGM;  // Per-module state.
  llvm::LLVMContext &VMContext;
  const ItaniumCXXABI &CXXABI;  // Per-module state.

  /// Fields - The fields of the RTTI descriptor currently being built.
  SmallVector<llvm::Constant *, 16> Fields;

  /// GetAddrOfTypeName - Returns the mangled type name of the given type.
  llvm::GlobalVariable *
  GetAddrOfTypeName(QualType Ty, llvm::GlobalVariable::LinkageTypes Linkage);

  /// GetAddrOfExternalRTTIDescriptor - Returns the constant for the RTTI
  /// descriptor of the given type.
  llvm::Constant *GetAddrOfExternalRTTIDescriptor(QualType Ty);

  /// BuildVTablePointer - Build the vtable pointer for the given type.
  void BuildVTablePointer(const Type *Ty);

  /// BuildSIClassTypeInfo - Build an abi::__si_class_type_info, used for single
  /// inheritance, according to the Itanium C++ ABI, 2.9.5p6b.
  void BuildSIClassTypeInfo(const CXXRecordDecl *RD);

  /// BuildVMIClassTypeInfo - Build an abi::__vmi_class_type_info, used for
  /// classes with bases that do not satisfy the abi::__si_class_type_info
  /// constraints, according ti the Itanium C++ ABI, 2.9.5p5c.
  void BuildVMIClassTypeInfo(const CXXRecordDecl *RD);

  /// BuildPointerTypeInfo - Build an abi::__pointer_type_info struct, used
  /// for pointer types.
  void BuildPointerTypeInfo(QualType PointeeTy);

  /// BuildObjCObjectTypeInfo - Build the appropriate kind of
  /// type_info for an object type.
  void BuildObjCObjectTypeInfo(const ObjCObjectType *Ty);

  /// BuildPointerToMemberTypeInfo - Build an abi::__pointer_to_member_type_info
  /// struct, used for member pointer types.
  void BuildPointerToMemberTypeInfo(const MemberPointerType *Ty);

public:
  ItaniumRTTIBuilder(const ItaniumCXXABI &ABI)
      : CGM(ABI.CGM), VMContext(CGM.getModule().getContext()), CXXABI(ABI) {}

  // Pointer type info flags.
  enum {
    /// PTI_Const - Type has const qualifier.
    PTI_Const = 0x1,

    /// PTI_Volatile - Type has volatile qualifier.
    PTI_Volatile = 0x2,

    /// PTI_Restrict - Type has restrict qualifier.
    PTI_Restrict = 0x4,

    /// PTI_Incomplete - Type is incomplete.
    PTI_Incomplete = 0x8,

    /// PTI_ContainingClassIncomplete - Containing class is incomplete.
    /// (in pointer to member).
    PTI_ContainingClassIncomplete = 0x10
  };

  // VMI type info flags.
  enum {
    /// VMI_NonDiamondRepeat - Class has non-diamond repeated inheritance.
    VMI_NonDiamondRepeat = 0x1,

    /// VMI_DiamondShaped - Class is diamond shaped.
    VMI_DiamondShaped = 0x2
  };

  // Base class type info flags.
  enum {
    /// BCTI_Virtual - Base class is virtual.
    BCTI_Virtual = 0x1,

    /// BCTI_Public - Base class is public.
    BCTI_Public = 0x2
  };

  /// BuildTypeInfo - Build the RTTI type info struct for the given type.
  ///
  /// \param Force - true to force the creation of this RTTI value
  llvm::Constant *BuildTypeInfo(QualType Ty, bool Force = false);
};
}

llvm::GlobalVariable *ItaniumRTTIBuilder::GetAddrOfTypeName(
    QualType Ty, llvm::GlobalVariable::LinkageTypes Linkage) {
  SmallString<256> OutName;
  llvm::raw_svector_ostream Out(OutName);
  CGM.getCXXABI().getMangleContext().mangleCXXRTTIName(Ty, Out);
  Out.flush();
  StringRef Name = OutName.str();

  // We know that the mangled name of the type starts at index 4 of the
  // mangled name of the typename, so we can just index into it in order to
  // get the mangled name of the type.
  llvm::Constant *Init = llvm::ConstantDataArray::getString(VMContext,
                                                            Name.substr(4));

  llvm::GlobalVariable *GV =
    CGM.CreateOrReplaceCXXRuntimeVariable(Name, Init->getType(), Linkage);

  GV->setInitializer(Init);

  return GV;
}

llvm::Constant *
ItaniumRTTIBuilder::GetAddrOfExternalRTTIDescriptor(QualType Ty) {
  // Mangle the RTTI name.
  SmallString<256> OutName;
  llvm::raw_svector_ostream Out(OutName);
  CGM.getCXXABI().getMangleContext().mangleCXXRTTI(Ty, Out);
  Out.flush();
  StringRef Name = OutName.str();

  // Look for an existing global.
  llvm::GlobalVariable *GV = CGM.getModule().getNamedGlobal(Name);

  if (!GV) {
    // Create a new global variable.
    GV = new llvm::GlobalVariable(CGM.getModule(), CGM.Int8PtrTy,
                                  /*Constant=*/true,
                                  llvm::GlobalValue::ExternalLinkage, nullptr,
                                  Name);
    if (const RecordType *RecordTy = dyn_cast<RecordType>(Ty)) {
      const CXXRecordDecl *RD = cast<CXXRecordDecl>(RecordTy->getDecl());
      if (RD->hasAttr<DLLImportAttr>())
        GV->setDLLStorageClass(llvm::GlobalVariable::DLLImportStorageClass);
    }
  }

  return llvm::ConstantExpr::getBitCast(GV, CGM.Int8PtrTy);
}

/// TypeInfoIsInStandardLibrary - Given a builtin type, returns whether the type
/// info for that type is defined in the standard library.
static bool TypeInfoIsInStandardLibrary(const BuiltinType *Ty) {
  // Itanium C++ ABI 2.9.2:
  //   Basic type information (e.g. for "int", "bool", etc.) will be kept in
  //   the run-time support library. Specifically, the run-time support
  //   library should contain type_info objects for the types X, X* and
  //   X const*, for every X in: void, std::nullptr_t, bool, wchar_t, char,
  //   unsigned char, signed char, short, unsigned short, int, unsigned int,
  //   long, unsigned long, long long, unsigned long long, float, double,
  //   long double, char16_t, char32_t, and the IEEE 754r decimal and
  //   half-precision floating point types.
  switch (Ty->getKind()) {
    case BuiltinType::Void:
    case BuiltinType::NullPtr:
    case BuiltinType::Bool:
    case BuiltinType::WChar_S:
    case BuiltinType::WChar_U:
    case BuiltinType::Char_U:
    case BuiltinType::Char_S:
    case BuiltinType::UChar:
    case BuiltinType::SChar:
    case BuiltinType::Short:
    case BuiltinType::UShort:
    case BuiltinType::Int:
    case BuiltinType::UInt:
    case BuiltinType::Long:
    case BuiltinType::ULong:
    case BuiltinType::LongLong:
    case BuiltinType::ULongLong:
    case BuiltinType::Half:
    case BuiltinType::Float:
    case BuiltinType::Double:
    case BuiltinType::LongDouble:
    case BuiltinType::Char16:
    case BuiltinType::Char32:
    case BuiltinType::Int128:
    case BuiltinType::UInt128:
    case BuiltinType::OCLImage1d:
    case BuiltinType::OCLImage1dArray:
    case BuiltinType::OCLImage1dBuffer:
    case BuiltinType::OCLImage2d:
    case BuiltinType::OCLImage2dArray:
    case BuiltinType::OCLImage3d:
    case BuiltinType::OCLSampler:
    case BuiltinType::OCLEvent:
      return true;

    case BuiltinType::Dependent:
#define BUILTIN_TYPE(Id, SingletonId)
#define PLACEHOLDER_TYPE(Id, SingletonId) \
    case BuiltinType::Id:
#include "clang/AST/BuiltinTypes.def"
      llvm_unreachable("asking for RRTI for a placeholder type!");

    case BuiltinType::ObjCId:
    case BuiltinType::ObjCClass:
    case BuiltinType::ObjCSel:
      llvm_unreachable("FIXME: Objective-C types are unsupported!");
  }

  llvm_unreachable("Invalid BuiltinType Kind!");
}

static bool TypeInfoIsInStandardLibrary(const PointerType *PointerTy) {
  QualType PointeeTy = PointerTy->getPointeeType();
  const BuiltinType *BuiltinTy = dyn_cast<BuiltinType>(PointeeTy);
  if (!BuiltinTy)
    return false;

  // Check the qualifiers.
  Qualifiers Quals = PointeeTy.getQualifiers();
  Quals.removeConst();

  if (!Quals.empty())
    return false;

  return TypeInfoIsInStandardLibrary(BuiltinTy);
}

/// IsStandardLibraryRTTIDescriptor - Returns whether the type
/// information for the given type exists in the standard library.
static bool IsStandardLibraryRTTIDescriptor(QualType Ty) {
  // Type info for builtin types is defined in the standard library.
  if (const BuiltinType *BuiltinTy = dyn_cast<BuiltinType>(Ty))
    return TypeInfoIsInStandardLibrary(BuiltinTy);

  // Type info for some pointer types to builtin types is defined in the
  // standard library.
  if (const PointerType *PointerTy = dyn_cast<PointerType>(Ty))
    return TypeInfoIsInStandardLibrary(PointerTy);

  return false;
}

/// ShouldUseExternalRTTIDescriptor - Returns whether the type information for
/// the given type exists somewhere else, and that we should not emit the type
/// information in this translation unit.  Assumes that it is not a
/// standard-library type.
static bool ShouldUseExternalRTTIDescriptor(CodeGenModule &CGM,
                                            QualType Ty) {
  ASTContext &Context = CGM.getContext();

  // If RTTI is disabled, assume it might be disabled in the
  // translation unit that defines any potential key function, too.
  if (!Context.getLangOpts().RTTI) return false;

  if (const RecordType *RecordTy = dyn_cast<RecordType>(Ty)) {
    const CXXRecordDecl *RD = cast<CXXRecordDecl>(RecordTy->getDecl());
    if (!RD->hasDefinition())
      return false;

    if (!RD->isDynamicClass())
      return false;

    // FIXME: this may need to be reconsidered if the key function
    // changes.
    if (CGM.getVTables().isVTableExternal(RD))
      return true;

    if (RD->hasAttr<DLLImportAttr>())
      return true;
  }

  return false;
}

/// IsIncompleteClassType - Returns whether the given record type is incomplete.
static bool IsIncompleteClassType(const RecordType *RecordTy) {
  return !RecordTy->getDecl()->isCompleteDefinition();
}

/// ContainsIncompleteClassType - Returns whether the given type contains an
/// incomplete class type. This is true if
///
///   * The given type is an incomplete class type.
///   * The given type is a pointer type whose pointee type contains an
///     incomplete class type.
///   * The given type is a member pointer type whose class is an incomplete
///     class type.
///   * The given type is a member pointer type whoise pointee type contains an
///     incomplete class type.
/// is an indirect or direct pointer to an incomplete class type.
static bool ContainsIncompleteClassType(QualType Ty) {
  if (const RecordType *RecordTy = dyn_cast<RecordType>(Ty)) {
    if (IsIncompleteClassType(RecordTy))
      return true;
  }

  if (const PointerType *PointerTy = dyn_cast<PointerType>(Ty))
    return ContainsIncompleteClassType(PointerTy->getPointeeType());

  if (const MemberPointerType *MemberPointerTy =
      dyn_cast<MemberPointerType>(Ty)) {
    // Check if the class type is incomplete.
    const RecordType *ClassType = cast<RecordType>(MemberPointerTy->getClass());
    if (IsIncompleteClassType(ClassType))
      return true;

    return ContainsIncompleteClassType(MemberPointerTy->getPointeeType());
  }

  return false;
}

// CanUseSingleInheritance - Return whether the given record decl has a "single,
// public, non-virtual base at offset zero (i.e. the derived class is dynamic
// iff the base is)", according to Itanium C++ ABI, 2.95p6b.
static bool CanUseSingleInheritance(const CXXRecordDecl *RD) {
  // Check the number of bases.
  if (RD->getNumBases() != 1)
    return false;

  // Get the base.
  CXXRecordDecl::base_class_const_iterator Base = RD->bases_begin();

  // Check that the base is not virtual.
  if (Base->isVirtual())
    return false;

  // Check that the base is public.
  if (Base->getAccessSpecifier() != AS_public)
    return false;

  // Check that the class is dynamic iff the base is.
  const CXXRecordDecl *BaseDecl =
    cast<CXXRecordDecl>(Base->getType()->getAs<RecordType>()->getDecl());
  if (!BaseDecl->isEmpty() &&
      BaseDecl->isDynamicClass() != RD->isDynamicClass())
    return false;

  return true;
}

void ItaniumRTTIBuilder::BuildVTablePointer(const Type *Ty) {
  // abi::__class_type_info.
  static const char * const ClassTypeInfo =
    "_ZTVN10__cxxabiv117__class_type_infoE";
  // abi::__si_class_type_info.
  static const char * const SIClassTypeInfo =
    "_ZTVN10__cxxabiv120__si_class_type_infoE";
  // abi::__vmi_class_type_info.
  static const char * const VMIClassTypeInfo =
    "_ZTVN10__cxxabiv121__vmi_class_type_infoE";

  const char *VTableName = nullptr;

  switch (Ty->getTypeClass()) {
#define TYPE(Class, Base)
#define ABSTRACT_TYPE(Class, Base)
#define NON_CANONICAL_UNLESS_DEPENDENT_TYPE(Class, Base) case Type::Class:
#define NON_CANONICAL_TYPE(Class, Base) case Type::Class:
#define DEPENDENT_TYPE(Class, Base) case Type::Class:
#include "clang/AST/TypeNodes.def"
    llvm_unreachable("Non-canonical and dependent types shouldn't get here");

  case Type::LValueReference:
  case Type::RValueReference:
    llvm_unreachable("References shouldn't get here");

  case Type::Auto:
    llvm_unreachable("Undeduced auto type shouldn't get here");

  case Type::Builtin:
  // GCC treats vector and complex types as fundamental types.
  case Type::Vector:
  case Type::ExtVector:
  case Type::Complex:
  case Type::Atomic:
  // FIXME: GCC treats block pointers as fundamental types?!
  case Type::BlockPointer:
    // abi::__fundamental_type_info.
    VTableName = "_ZTVN10__cxxabiv123__fundamental_type_infoE";
    break;

  case Type::ConstantArray:
  case Type::IncompleteArray:
  case Type::VariableArray:
    // abi::__array_type_info.
    VTableName = "_ZTVN10__cxxabiv117__array_type_infoE";
    break;

  case Type::FunctionNoProto:
  case Type::FunctionProto:
    // abi::__function_type_info.
    VTableName = "_ZTVN10__cxxabiv120__function_type_infoE";
    break;

  case Type::Enum:
    // abi::__enum_type_info.
    VTableName = "_ZTVN10__cxxabiv116__enum_type_infoE";
    break;

  case Type::Record: {
    const CXXRecordDecl *RD =
      cast<CXXRecordDecl>(cast<RecordType>(Ty)->getDecl());

    if (!RD->hasDefinition() || !RD->getNumBases()) {
      VTableName = ClassTypeInfo;
    } else if (CanUseSingleInheritance(RD)) {
      VTableName = SIClassTypeInfo;
    } else {
      VTableName = VMIClassTypeInfo;
    }

    break;
  }

  case Type::ObjCObject:
    // Ignore protocol qualifiers.
    Ty = cast<ObjCObjectType>(Ty)->getBaseType().getTypePtr();

    // Handle id and Class.
    if (isa<BuiltinType>(Ty)) {
      VTableName = ClassTypeInfo;
      break;
    }

    assert(isa<ObjCInterfaceType>(Ty));
    // Fall through.

  case Type::ObjCInterface:
    if (cast<ObjCInterfaceType>(Ty)->getDecl()->getSuperClass()) {
      VTableName = SIClassTypeInfo;
    } else {
      VTableName = ClassTypeInfo;
    }
    break;

  case Type::ObjCObjectPointer:
  case Type::Pointer:
    // abi::__pointer_type_info.
    VTableName = "_ZTVN10__cxxabiv119__pointer_type_infoE";
    break;

  case Type::MemberPointer:
    // abi::__pointer_to_member_type_info.
    VTableName = "_ZTVN10__cxxabiv129__pointer_to_member_type_infoE";
    break;
  }

  llvm::Constant *VTable =
    CGM.getModule().getOrInsertGlobal(VTableName, CGM.Int8PtrTy);

  llvm::Type *PtrDiffTy =
    CGM.getTypes().ConvertType(CGM.getContext().getPointerDiffType());

  // The vtable address point is 2.
  llvm::Constant *Two = llvm::ConstantInt::get(PtrDiffTy, 2);
  VTable =
      llvm::ConstantExpr::getInBoundsGetElementPtr(CGM.Int8PtrTy, VTable, Two);
  VTable = llvm::ConstantExpr::getBitCast(VTable, CGM.Int8PtrTy);

  Fields.push_back(VTable);
}

/// \brief Return the linkage that the type info and type info name constants
/// should have for the given type.
static llvm::GlobalVariable::LinkageTypes getTypeInfoLinkage(CodeGenModule &CGM,
                                                             QualType Ty) {
  // Itanium C++ ABI 2.9.5p7:
  //   In addition, it and all of the intermediate abi::__pointer_type_info
  //   structs in the chain down to the abi::__class_type_info for the
  //   incomplete class type must be prevented from resolving to the
  //   corresponding type_info structs for the complete class type, possibly
  //   by making them local static objects. Finally, a dummy class RTTI is
  //   generated for the incomplete type that will not resolve to the final
  //   complete class RTTI (because the latter need not exist), possibly by
  //   making it a local static object.
  if (ContainsIncompleteClassType(Ty))
    return llvm::GlobalValue::InternalLinkage;

  switch (Ty->getLinkage()) {
  case NoLinkage:
  case InternalLinkage:
  case UniqueExternalLinkage:
    return llvm::GlobalValue::InternalLinkage;

  case VisibleNoLinkage:
  case ExternalLinkage:
    if (!CGM.getLangOpts().RTTI) {
      // RTTI is not enabled, which means that this type info struct is going
      // to be used for exception handling. Give it linkonce_odr linkage.
      return llvm::GlobalValue::LinkOnceODRLinkage;
    }

    if (const RecordType *Record = dyn_cast<RecordType>(Ty)) {
      const CXXRecordDecl *RD = cast<CXXRecordDecl>(Record->getDecl());
      if (RD->hasAttr<WeakAttr>())
        return llvm::GlobalValue::WeakODRLinkage;
      if (RD->isDynamicClass())
        return CGM.getVTableLinkage(RD);
    }

    return llvm::GlobalValue::LinkOnceODRLinkage;
  }

  llvm_unreachable("Invalid linkage!");
}

llvm::Constant *ItaniumRTTIBuilder::BuildTypeInfo(QualType Ty, bool Force) {
  // We want to operate on the canonical type.
  Ty = CGM.getContext().getCanonicalType(Ty);

  // Check if we've already emitted an RTTI descriptor for this type.
  SmallString<256> OutName;
  llvm::raw_svector_ostream Out(OutName);
  CGM.getCXXABI().getMangleContext().mangleCXXRTTI(Ty, Out);
  Out.flush();
  StringRef Name = OutName.str();

  llvm::GlobalVariable *OldGV = CGM.getModule().getNamedGlobal(Name);
  if (OldGV && !OldGV->isDeclaration()) {
    assert(!OldGV->hasAvailableExternallyLinkage() &&
           "available_externally typeinfos not yet implemented");

    return llvm::ConstantExpr::getBitCast(OldGV, CGM.Int8PtrTy);
  }

  // Check if there is already an external RTTI descriptor for this type.
  bool IsStdLib = IsStandardLibraryRTTIDescriptor(Ty);
  if (!Force && (IsStdLib || ShouldUseExternalRTTIDescriptor(CGM, Ty)))
    return GetAddrOfExternalRTTIDescriptor(Ty);

  // Emit the standard library with external linkage.
  llvm::GlobalVariable::LinkageTypes Linkage;
  if (IsStdLib)
    Linkage = llvm::GlobalValue::ExternalLinkage;
  else
    Linkage = getTypeInfoLinkage(CGM, Ty);

  // Add the vtable pointer.
  BuildVTablePointer(cast<Type>(Ty));

  // And the name.
  llvm::GlobalVariable *TypeName = GetAddrOfTypeName(Ty, Linkage);
  llvm::Constant *TypeNameField;

  // If we're supposed to demote the visibility, be sure to set a flag
  // to use a string comparison for type_info comparisons.
  ItaniumCXXABI::RTTIUniquenessKind RTTIUniqueness =
      CXXABI.classifyRTTIUniqueness(Ty, Linkage);
  if (RTTIUniqueness != ItaniumCXXABI::RUK_Unique) {
    // The flag is the sign bit, which on ARM64 is defined to be clear
    // for global pointers.  This is very ARM64-specific.
    TypeNameField = llvm::ConstantExpr::getPtrToInt(TypeName, CGM.Int64Ty);
    llvm::Constant *flag =
        llvm::ConstantInt::get(CGM.Int64Ty, ((uint64_t)1) << 63);
    TypeNameField = llvm::ConstantExpr::getAdd(TypeNameField, flag);
    TypeNameField =
        llvm::ConstantExpr::getIntToPtr(TypeNameField, CGM.Int8PtrTy);
  } else {
    TypeNameField = llvm::ConstantExpr::getBitCast(TypeName, CGM.Int8PtrTy);
  }
  Fields.push_back(TypeNameField);

  switch (Ty->getTypeClass()) {
#define TYPE(Class, Base)
#define ABSTRACT_TYPE(Class, Base)
#define NON_CANONICAL_UNLESS_DEPENDENT_TYPE(Class, Base) case Type::Class:
#define NON_CANONICAL_TYPE(Class, Base) case Type::Class:
#define DEPENDENT_TYPE(Class, Base) case Type::Class:
#include "clang/AST/TypeNodes.def"
    llvm_unreachable("Non-canonical and dependent types shouldn't get here");

  // GCC treats vector types as fundamental types.
  case Type::Builtin:
  case Type::Vector:
  case Type::ExtVector:
  case Type::Complex:
  case Type::BlockPointer:
    // Itanium C++ ABI 2.9.5p4:
    // abi::__fundamental_type_info adds no data members to std::type_info.
    break;

  case Type::LValueReference:
  case Type::RValueReference:
    llvm_unreachable("References shouldn't get here");

  case Type::Auto:
    llvm_unreachable("Undeduced auto type shouldn't get here");

  case Type::ConstantArray:
  case Type::IncompleteArray:
  case Type::VariableArray:
    // Itanium C++ ABI 2.9.5p5:
    // abi::__array_type_info adds no data members to std::type_info.
    break;

  case Type::FunctionNoProto:
  case Type::FunctionProto:
    // Itanium C++ ABI 2.9.5p5:
    // abi::__function_type_info adds no data members to std::type_info.
    break;

  case Type::Enum:
    // Itanium C++ ABI 2.9.5p5:
    // abi::__enum_type_info adds no data members to std::type_info.
    break;

  case Type::Record: {
    const CXXRecordDecl *RD =
      cast<CXXRecordDecl>(cast<RecordType>(Ty)->getDecl());
    if (!RD->hasDefinition() || !RD->getNumBases()) {
      // We don't need to emit any fields.
      break;
    }

    if (CanUseSingleInheritance(RD))
      BuildSIClassTypeInfo(RD);
    else
      BuildVMIClassTypeInfo(RD);

    break;
  }

  case Type::ObjCObject:
  case Type::ObjCInterface:
    BuildObjCObjectTypeInfo(cast<ObjCObjectType>(Ty));
    break;

  case Type::ObjCObjectPointer:
    BuildPointerTypeInfo(cast<ObjCObjectPointerType>(Ty)->getPointeeType());
    break;

  case Type::Pointer:
    BuildPointerTypeInfo(cast<PointerType>(Ty)->getPointeeType());
    break;

  case Type::MemberPointer:
    BuildPointerToMemberTypeInfo(cast<MemberPointerType>(Ty));
    break;

  case Type::Atomic:
    // No fields, at least for the moment.
    break;
  }

  llvm::Constant *Init = llvm::ConstantStruct::getAnon(Fields);

  llvm::Module &M = CGM.getModule();
  llvm::GlobalVariable *GV =
      new llvm::GlobalVariable(M, Init->getType(),
                               /*Constant=*/true, Linkage, Init, Name);

  if (CGM.supportsCOMDAT() && GV->isWeakForLinker())
    GV->setComdat(M.getOrInsertComdat(GV->getName()));

  // If there's already an old global variable, replace it with the new one.
  if (OldGV) {
    GV->takeName(OldGV);
    llvm::Constant *NewPtr =
      llvm::ConstantExpr::getBitCast(GV, OldGV->getType());
    OldGV->replaceAllUsesWith(NewPtr);
    OldGV->eraseFromParent();
  }

  // The Itanium ABI specifies that type_info objects must be globally
  // unique, with one exception: if the type is an incomplete class
  // type or a (possibly indirect) pointer to one.  That exception
  // affects the general case of comparing type_info objects produced
  // by the typeid operator, which is why the comparison operators on
  // std::type_info generally use the type_info name pointers instead
  // of the object addresses.  However, the language's built-in uses
  // of RTTI generally require class types to be complete, even when
  // manipulating pointers to those class types.  This allows the
  // implementation of dynamic_cast to rely on address equality tests,
  // which is much faster.

  // All of this is to say that it's important that both the type_info
  // object and the type_info name be uniqued when weakly emitted.

  // Give the type_info object and name the formal visibility of the
  // type itself.
  llvm::GlobalValue::VisibilityTypes llvmVisibility;
  if (llvm::GlobalValue::isLocalLinkage(Linkage))
    // If the linkage is local, only default visibility makes sense.
    llvmVisibility = llvm::GlobalValue::DefaultVisibility;
  else if (RTTIUniqueness == ItaniumCXXABI::RUK_NonUniqueHidden)
    llvmVisibility = llvm::GlobalValue::HiddenVisibility;
  else
    llvmVisibility = CodeGenModule::GetLLVMVisibility(Ty->getVisibility());
  TypeName->setVisibility(llvmVisibility);
  GV->setVisibility(llvmVisibility);

  return llvm::ConstantExpr::getBitCast(GV, CGM.Int8PtrTy);
}

/// ComputeQualifierFlags - Compute the pointer type info flags from the
/// given qualifier.
static unsigned ComputeQualifierFlags(Qualifiers Quals) {
  unsigned Flags = 0;

  if (Quals.hasConst())
    Flags |= ItaniumRTTIBuilder::PTI_Const;
  if (Quals.hasVolatile())
    Flags |= ItaniumRTTIBuilder::PTI_Volatile;
  if (Quals.hasRestrict())
    Flags |= ItaniumRTTIBuilder::PTI_Restrict;

  return Flags;
}

/// BuildObjCObjectTypeInfo - Build the appropriate kind of type_info
/// for the given Objective-C object type.
void ItaniumRTTIBuilder::BuildObjCObjectTypeInfo(const ObjCObjectType *OT) {
  // Drop qualifiers.
  const Type *T = OT->getBaseType().getTypePtr();
  assert(isa<BuiltinType>(T) || isa<ObjCInterfaceType>(T));

  // The builtin types are abi::__class_type_infos and don't require
  // extra fields.
  if (isa<BuiltinType>(T)) return;

  ObjCInterfaceDecl *Class = cast<ObjCInterfaceType>(T)->getDecl();
  ObjCInterfaceDecl *Super = Class->getSuperClass();

  // Root classes are also __class_type_info.
  if (!Super) return;

  QualType SuperTy = CGM.getContext().getObjCInterfaceType(Super);

  // Everything else is single inheritance.
  llvm::Constant *BaseTypeInfo =
      ItaniumRTTIBuilder(CXXABI).BuildTypeInfo(SuperTy);
  Fields.push_back(BaseTypeInfo);
}

/// BuildSIClassTypeInfo - Build an abi::__si_class_type_info, used for single
/// inheritance, according to the Itanium C++ ABI, 2.95p6b.
void ItaniumRTTIBuilder::BuildSIClassTypeInfo(const CXXRecordDecl *RD) {
  // Itanium C++ ABI 2.9.5p6b:
  // It adds to abi::__class_type_info a single member pointing to the
  // type_info structure for the base type,
  llvm::Constant *BaseTypeInfo =
    ItaniumRTTIBuilder(CXXABI).BuildTypeInfo(RD->bases_begin()->getType());
  Fields.push_back(BaseTypeInfo);
}

namespace {
  /// SeenBases - Contains virtual and non-virtual bases seen when traversing
  /// a class hierarchy.
  struct SeenBases {
    llvm::SmallPtrSet<const CXXRecordDecl *, 16> NonVirtualBases;
    llvm::SmallPtrSet<const CXXRecordDecl *, 16> VirtualBases;
  };
}

/// ComputeVMIClassTypeInfoFlags - Compute the value of the flags member in
/// abi::__vmi_class_type_info.
///
static unsigned ComputeVMIClassTypeInfoFlags(const CXXBaseSpecifier *Base,
                                             SeenBases &Bases) {

  unsigned Flags = 0;

  const CXXRecordDecl *BaseDecl =
    cast<CXXRecordDecl>(Base->getType()->getAs<RecordType>()->getDecl());

  if (Base->isVirtual()) {
    // Mark the virtual base as seen.
    if (!Bases.VirtualBases.insert(BaseDecl).second) {
      // If this virtual base has been seen before, then the class is diamond
      // shaped.
      Flags |= ItaniumRTTIBuilder::VMI_DiamondShaped;
    } else {
      if (Bases.NonVirtualBases.count(BaseDecl))
        Flags |= ItaniumRTTIBuilder::VMI_NonDiamondRepeat;
    }
  } else {
    // Mark the non-virtual base as seen.
    if (!Bases.NonVirtualBases.insert(BaseDecl).second) {
      // If this non-virtual base has been seen before, then the class has non-
      // diamond shaped repeated inheritance.
      Flags |= ItaniumRTTIBuilder::VMI_NonDiamondRepeat;
    } else {
      if (Bases.VirtualBases.count(BaseDecl))
        Flags |= ItaniumRTTIBuilder::VMI_NonDiamondRepeat;
    }
  }

  // Walk all bases.
  for (const auto &I : BaseDecl->bases())
    Flags |= ComputeVMIClassTypeInfoFlags(&I, Bases);

  return Flags;
}

static unsigned ComputeVMIClassTypeInfoFlags(const CXXRecordDecl *RD) {
  unsigned Flags = 0;
  SeenBases Bases;

  // Walk all bases.
  for (const auto &I : RD->bases())
    Flags |= ComputeVMIClassTypeInfoFlags(&I, Bases);

  return Flags;
}

/// BuildVMIClassTypeInfo - Build an abi::__vmi_class_type_info, used for
/// classes with bases that do not satisfy the abi::__si_class_type_info
/// constraints, according ti the Itanium C++ ABI, 2.9.5p5c.
void ItaniumRTTIBuilder::BuildVMIClassTypeInfo(const CXXRecordDecl *RD) {
  llvm::Type *UnsignedIntLTy =
    CGM.getTypes().ConvertType(CGM.getContext().UnsignedIntTy);

  // Itanium C++ ABI 2.9.5p6c:
  //   __flags is a word with flags describing details about the class
  //   structure, which may be referenced by using the __flags_masks
  //   enumeration. These flags refer to both direct and indirect bases.
  unsigned Flags = ComputeVMIClassTypeInfoFlags(RD);
  Fields.push_back(llvm::ConstantInt::get(UnsignedIntLTy, Flags));

  // Itanium C++ ABI 2.9.5p6c:
  //   __base_count is a word with the number of direct proper base class
  //   descriptions that follow.
  Fields.push_back(llvm::ConstantInt::get(UnsignedIntLTy, RD->getNumBases()));

  if (!RD->getNumBases())
    return;

  llvm::Type *LongLTy =
    CGM.getTypes().ConvertType(CGM.getContext().LongTy);

  // Now add the base class descriptions.

  // Itanium C++ ABI 2.9.5p6c:
  //   __base_info[] is an array of base class descriptions -- one for every
  //   direct proper base. Each description is of the type:
  //
  //   struct abi::__base_class_type_info {
  //   public:
  //     const __class_type_info *__base_type;
  //     long __offset_flags;
  //
  //     enum __offset_flags_masks {
  //       __virtual_mask = 0x1,
  //       __public_mask = 0x2,
  //       __offset_shift = 8
  //     };
  //   };
  for (const auto &Base : RD->bases()) {
    // The __base_type member points to the RTTI for the base type.
    Fields.push_back(ItaniumRTTIBuilder(CXXABI).BuildTypeInfo(Base.getType()));

    const CXXRecordDecl *BaseDecl =
      cast<CXXRecordDecl>(Base.getType()->getAs<RecordType>()->getDecl());

    int64_t OffsetFlags = 0;

    // All but the lower 8 bits of __offset_flags are a signed offset.
    // For a non-virtual base, this is the offset in the object of the base
    // subobject. For a virtual base, this is the offset in the virtual table of
    // the virtual base offset for the virtual base referenced (negative).
    CharUnits Offset;
    if (Base.isVirtual())
      Offset =
        CGM.getItaniumVTableContext().getVirtualBaseOffsetOffset(RD, BaseDecl);
    else {
      const ASTRecordLayout &Layout = CGM.getContext().getASTRecordLayout(RD);
      Offset = Layout.getBaseClassOffset(BaseDecl);
    };

    OffsetFlags = uint64_t(Offset.getQuantity()) << 8;

    // The low-order byte of __offset_flags contains flags, as given by the
    // masks from the enumeration __offset_flags_masks.
    if (Base.isVirtual())
      OffsetFlags |= BCTI_Virtual;
    if (Base.getAccessSpecifier() == AS_public)
      OffsetFlags |= BCTI_Public;

    Fields.push_back(llvm::ConstantInt::get(LongLTy, OffsetFlags));
  }
}

/// BuildPointerTypeInfo - Build an abi::__pointer_type_info struct,
/// used for pointer types.
void ItaniumRTTIBuilder::BuildPointerTypeInfo(QualType PointeeTy) {
  Qualifiers Quals;
  QualType UnqualifiedPointeeTy =
    CGM.getContext().getUnqualifiedArrayType(PointeeTy, Quals);

  // Itanium C++ ABI 2.9.5p7:
  //   __flags is a flag word describing the cv-qualification and other
  //   attributes of the type pointed to
  unsigned Flags = ComputeQualifierFlags(Quals);

  // Itanium C++ ABI 2.9.5p7:
  //   When the abi::__pbase_type_info is for a direct or indirect pointer to an
  //   incomplete class type, the incomplete target type flag is set.
  if (ContainsIncompleteClassType(UnqualifiedPointeeTy))
    Flags |= PTI_Incomplete;

  llvm::Type *UnsignedIntLTy =
    CGM.getTypes().ConvertType(CGM.getContext().UnsignedIntTy);
  Fields.push_back(llvm::ConstantInt::get(UnsignedIntLTy, Flags));

  // Itanium C++ ABI 2.9.5p7:
  //  __pointee is a pointer to the std::type_info derivation for the
  //  unqualified type being pointed to.
  llvm::Constant *PointeeTypeInfo =
    ItaniumRTTIBuilder(CXXABI).BuildTypeInfo(UnqualifiedPointeeTy);
  Fields.push_back(PointeeTypeInfo);
}

/// BuildPointerToMemberTypeInfo - Build an abi::__pointer_to_member_type_info
/// struct, used for member pointer types.
void
ItaniumRTTIBuilder::BuildPointerToMemberTypeInfo(const MemberPointerType *Ty) {
  QualType PointeeTy = Ty->getPointeeType();

  Qualifiers Quals;
  QualType UnqualifiedPointeeTy =
    CGM.getContext().getUnqualifiedArrayType(PointeeTy, Quals);

  // Itanium C++ ABI 2.9.5p7:
  //   __flags is a flag word describing the cv-qualification and other
  //   attributes of the type pointed to.
  unsigned Flags = ComputeQualifierFlags(Quals);

  const RecordType *ClassType = cast<RecordType>(Ty->getClass());

  // Itanium C++ ABI 2.9.5p7:
  //   When the abi::__pbase_type_info is for a direct or indirect pointer to an
  //   incomplete class type, the incomplete target type flag is set.
  if (ContainsIncompleteClassType(UnqualifiedPointeeTy))
    Flags |= PTI_Incomplete;

  if (IsIncompleteClassType(ClassType))
    Flags |= PTI_ContainingClassIncomplete;

  llvm::Type *UnsignedIntLTy =
    CGM.getTypes().ConvertType(CGM.getContext().UnsignedIntTy);
  Fields.push_back(llvm::ConstantInt::get(UnsignedIntLTy, Flags));

  // Itanium C++ ABI 2.9.5p7:
  //   __pointee is a pointer to the std::type_info derivation for the
  //   unqualified type being pointed to.
  llvm::Constant *PointeeTypeInfo =
    ItaniumRTTIBuilder(CXXABI).BuildTypeInfo(UnqualifiedPointeeTy);
  Fields.push_back(PointeeTypeInfo);

  // Itanium C++ ABI 2.9.5p9:
  //   __context is a pointer to an abi::__class_type_info corresponding to the
  //   class type containing the member pointed to
  //   (e.g., the "A" in "int A::*").
  Fields.push_back(
      ItaniumRTTIBuilder(CXXABI).BuildTypeInfo(QualType(ClassType, 0)));
}

llvm::Constant *ItaniumCXXABI::getAddrOfRTTIDescriptor(QualType Ty) {
  return ItaniumRTTIBuilder(*this).BuildTypeInfo(Ty);
}

void ItaniumCXXABI::EmitFundamentalRTTIDescriptor(QualType Type) {
  QualType PointerType = getContext().getPointerType(Type);
  QualType PointerTypeConst = getContext().getPointerType(Type.withConst());
  ItaniumRTTIBuilder(*this).BuildTypeInfo(Type, true);
  ItaniumRTTIBuilder(*this).BuildTypeInfo(PointerType, true);
  ItaniumRTTIBuilder(*this).BuildTypeInfo(PointerTypeConst, true);
}

void ItaniumCXXABI::EmitFundamentalRTTIDescriptors() {
  QualType FundamentalTypes[] = {
      getContext().VoidTy,             getContext().NullPtrTy,
      getContext().BoolTy,             getContext().WCharTy,
      getContext().CharTy,             getContext().UnsignedCharTy,
      getContext().SignedCharTy,       getContext().ShortTy,
      getContext().UnsignedShortTy,    getContext().IntTy,
      getContext().UnsignedIntTy,      getContext().LongTy,
      getContext().UnsignedLongTy,     getContext().LongLongTy,
      getContext().UnsignedLongLongTy, getContext().HalfTy,
      getContext().FloatTy,            getContext().DoubleTy,
      getContext().LongDoubleTy,       getContext().Char16Ty,
      getContext().Char32Ty,
  };
  for (const QualType &FundamentalType : FundamentalTypes)
    EmitFundamentalRTTIDescriptor(FundamentalType);
}

/// What sort of uniqueness rules should we use for the RTTI for the
/// given type?
ItaniumCXXABI::RTTIUniquenessKind ItaniumCXXABI::classifyRTTIUniqueness(
    QualType CanTy, llvm::GlobalValue::LinkageTypes Linkage) const {
  if (shouldRTTIBeUnique())
    return RUK_Unique;

  // It's only necessary for linkonce_odr or weak_odr linkage.
  if (Linkage != llvm::GlobalValue::LinkOnceODRLinkage &&
      Linkage != llvm::GlobalValue::WeakODRLinkage)
    return RUK_Unique;

  // It's only necessary with default visibility.
  if (CanTy->getVisibility() != DefaultVisibility)
    return RUK_Unique;

  // If we're not required to publish this symbol, hide it.
  if (Linkage == llvm::GlobalValue::LinkOnceODRLinkage)
    return RUK_NonUniqueHidden;

  // If we're required to publish this symbol, as we might be under an
  // explicit instantiation, leave it with default visibility but
  // enable string-comparisons.
  assert(Linkage == llvm::GlobalValue::WeakODRLinkage);
  return RUK_NonUniqueVisible;
}

// Find out how to codegen the complete destructor and constructor
namespace {
enum class StructorCodegen { Emit, RAUW, Alias, COMDAT };
}
static StructorCodegen getCodegenToUse(CodeGenModule &CGM,
                                       const CXXMethodDecl *MD) {
  if (!CGM.getCodeGenOpts().CXXCtorDtorAliases)
    return StructorCodegen::Emit;

  // The complete and base structors are not equivalent if there are any virtual
  // bases, so emit separate functions.
  if (MD->getParent()->getNumVBases())
    return StructorCodegen::Emit;

  GlobalDecl AliasDecl;
  if (const auto *DD = dyn_cast<CXXDestructorDecl>(MD)) {
    AliasDecl = GlobalDecl(DD, Dtor_Complete);
  } else {
    const auto *CD = cast<CXXConstructorDecl>(MD);
    AliasDecl = GlobalDecl(CD, Ctor_Complete);
  }
  llvm::GlobalValue::LinkageTypes Linkage = CGM.getFunctionLinkage(AliasDecl);

  if (llvm::GlobalValue::isDiscardableIfUnused(Linkage))
    return StructorCodegen::RAUW;

  // FIXME: Should we allow available_externally aliases?
  if (!llvm::GlobalAlias::isValidLinkage(Linkage))
    return StructorCodegen::RAUW;

  if (llvm::GlobalValue::isWeakForLinker(Linkage)) {
    // Only ELF supports COMDATs with arbitrary names (C5/D5).
    if (CGM.getTarget().getTriple().isOSBinFormatELF())
      return StructorCodegen::COMDAT;
    return StructorCodegen::Emit;
  }

  return StructorCodegen::Alias;
}

static void emitConstructorDestructorAlias(CodeGenModule &CGM,
                                           GlobalDecl AliasDecl,
                                           GlobalDecl TargetDecl) {
  llvm::GlobalValue::LinkageTypes Linkage = CGM.getFunctionLinkage(AliasDecl);

  StringRef MangledName = CGM.getMangledName(AliasDecl);
  llvm::GlobalValue *Entry = CGM.GetGlobalValue(MangledName);
  if (Entry && !Entry->isDeclaration())
    return;

  auto *Aliasee = cast<llvm::GlobalValue>(CGM.GetAddrOfGlobal(TargetDecl));
  llvm::PointerType *AliasType = Aliasee->getType();

  // Create the alias with no name.
  auto *Alias = llvm::GlobalAlias::create(
      AliasType->getElementType(), 0, Linkage, "", Aliasee, &CGM.getModule());

  // Switch any previous uses to the alias.
  if (Entry) {
    assert(Entry->getType() == AliasType &&
           "declaration exists with different type");
    Alias->takeName(Entry);
    Entry->replaceAllUsesWith(Alias);
    Entry->eraseFromParent();
  } else {
    Alias->setName(MangledName);
  }

  // Finally, set up the alias with its proper name and attributes.
  CGM.setAliasAttributes(cast<NamedDecl>(AliasDecl.getDecl()), Alias);
}

void ItaniumCXXABI::emitCXXStructor(const CXXMethodDecl *MD,
                                    StructorType Type) {
  auto *CD = dyn_cast<CXXConstructorDecl>(MD);
  const CXXDestructorDecl *DD = CD ? nullptr : cast<CXXDestructorDecl>(MD);

  StructorCodegen CGType = getCodegenToUse(CGM, MD);

  if (Type == StructorType::Complete) {
    GlobalDecl CompleteDecl;
    GlobalDecl BaseDecl;
    if (CD) {
      CompleteDecl = GlobalDecl(CD, Ctor_Complete);
      BaseDecl = GlobalDecl(CD, Ctor_Base);
    } else {
      CompleteDecl = GlobalDecl(DD, Dtor_Complete);
      BaseDecl = GlobalDecl(DD, Dtor_Base);
    }

    if (CGType == StructorCodegen::Alias || CGType == StructorCodegen::COMDAT) {
      emitConstructorDestructorAlias(CGM, CompleteDecl, BaseDecl);
      return;
    }

    if (CGType == StructorCodegen::RAUW) {
      StringRef MangledName = CGM.getMangledName(CompleteDecl);
      auto *Aliasee = cast<llvm::GlobalValue>(CGM.GetAddrOfGlobal(BaseDecl));
      CGM.addReplacement(MangledName, Aliasee);
      return;
    }
  }

  // The base destructor is equivalent to the base destructor of its
  // base class if there is exactly one non-virtual base class with a
  // non-trivial destructor, there are no fields with a non-trivial
  // destructor, and the body of the destructor is trivial.
  if (DD && Type == StructorType::Base && CGType != StructorCodegen::COMDAT &&
      !CGM.TryEmitBaseDestructorAsAlias(DD))
    return;

  llvm::Function *Fn = CGM.codegenCXXStructor(MD, Type);

  if (CGType == StructorCodegen::COMDAT) {
    SmallString<256> Buffer;
    llvm::raw_svector_ostream Out(Buffer);
    if (DD)
      getMangleContext().mangleCXXDtorComdat(DD, Out);
    else
      getMangleContext().mangleCXXCtorComdat(CD, Out);
    llvm::Comdat *C = CGM.getModule().getOrInsertComdat(Out.str());
    Fn->setComdat(C);
  } else {
    CGM.maybeSetTrivialComdat(*MD, *Fn);
  }
}

static llvm::Constant *getBeginCatchFn(CodeGenModule &CGM) {
  // void *__cxa_begin_catch(void*);
  llvm::FunctionType *FTy = llvm::FunctionType::get(
      CGM.Int8PtrTy, CGM.Int8PtrTy, /*IsVarArgs=*/false);

  return CGM.CreateRuntimeFunction(FTy, "__cxa_begin_catch");
}

static llvm::Constant *getEndCatchFn(CodeGenModule &CGM) {
  // void __cxa_end_catch();
  llvm::FunctionType *FTy =
      llvm::FunctionType::get(CGM.VoidTy, /*IsVarArgs=*/false);

  return CGM.CreateRuntimeFunction(FTy, "__cxa_end_catch");
}

static llvm::Constant *getGetExceptionPtrFn(CodeGenModule &CGM) {
  // void *__cxa_get_exception_ptr(void*);
  llvm::FunctionType *FTy = llvm::FunctionType::get(
      CGM.Int8PtrTy, CGM.Int8PtrTy, /*IsVarArgs=*/false);

  return CGM.CreateRuntimeFunction(FTy, "__cxa_get_exception_ptr");
}

namespace {
  /// A cleanup to call __cxa_end_catch.  In many cases, the caught
  /// exception type lets us state definitively that the thrown exception
  /// type does not have a destructor.  In particular:
  ///   - Catch-alls tell us nothing, so we have to conservatively
  ///     assume that the thrown exception might have a destructor.
  ///   - Catches by reference behave according to their base types.
  ///   - Catches of non-record types will only trigger for exceptions
  ///     of non-record types, which never have destructors.
  ///   - Catches of record types can trigger for arbitrary subclasses
  ///     of the caught type, so we have to assume the actual thrown
  ///     exception type might have a throwing destructor, even if the
  ///     caught type's destructor is trivial or nothrow.
  struct CallEndCatch : EHScopeStack::Cleanup {
    CallEndCatch(bool MightThrow) : MightThrow(MightThrow) {}
    bool MightThrow;

    void Emit(CodeGenFunction &CGF, Flags flags) override {
      if (!MightThrow) {
        CGF.EmitNounwindRuntimeCall(getEndCatchFn(CGF.CGM));
        return;
      }

      CGF.EmitRuntimeCallOrInvoke(getEndCatchFn(CGF.CGM));
    }
  };
}

/// Emits a call to __cxa_begin_catch and enters a cleanup to call
/// __cxa_end_catch.
///
/// \param EndMightThrow - true if __cxa_end_catch might throw
static llvm::Value *CallBeginCatch(CodeGenFunction &CGF,
                                   llvm::Value *Exn,
                                   bool EndMightThrow) {
  llvm::CallInst *call =
    CGF.EmitNounwindRuntimeCall(getBeginCatchFn(CGF.CGM), Exn);

  CGF.EHStack.pushCleanup<CallEndCatch>(NormalAndEHCleanup, EndMightThrow);

  return call;
}

/// A "special initializer" callback for initializing a catch
/// parameter during catch initialization.
static void InitCatchParam(CodeGenFunction &CGF,
                           const VarDecl &CatchParam,
                           llvm::Value *ParamAddr,
                           SourceLocation Loc) {
  // Load the exception from where the landing pad saved it.
  llvm::Value *Exn = CGF.getExceptionFromSlot();

  CanQualType CatchType =
    CGF.CGM.getContext().getCanonicalType(CatchParam.getType());
  llvm::Type *LLVMCatchTy = CGF.ConvertTypeForMem(CatchType);

  // If we're catching by reference, we can just cast the object
  // pointer to the appropriate pointer.
  if (isa<ReferenceType>(CatchType)) {
    QualType CaughtType = cast<ReferenceType>(CatchType)->getPointeeType();
    bool EndCatchMightThrow = CaughtType->isRecordType();

    // __cxa_begin_catch returns the adjusted object pointer.
    llvm::Value *AdjustedExn = CallBeginCatch(CGF, Exn, EndCatchMightThrow);

    // We have no way to tell the personality function that we're
    // catching by reference, so if we're catching a pointer,
    // __cxa_begin_catch will actually return that pointer by value.
    if (const PointerType *PT = dyn_cast<PointerType>(CaughtType)) {
      QualType PointeeType = PT->getPointeeType();

      // When catching by reference, generally we should just ignore
      // this by-value pointer and use the exception object instead.
      if (!PointeeType->isRecordType()) {

        // Exn points to the struct _Unwind_Exception header, which
        // we have to skip past in order to reach the exception data.
        unsigned HeaderSize =
          CGF.CGM.getTargetCodeGenInfo().getSizeOfUnwindException();
        AdjustedExn = CGF.Builder.CreateConstGEP1_32(Exn, HeaderSize);

      // However, if we're catching a pointer-to-record type that won't
      // work, because the personality function might have adjusted
      // the pointer.  There's actually no way for us to fully satisfy
      // the language/ABI contract here:  we can't use Exn because it
      // might have the wrong adjustment, but we can't use the by-value
      // pointer because it's off by a level of abstraction.
      //
      // The current solution is to dump the adjusted pointer into an
      // alloca, which breaks language semantics (because changing the
      // pointer doesn't change the exception) but at least works.
      // The better solution would be to filter out non-exact matches
      // and rethrow them, but this is tricky because the rethrow
      // really needs to be catchable by other sites at this landing
      // pad.  The best solution is to fix the personality function.
      } else {
        // Pull the pointer for the reference type off.
        llvm::Type *PtrTy =
          cast<llvm::PointerType>(LLVMCatchTy)->getElementType();

        // Create the temporary and write the adjusted pointer into it.
        llvm::Value *ExnPtrTmp = CGF.CreateTempAlloca(PtrTy, "exn.byref.tmp");
        llvm::Value *Casted = CGF.Builder.CreateBitCast(AdjustedExn, PtrTy);
        CGF.Builder.CreateStore(Casted, ExnPtrTmp);

        // Bind the reference to the temporary.
        AdjustedExn = ExnPtrTmp;
      }
    }

    llvm::Value *ExnCast =
      CGF.Builder.CreateBitCast(AdjustedExn, LLVMCatchTy, "exn.byref");
    CGF.Builder.CreateStore(ExnCast, ParamAddr);
    return;
  }

  // Scalars and complexes.
  TypeEvaluationKind TEK = CGF.getEvaluationKind(CatchType);
  if (TEK != TEK_Aggregate) {
    llvm::Value *AdjustedExn = CallBeginCatch(CGF, Exn, false);

    // If the catch type is a pointer type, __cxa_begin_catch returns
    // the pointer by value.
    if (CatchType->hasPointerRepresentation()) {
      llvm::Value *CastExn =
        CGF.Builder.CreateBitCast(AdjustedExn, LLVMCatchTy, "exn.casted");

      switch (CatchType.getQualifiers().getObjCLifetime()) {
      case Qualifiers::OCL_Strong:
        CastExn = CGF.EmitARCRetainNonBlock(CastExn);
        // fallthrough

      case Qualifiers::OCL_None:
      case Qualifiers::OCL_ExplicitNone:
      case Qualifiers::OCL_Autoreleasing:
        CGF.Builder.CreateStore(CastExn, ParamAddr);
        return;

      case Qualifiers::OCL_Weak:
        CGF.EmitARCInitWeak(ParamAddr, CastExn);
        return;
      }
      llvm_unreachable("bad ownership qualifier!");
    }

    // Otherwise, it returns a pointer into the exception object.

    llvm::Type *PtrTy = LLVMCatchTy->getPointerTo(0); // addrspace 0 ok
    llvm::Value *Cast = CGF.Builder.CreateBitCast(AdjustedExn, PtrTy);

    LValue srcLV = CGF.MakeNaturalAlignAddrLValue(Cast, CatchType);
    LValue destLV = CGF.MakeAddrLValue(ParamAddr, CatchType,
                                  CGF.getContext().getDeclAlign(&CatchParam));
    switch (TEK) {
    case TEK_Complex:
      CGF.EmitStoreOfComplex(CGF.EmitLoadOfComplex(srcLV, Loc), destLV,
                             /*init*/ true);
      return;
    case TEK_Scalar: {
      llvm::Value *ExnLoad = CGF.EmitLoadOfScalar(srcLV, Loc);
      CGF.EmitStoreOfScalar(ExnLoad, destLV, /*init*/ true);
      return;
    }
    case TEK_Aggregate:
      llvm_unreachable("evaluation kind filtered out!");
    }
    llvm_unreachable("bad evaluation kind");
  }

  assert(isa<RecordType>(CatchType) && "unexpected catch type!");

  llvm::Type *PtrTy = LLVMCatchTy->getPointerTo(0); // addrspace 0 ok

  // Check for a copy expression.  If we don't have a copy expression,
  // that means a trivial copy is okay.
  const Expr *copyExpr = CatchParam.getInit();
  if (!copyExpr) {
    llvm::Value *rawAdjustedExn = CallBeginCatch(CGF, Exn, true);
    llvm::Value *adjustedExn = CGF.Builder.CreateBitCast(rawAdjustedExn, PtrTy);
    CGF.EmitAggregateCopy(ParamAddr, adjustedExn, CatchType);
    return;
  }

  // We have to call __cxa_get_exception_ptr to get the adjusted
  // pointer before copying.
  llvm::CallInst *rawAdjustedExn =
    CGF.EmitNounwindRuntimeCall(getGetExceptionPtrFn(CGF.CGM), Exn);

  // Cast that to the appropriate type.
  llvm::Value *adjustedExn = CGF.Builder.CreateBitCast(rawAdjustedExn, PtrTy);

  // The copy expression is defined in terms of an OpaqueValueExpr.
  // Find it and map it to the adjusted expression.
  CodeGenFunction::OpaqueValueMapping
    opaque(CGF, OpaqueValueExpr::findInCopyConstruct(copyExpr),
           CGF.MakeAddrLValue(adjustedExn, CatchParam.getType()));

  // Call the copy ctor in a terminate scope.
  CGF.EHStack.pushTerminate();

  // Perform the copy construction.
  CharUnits Alignment = CGF.getContext().getDeclAlign(&CatchParam);
  CGF.EmitAggExpr(copyExpr,
                  AggValueSlot::forAddr(ParamAddr, Alignment, Qualifiers(),
                                        AggValueSlot::IsNotDestructed,
                                        AggValueSlot::DoesNotNeedGCBarriers,
                                        AggValueSlot::IsNotAliased));

  // Leave the terminate scope.
  CGF.EHStack.popTerminate();

  // Undo the opaque value mapping.
  opaque.pop();

  // Finally we can call __cxa_begin_catch.
  CallBeginCatch(CGF, Exn, true);
}

/// Begins a catch statement by initializing the catch variable and
/// calling __cxa_begin_catch.
void ItaniumCXXABI::emitBeginCatch(CodeGenFunction &CGF,
                                   const CXXCatchStmt *S) {
  // We have to be very careful with the ordering of cleanups here:
  //   C++ [except.throw]p4:
  //     The destruction [of the exception temporary] occurs
  //     immediately after the destruction of the object declared in
  //     the exception-declaration in the handler.
  //
  // So the precise ordering is:
  //   1.  Construct catch variable.
  //   2.  __cxa_begin_catch
  //   3.  Enter __cxa_end_catch cleanup
  //   4.  Enter dtor cleanup
  //
  // We do this by using a slightly abnormal initialization process.
  // Delegation sequence:
  //   - ExitCXXTryStmt opens a RunCleanupsScope
  //     - EmitAutoVarAlloca creates the variable and debug info
  //       - InitCatchParam initializes the variable from the exception
  //       - CallBeginCatch calls __cxa_begin_catch
  //       - CallBeginCatch enters the __cxa_end_catch cleanup
  //     - EmitAutoVarCleanups enters the variable destructor cleanup
  //   - EmitCXXTryStmt emits the code for the catch body
  //   - EmitCXXTryStmt close the RunCleanupsScope

  VarDecl *CatchParam = S->getExceptionDecl();
  if (!CatchParam) {
    llvm::Value *Exn = CGF.getExceptionFromSlot();
    CallBeginCatch(CGF, Exn, true);
    return;
  }

  // Emit the local.
  CodeGenFunction::AutoVarEmission var = CGF.EmitAutoVarAlloca(*CatchParam);
  InitCatchParam(CGF, *CatchParam, var.getObjectAddress(CGF), S->getLocStart());
  CGF.EmitAutoVarCleanups(var);
}

/// Get or define the following function:
///   void @__clang_call_terminate(i8* %exn) nounwind noreturn
/// This code is used only in C++.
static llvm::Constant *getClangCallTerminateFn(CodeGenModule &CGM) {
  llvm::FunctionType *fnTy =
    llvm::FunctionType::get(CGM.VoidTy, CGM.Int8PtrTy, /*IsVarArgs=*/false);
  llvm::Constant *fnRef =
    CGM.CreateRuntimeFunction(fnTy, "__clang_call_terminate");

  llvm::Function *fn = dyn_cast<llvm::Function>(fnRef);
  if (fn && fn->empty()) {
    fn->setDoesNotThrow();
    fn->setDoesNotReturn();

    // What we really want is to massively penalize inlining without
    // forbidding it completely.  The difference between that and
    // 'noinline' is negligible.
    fn->addFnAttr(llvm::Attribute::NoInline);

    // Allow this function to be shared across translation units, but
    // we don't want it to turn into an exported symbol.
    fn->setLinkage(llvm::Function::LinkOnceODRLinkage);
    fn->setVisibility(llvm::Function::HiddenVisibility);
    if (CGM.supportsCOMDAT())
      fn->setComdat(CGM.getModule().getOrInsertComdat(fn->getName()));

    // Set up the function.
    llvm::BasicBlock *entry =
      llvm::BasicBlock::Create(CGM.getLLVMContext(), "", fn);
    CGBuilderTy builder(entry);

    // Pull the exception pointer out of the parameter list.
    llvm::Value *exn = &*fn->arg_begin();

    // Call __cxa_begin_catch(exn).
    llvm::CallInst *catchCall = builder.CreateCall(getBeginCatchFn(CGM), exn);
    catchCall->setDoesNotThrow();
    catchCall->setCallingConv(CGM.getRuntimeCC());

    // Call std::terminate().
    llvm::CallInst *termCall = builder.CreateCall(CGM.getTerminateFn());
    termCall->setDoesNotThrow();
    termCall->setDoesNotReturn();
    termCall->setCallingConv(CGM.getRuntimeCC());

    // std::terminate cannot return.
    builder.CreateUnreachable();
  }

  return fnRef;
}

llvm::CallInst *
ItaniumCXXABI::emitTerminateForUnexpectedException(CodeGenFunction &CGF,
                                                   llvm::Value *Exn) {
  // In C++, we want to call __cxa_begin_catch() before terminating.
  if (Exn) {
    assert(CGF.CGM.getLangOpts().CPlusPlus);
    return CGF.EmitNounwindRuntimeCall(getClangCallTerminateFn(CGF.CGM), Exn);
  }
  return CGF.EmitNounwindRuntimeCall(CGF.CGM.getTerminateFn());
}<|MERGE_RESOLUTION|>--- conflicted
+++ resolved
@@ -355,18 +355,8 @@
     return new ItaniumCXXABI(CGM, /* UseARMMethodPtrABI = */ true,
                              /* UseARMGuardVarABI = */ true);
 
-<<<<<<< HEAD
-  // @LOCALMOD-START Emscripten
-  case TargetCXXABI::Emscripten:
-    // Use ARM-style method pointers so that generated code does not assume
-    // anything about the alignment of function pointers.
-    return new ItaniumCXXABI(CGM, /* UseARMMethodPtrABI = */ true,
-                             /* UseARMGuardVarABI = */ false);
-  // @LOCALMOD-END Emscripten
-=======
   case TargetCXXABI::GenericMIPS:
     return new ItaniumCXXABI(CGM, /* UseARMMethodPtrABI = */ true);
->>>>>>> 8eceb42a
 
   case TargetCXXABI::GenericItanium:
     if (CGM.getContext().getTargetInfo().getTriple().getArch()
