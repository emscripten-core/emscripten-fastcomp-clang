--- conflicted
+++ resolved
@@ -1974,19 +1974,6 @@
   Result->addAttribute(llvm::AttributeSet::FunctionIndex,
                        llvm::Attribute::NoUnwind);
 
-<<<<<<< HEAD
-  // @LOCALMOD-START
-  if (getTargetHooks().asmMemoryIsFence() && IA->isAsmMemory()) {
-    // Targets can ask that ``asm("":::"memory")`` be treated like
-    // ``__sync_synchronize()``.
-    Builder.CreateFence(llvm::SequentiallyConsistent);
-    Builder.CreateCall(
-        llvm::InlineAsm::get(FTy, AsmString, Constraints, HasSideEffect))->
-        addAttribute(llvm::AttributeSet::FunctionIndex,
-                     llvm::Attribute::NoUnwind);
-  }
-  // @LOCALMOD-END
-=======
   // Attach readnone and readonly attributes.
   if (!HasSideEffect) {
     if (ReadNone)
@@ -1996,7 +1983,6 @@
       Result->addAttribute(llvm::AttributeSet::FunctionIndex,
                            llvm::Attribute::ReadOnly);
   }
->>>>>>> 68930759
 
   // Slap the source location of the inline asm into a !srcloc metadata on the
   // call.
