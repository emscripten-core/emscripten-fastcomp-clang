//===--- CodeGenModule.h - Per-Module state for LLVM CodeGen ----*- C++ -*-===//
//
//                     The LLVM Compiler Infrastructure
//
// This file is distributed under the University of Illinois Open Source
// License. See LICENSE.TXT for details.
//
//===----------------------------------------------------------------------===//
//
// This is the internal per-translation-unit state used for llvm translation.
//
//===----------------------------------------------------------------------===//

#ifndef LLVM_CLANG_LIB_CODEGEN_CODEGENMODULE_H
#define LLVM_CLANG_LIB_CODEGEN_CODEGENMODULE_H

#include "CGVTables.h"
#include "CodeGenTypes.h"
#include "SanitizerMetadata.h"
#include "clang/AST/Attr.h"
#include "clang/AST/DeclCXX.h"
#include "clang/AST/DeclObjC.h"
#include "clang/AST/GlobalDecl.h"
#include "clang/AST/Mangle.h"
#include "clang/Basic/ABI.h"
#include "clang/Basic/LangOptions.h"
#include "clang/Basic/Module.h"
#include "clang/Basic/SanitizerBlacklist.h"
#include "llvm/ADT/DenseMap.h"
#include "llvm/ADT/SetVector.h"
#include "llvm/ADT/SmallPtrSet.h"
#include "llvm/ADT/StringMap.h"
#include "llvm/IR/CallingConv.h"
#include "llvm/IR/Module.h"
#include "llvm/IR/ValueHandle.h"

namespace llvm {
class Module;
class Constant;
class ConstantInt;
class Function;
class GlobalValue;
class DataLayout;
class FunctionType;
class LLVMContext;
class IndexedInstrProfReader;
}

namespace clang {
class TargetCodeGenInfo;
class ASTContext;
class AtomicType;
class FunctionDecl;
class IdentifierInfo;
class ObjCMethodDecl;
class ObjCImplementationDecl;
class ObjCCategoryImplDecl;
class ObjCProtocolDecl;
class ObjCEncodeExpr;
class BlockExpr;
class CharUnits;
class Decl;
class Expr;
class Stmt;
class InitListExpr;
class StringLiteral;
class NamedDecl;
class ValueDecl;
class VarDecl;
class LangOptions;
class CodeGenOptions;
class DiagnosticsEngine;
class AnnotateAttr;
class CXXDestructorDecl;
class Module;
class CoverageSourceInfo;

namespace CodeGen {

class CallArgList;
class CodeGenFunction;
class CodeGenTBAA;
class CGCXXABI;
class CGDebugInfo;
class CGObjCRuntime;
class CGOpenCLRuntime;
class CGOpenMPRuntime;
class CGCUDARuntime;
class BlockFieldFlags;
class FunctionArgList;
class CoverageMappingModuleGen;

struct OrderGlobalInits {
  unsigned int priority;
  unsigned int lex_order;
  OrderGlobalInits(unsigned int p, unsigned int l)
      : priority(p), lex_order(l) {}

  bool operator==(const OrderGlobalInits &RHS) const {
    return priority == RHS.priority && lex_order == RHS.lex_order;
  }

  bool operator<(const OrderGlobalInits &RHS) const {
    return std::tie(priority, lex_order) <
           std::tie(RHS.priority, RHS.lex_order);
  }
};

struct CodeGenTypeCache {
  /// void
  llvm::Type *VoidTy;

  /// i8, i16, i32, and i64
  llvm::IntegerType *Int8Ty, *Int16Ty, *Int32Ty, *Int64Ty;
  /// float, double
  llvm::Type *FloatTy, *DoubleTy;

  /// int
  llvm::IntegerType *IntTy;

  /// intptr_t, size_t, and ptrdiff_t, which we assume are the same size.
  union {
    llvm::IntegerType *IntPtrTy;
    llvm::IntegerType *SizeTy;
    llvm::IntegerType *PtrDiffTy;
  };

  /// void* in address space 0
  union {
    llvm::PointerType *VoidPtrTy;
    llvm::PointerType *Int8PtrTy;
  };

  /// void** in address space 0
  union {
    llvm::PointerType *VoidPtrPtrTy;
    llvm::PointerType *Int8PtrPtrTy;
  };

  /// The width of a pointer into the generic address space.
  unsigned char PointerWidthInBits;

  /// The size and alignment of a pointer into the generic address
  /// space.
  union {
    unsigned char PointerAlignInBytes;
    unsigned char PointerSizeInBytes;
    unsigned char SizeSizeInBytes; // sizeof(size_t)
  };

  llvm::CallingConv::ID RuntimeCC;
  llvm::CallingConv::ID getRuntimeCC() const { return RuntimeCC; }
};

struct RREntrypoints {
  RREntrypoints() { memset(this, 0, sizeof(*this)); }
  /// void objc_autoreleasePoolPop(void*);
  llvm::Constant *objc_autoreleasePoolPop;

  /// void *objc_autoreleasePoolPush(void);
  llvm::Constant *objc_autoreleasePoolPush;
};

struct ARCEntrypoints {
  ARCEntrypoints() { memset(this, 0, sizeof(*this)); }

  /// id objc_autorelease(id);
  llvm::Constant *objc_autorelease;

  /// id objc_autoreleaseReturnValue(id);
  llvm::Constant *objc_autoreleaseReturnValue;

  /// void objc_copyWeak(id *dest, id *src);
  llvm::Constant *objc_copyWeak;

  /// void objc_destroyWeak(id*);
  llvm::Constant *objc_destroyWeak;

  /// id objc_initWeak(id*, id);
  llvm::Constant *objc_initWeak;

  /// id objc_loadWeak(id*);
  llvm::Constant *objc_loadWeak;

  /// id objc_loadWeakRetained(id*);
  llvm::Constant *objc_loadWeakRetained;

  /// void objc_moveWeak(id *dest, id *src);
  llvm::Constant *objc_moveWeak;

  /// id objc_retain(id);
  llvm::Constant *objc_retain;

  /// id objc_retainAutorelease(id);
  llvm::Constant *objc_retainAutorelease;

  /// id objc_retainAutoreleaseReturnValue(id);
  llvm::Constant *objc_retainAutoreleaseReturnValue;

  /// id objc_retainAutoreleasedReturnValue(id);
  llvm::Constant *objc_retainAutoreleasedReturnValue;

  /// id objc_retainBlock(id);
  llvm::Constant *objc_retainBlock;

  /// void objc_release(id);
  llvm::Constant *objc_release;

  /// id objc_storeStrong(id*, id);
  llvm::Constant *objc_storeStrong;

  /// id objc_storeWeak(id*, id);
  llvm::Constant *objc_storeWeak;

  /// A void(void) inline asm to use to mark that the return value of
  /// a call will be immediately retain.
  llvm::InlineAsm *retainAutoreleasedReturnValueMarker;

  /// void clang.arc.use(...);
  llvm::Constant *clang_arc_use;
};

/// This class records statistics on instrumentation based profiling.
class InstrProfStats {
  uint32_t VisitedInMainFile;
  uint32_t MissingInMainFile;
  uint32_t Visited;
  uint32_t Missing;
  uint32_t Mismatched;

public:
  InstrProfStats()
      : VisitedInMainFile(0), MissingInMainFile(0), Visited(0), Missing(0),
        Mismatched(0) {}
  /// Record that we've visited a function and whether or not that function was
  /// in the main source file.
  void addVisited(bool MainFile) {
    if (MainFile)
      ++VisitedInMainFile;
    ++Visited;
  }
  /// Record that a function we've visited has no profile data.
  void addMissing(bool MainFile) {
    if (MainFile)
      ++MissingInMainFile;
    ++Missing;
  }
  /// Record that a function we've visited has mismatched profile data.
  void addMismatched(bool MainFile) { ++Mismatched; }
  /// Whether or not the stats we've gathered indicate any potential problems.
  bool hasDiagnostics() { return Missing || Mismatched; }
  /// Report potential problems we've found to \c Diags.
  void reportDiagnostics(DiagnosticsEngine &Diags, StringRef MainFile);
};

/// This class organizes the cross-function state that is used while generating
/// LLVM code.
class CodeGenModule : public CodeGenTypeCache {
  CodeGenModule(const CodeGenModule &) LLVM_DELETED_FUNCTION;
  void operator=(const CodeGenModule &) LLVM_DELETED_FUNCTION;

  struct Structor {
    Structor() : Priority(0), Initializer(nullptr), AssociatedData(nullptr) {}
    Structor(int Priority, llvm::Constant *Initializer,
             llvm::Constant *AssociatedData)
        : Priority(Priority), Initializer(Initializer),
          AssociatedData(AssociatedData) {}
    int Priority;
    llvm::Constant *Initializer;
    llvm::Constant *AssociatedData;
  };

  typedef std::vector<Structor> CtorList;

  ASTContext &Context;
  const LangOptions &LangOpts;
  const CodeGenOptions &CodeGenOpts;
  llvm::Module &TheModule;
  DiagnosticsEngine &Diags;
  const llvm::DataLayout &TheDataLayout;
  const TargetInfo &Target;
  std::unique_ptr<CGCXXABI> ABI;
  llvm::LLVMContext &VMContext;

  CodeGenTBAA *TBAA;
  
  mutable const TargetCodeGenInfo *TheTargetCodeGenInfo;
  
  // This should not be moved earlier, since its initialization depends on some
  // of the previous reference members being already initialized and also checks
  // if TheTargetCodeGenInfo is NULL
  CodeGenTypes Types;
 
  /// Holds information about C++ vtables.
  CodeGenVTables VTables;

  CGObjCRuntime* ObjCRuntime;
  CGOpenCLRuntime* OpenCLRuntime;
  CGOpenMPRuntime* OpenMPRuntime;
  CGCUDARuntime* CUDARuntime;
  CGDebugInfo* DebugInfo;
  ARCEntrypoints *ARCData;
  llvm::MDNode *NoObjCARCExceptionsMetadata;
  RREntrypoints *RRData;
  std::unique_ptr<llvm::IndexedInstrProfReader> PGOReader;
  InstrProfStats PGOStats;

  // A set of references that have only been seen via a weakref so far. This is
  // used to remove the weak of the reference if we ever see a direct reference
  // or a definition.
  llvm::SmallPtrSet<llvm::GlobalValue*, 10> WeakRefReferences;

  /// This contains all the decls which have definitions but/ which are deferred
  /// for emission and therefore should only be output if they are actually
  /// used. If a decl is in this, then it is known to have not been referenced
  /// yet.
  std::map<StringRef, GlobalDecl> DeferredDecls;

  /// This is a list of deferred decls which we have seen that *are* actually
  /// referenced. These get code generated when the module is done.
  struct DeferredGlobal {
    DeferredGlobal(llvm::GlobalValue *GV, GlobalDecl GD) : GV(GV), GD(GD) {}
    llvm::AssertingVH<llvm::GlobalValue> GV;
    GlobalDecl GD;
  };
  std::vector<DeferredGlobal> DeferredDeclsToEmit;
  void addDeferredDeclToEmit(llvm::GlobalValue *GV, GlobalDecl GD) {
    DeferredDeclsToEmit.push_back(DeferredGlobal(GV, GD));
  }

  /// List of alias we have emitted. Used to make sure that what they point to
  /// is defined once we get to the end of the of the translation unit.
  std::vector<GlobalDecl> Aliases;

  typedef llvm::StringMap<llvm::TrackingVH<llvm::Constant> > ReplacementsTy;
  ReplacementsTy Replacements;

  /// A queue of (optional) vtables to consider emitting.
  std::vector<const CXXRecordDecl*> DeferredVTables;

  /// List of global values which are required to be present in the object file;
  /// bitcast to i8*. This is used for forcing visibility of symbols which may
  /// otherwise be optimized out.
  std::vector<llvm::WeakVH> LLVMUsed;
  std::vector<llvm::WeakVH> LLVMCompilerUsed;

  /// Store the list of global constructors and their respective priorities to
  /// be emitted when the translation unit is complete.
  CtorList GlobalCtors;

  /// Store the list of global destructors and their respective priorities to be
  /// emitted when the translation unit is complete.
  CtorList GlobalDtors;

  /// An ordered map of canonical GlobalDecls to their mangled names.
  llvm::MapVector<GlobalDecl, StringRef> MangledDeclNames;
  llvm::StringMap<GlobalDecl, llvm::BumpPtrAllocator> Manglings;

  /// Global annotations.
  std::vector<llvm::Constant*> Annotations;

  /// Map used to get unique annotation strings.
  llvm::StringMap<llvm::Constant*> AnnotationStrings;

  llvm::StringMap<llvm::Constant*> CFConstantStringMap;

  llvm::DenseMap<llvm::Constant *, llvm::GlobalVariable *> ConstantStringMap;
  llvm::DenseMap<const Decl*, llvm::Constant *> StaticLocalDeclMap;
  llvm::DenseMap<const Decl*, llvm::GlobalVariable*> StaticLocalDeclGuardMap;
  llvm::DenseMap<const Expr*, llvm::Constant *> MaterializedGlobalTemporaryMap;

  llvm::DenseMap<QualType, llvm::Constant *> AtomicSetterHelperFnMap;
  llvm::DenseMap<QualType, llvm::Constant *> AtomicGetterHelperFnMap;

  /// Map used to get unique type descriptor constants for sanitizers.
  llvm::DenseMap<QualType, llvm::Constant *> TypeDescriptorMap;

  /// Map used to track internal linkage functions declared within
  /// extern "C" regions.
  typedef llvm::MapVector<IdentifierInfo *,
                          llvm::GlobalValue *> StaticExternCMap;
  StaticExternCMap StaticExternCValues;

  /// \brief thread_local variables defined or used in this TU.
  std::vector<std::pair<const VarDecl *, llvm::GlobalVariable *> >
    CXXThreadLocals;

  /// \brief thread_local variables with initializers that need to run
  /// before any thread_local variable in this TU is odr-used.
  std::vector<llvm::Function *> CXXThreadLocalInits;
  std::vector<llvm::GlobalVariable *> CXXThreadLocalInitVars;

  /// Global variables with initializers that need to run before main.
  std::vector<llvm::Function *> CXXGlobalInits;

  /// When a C++ decl with an initializer is deferred, null is
  /// appended to CXXGlobalInits, and the index of that null is placed
  /// here so that the initializer will be performed in the correct
  /// order.
  llvm::DenseMap<const Decl*, unsigned> DelayedCXXInitPosition;
  
  typedef std::pair<OrderGlobalInits, llvm::Function*> GlobalInitData;

  struct GlobalInitPriorityCmp {
    bool operator()(const GlobalInitData &LHS,
                    const GlobalInitData &RHS) const {
      return LHS.first.priority < RHS.first.priority;
    }
  };

  /// Global variables with initializers whose order of initialization is set by
  /// init_priority attribute.
  SmallVector<GlobalInitData, 8> PrioritizedCXXGlobalInits;

  /// Global destructor functions and arguments that need to run on termination.
  std::vector<std::pair<llvm::WeakVH,llvm::Constant*> > CXXGlobalDtors;

  /// \brief The complete set of modules that has been imported.
  llvm::SetVector<clang::Module *> ImportedModules;

  /// \brief A vector of metadata strings.
  SmallVector<llvm::Value *, 16> LinkerOptionsMetadata;

  /// @name Cache for Objective-C runtime types
  /// @{

  /// Cached reference to the class for constant strings. This value has type
  /// int * but is actually an Obj-C class pointer.
  llvm::WeakVH CFConstantStringClassRef;

  /// Cached reference to the class for constant strings. This value has type
  /// int * but is actually an Obj-C class pointer.
  llvm::WeakVH ConstantStringClassRef;

  /// \brief The LLVM type corresponding to NSConstantString.
  llvm::StructType *NSConstantStringType;
  
  /// \brief The type used to describe the state of a fast enumeration in
  /// Objective-C's for..in loop.
  QualType ObjCFastEnumerationStateType;
  
  /// @}

  /// Lazily create the Objective-C runtime
  void createObjCRuntime();

  void createOpenCLRuntime();
  void createOpenMPRuntime();
  void createCUDARuntime();

  bool isTriviallyRecursive(const FunctionDecl *F);
  bool shouldEmitFunction(GlobalDecl GD);

  /// @name Cache for Blocks Runtime Globals
  /// @{

  llvm::Constant *NSConcreteGlobalBlock;
  llvm::Constant *NSConcreteStackBlock;

  llvm::Constant *BlockObjectAssign;
  llvm::Constant *BlockObjectDispose;

  llvm::Type *BlockDescriptorType;
  llvm::Type *GenericBlockLiteralType;

  struct {
    int GlobalUniqueCount;
  } Block;

  /// void @llvm.lifetime.start(i64 %size, i8* nocapture <ptr>)
  llvm::Constant *LifetimeStartFn;

  /// void @llvm.lifetime.end(i64 %size, i8* nocapture <ptr>)
  llvm::Constant *LifetimeEndFn;

  GlobalDecl initializedGlobalDecl;

  std::unique_ptr<SanitizerMetadata> SanitizerMD;

  /// @}

  llvm::DenseMap<const Decl *, bool> DeferredEmptyCoverageMappingDecls;

  std::unique_ptr<CoverageMappingModuleGen> CoverageMapping;
public:
  CodeGenModule(ASTContext &C, const CodeGenOptions &CodeGenOpts,
                llvm::Module &M, const llvm::DataLayout &TD,
                DiagnosticsEngine &Diags,
                CoverageSourceInfo *CoverageInfo = nullptr);

  ~CodeGenModule();

  void clear();

  /// Finalize LLVM code generation.
  void Release();

  /// Return a reference to the configured Objective-C runtime.
  CGObjCRuntime &getObjCRuntime() {
    if (!ObjCRuntime) createObjCRuntime();
    return *ObjCRuntime;
  }

  /// Return true iff an Objective-C runtime has been configured.
  bool hasObjCRuntime() { return !!ObjCRuntime; }

  /// Return a reference to the configured OpenCL runtime.
  CGOpenCLRuntime &getOpenCLRuntime() {
    assert(OpenCLRuntime != nullptr);
    return *OpenCLRuntime;
  }

  /// Return a reference to the configured OpenMP runtime.
  CGOpenMPRuntime &getOpenMPRuntime() {
    assert(OpenMPRuntime != nullptr);
    return *OpenMPRuntime;
  }

  /// Return a reference to the configured CUDA runtime.
  CGCUDARuntime &getCUDARuntime() {
    assert(CUDARuntime != nullptr);
    return *CUDARuntime;
  }

  ARCEntrypoints &getARCEntrypoints() const {
    assert(getLangOpts().ObjCAutoRefCount && ARCData != nullptr);
    return *ARCData;
  }

  RREntrypoints &getRREntrypoints() const {
    assert(RRData != nullptr);
    return *RRData;
  }

  InstrProfStats &getPGOStats() { return PGOStats; }
  llvm::IndexedInstrProfReader *getPGOReader() const { return PGOReader.get(); }

  CoverageMappingModuleGen *getCoverageMapping() const {
    return CoverageMapping.get();
  }

  llvm::Constant *getStaticLocalDeclAddress(const VarDecl *D) {
    return StaticLocalDeclMap[D];
  }
  void setStaticLocalDeclAddress(const VarDecl *D, 
                                 llvm::Constant *C) {
    StaticLocalDeclMap[D] = C;
  }

  llvm::Constant *
  getOrCreateStaticVarDecl(const VarDecl &D,
                           llvm::GlobalValue::LinkageTypes Linkage);

  llvm::GlobalVariable *getStaticLocalDeclGuardAddress(const VarDecl *D) {
    return StaticLocalDeclGuardMap[D];
  }
  void setStaticLocalDeclGuardAddress(const VarDecl *D, 
                                      llvm::GlobalVariable *C) {
    StaticLocalDeclGuardMap[D] = C;
  }

  bool lookupRepresentativeDecl(StringRef MangledName,
                                GlobalDecl &Result) const;

  llvm::Constant *getAtomicSetterHelperFnMap(QualType Ty) {
    return AtomicSetterHelperFnMap[Ty];
  }
  void setAtomicSetterHelperFnMap(QualType Ty,
                            llvm::Constant *Fn) {
    AtomicSetterHelperFnMap[Ty] = Fn;
  }

  llvm::Constant *getAtomicGetterHelperFnMap(QualType Ty) {
    return AtomicGetterHelperFnMap[Ty];
  }
  void setAtomicGetterHelperFnMap(QualType Ty,
                            llvm::Constant *Fn) {
    AtomicGetterHelperFnMap[Ty] = Fn;
  }

  llvm::Constant *getTypeDescriptorFromMap(QualType Ty) {
    return TypeDescriptorMap[Ty];
  }
  void setTypeDescriptorInMap(QualType Ty, llvm::Constant *C) {
    TypeDescriptorMap[Ty] = C;
  }

  CGDebugInfo *getModuleDebugInfo() { return DebugInfo; }

  llvm::MDNode *getNoObjCARCExceptionsMetadata() {
    if (!NoObjCARCExceptionsMetadata)
      NoObjCARCExceptionsMetadata =
        llvm::MDNode::get(getLLVMContext(),
                          SmallVector<llvm::Value*,1>());
    return NoObjCARCExceptionsMetadata;
  }

  ASTContext &getContext() const { return Context; }
  const LangOptions &getLangOpts() const { return LangOpts; }
  const CodeGenOptions &getCodeGenOpts() const { return CodeGenOpts; }
  llvm::Module &getModule() const { return TheModule; }
  DiagnosticsEngine &getDiags() const { return Diags; }
  const llvm::DataLayout &getDataLayout() const { return TheDataLayout; }
  const TargetInfo &getTarget() const { return Target; }
  const llvm::Triple &getTriple() const;
  bool supportsCOMDAT() const;

  CGCXXABI &getCXXABI() const { return *ABI; }
  llvm::LLVMContext &getLLVMContext() { return VMContext; }

  bool shouldUseTBAA() const { return TBAA != nullptr; }

  const TargetCodeGenInfo &getTargetCodeGenInfo(); 
  
  CodeGenTypes &getTypes() { return Types; }
 
  CodeGenVTables &getVTables() { return VTables; }

  ItaniumVTableContext &getItaniumVTableContext() {
    return VTables.getItaniumVTableContext();
  }

  MicrosoftVTableContext &getMicrosoftVTableContext() {
    return VTables.getMicrosoftVTableContext();
  }

  llvm::MDNode *getTBAAInfo(QualType QTy);
  llvm::MDNode *getTBAAInfoForVTablePtr();
  llvm::MDNode *getTBAAStructInfo(QualType QTy);
  /// Return the MDNode in the type DAG for the given struct type.
  llvm::MDNode *getTBAAStructTypeInfo(QualType QTy);
  /// Return the path-aware tag for given base type, access node and offset.
  llvm::MDNode *getTBAAStructTagInfo(QualType BaseTy, llvm::MDNode *AccessN,
                                     uint64_t O);

  bool isTypeConstant(QualType QTy, bool ExcludeCtorDtor);

  bool isPaddedAtomicType(QualType type);
  bool isPaddedAtomicType(const AtomicType *type);

  /// Decorate the instruction with a TBAA tag. For scalar TBAA, the tag
  /// is the same as the type. For struct-path aware TBAA, the tag
  /// is different from the type: base type, access type and offset.
  /// When ConvertTypeToTag is true, we create a tag based on the scalar type.
  void DecorateInstruction(llvm::Instruction *Inst,
                           llvm::MDNode *TBAAInfo,
                           bool ConvertTypeToTag = true);

  /// Emit the given number of characters as a value of type size_t.
  llvm::ConstantInt *getSize(CharUnits numChars);

  /// Set the visibility for the given LLVM GlobalValue.
  void setGlobalVisibility(llvm::GlobalValue *GV, const NamedDecl *D) const;

  /// Set the TLS mode for the given LLVM GlobalValue for the thread-local
  /// variable declaration D.
  void setTLSMode(llvm::GlobalValue *GV, const VarDecl &D) const;

  static llvm::GlobalValue::VisibilityTypes GetLLVMVisibility(Visibility V) {
    switch (V) {
    case DefaultVisibility:   return llvm::GlobalValue::DefaultVisibility;
    case HiddenVisibility:    return llvm::GlobalValue::HiddenVisibility;
    case ProtectedVisibility: return llvm::GlobalValue::ProtectedVisibility;
    }
    llvm_unreachable("unknown visibility!");
  }

  llvm::Constant *GetAddrOfGlobal(GlobalDecl GD) {
    if (isa<CXXConstructorDecl>(GD.getDecl()))
      return getAddrOfCXXStructor(cast<CXXConstructorDecl>(GD.getDecl()),
                                  getFromCtorType(GD.getCtorType()));
    else if (isa<CXXDestructorDecl>(GD.getDecl()))
      return getAddrOfCXXStructor(cast<CXXDestructorDecl>(GD.getDecl()),
                                  getFromDtorType(GD.getDtorType()));
    else if (isa<FunctionDecl>(GD.getDecl()))
      return GetAddrOfFunction(GD);
    else
      return GetAddrOfGlobalVar(cast<VarDecl>(GD.getDecl()));
  }

  /// Will return a global variable of the given type. If a variable with a
  /// different type already exists then a new  variable with the right type
  /// will be created and all uses of the old variable will be replaced with a
  /// bitcast to the new variable.
  llvm::GlobalVariable *
  CreateOrReplaceCXXRuntimeVariable(StringRef Name, llvm::Type *Ty,
                                    llvm::GlobalValue::LinkageTypes Linkage);

  llvm::Function *
  CreateGlobalInitOrDestructFunction(llvm::FunctionType *ty, const Twine &name,
                                     SourceLocation Loc = SourceLocation(),
                                     bool TLS = false);

  /// Return the address space of the underlying global variable for D, as
  /// determined by its declaration. Normally this is the same as the address
  /// space of D's type, but in CUDA, address spaces are associated with
  /// declarations, not types.
  unsigned GetGlobalVarAddressSpace(const VarDecl *D, unsigned AddrSpace);

  /// Return the llvm::Constant for the address of the given global variable.
  /// If Ty is non-null and if the global doesn't exist, then it will be greated
  /// with the specified type instead of whatever the normal requested type
  /// would be.
  llvm::Constant *GetAddrOfGlobalVar(const VarDecl *D,
                                     llvm::Type *Ty = nullptr);

  /// Return the address of the given function. If Ty is non-null, then this
  /// function will use the specified type if it has to create it.
  llvm::Constant *GetAddrOfFunction(GlobalDecl GD, llvm::Type *Ty = 0,
                                    bool ForVTable = false,
                                    bool DontDefer = false);

  /// Get the address of the RTTI descriptor for the given type.
  llvm::Constant *GetAddrOfRTTIDescriptor(QualType Ty, bool ForEH = false);

  /// Get the address of a uuid descriptor .
  llvm::Constant *GetAddrOfUuidDescriptor(const CXXUuidofExpr* E);

  /// Get the address of the thunk for the given global decl.
  llvm::Constant *GetAddrOfThunk(GlobalDecl GD, const ThunkInfo &Thunk);

  /// Get a reference to the target of VD.
  llvm::Constant *GetWeakRefReference(const ValueDecl *VD);

  /// Returns the offset from a derived class to  a class. Returns null if the
  /// offset is 0.
  llvm::Constant *
  GetNonVirtualBaseClassOffset(const CXXRecordDecl *ClassDecl,
                               CastExpr::path_const_iterator PathBegin,
                               CastExpr::path_const_iterator PathEnd);

  /// A pair of helper functions for a __block variable.
  class ByrefHelpers : public llvm::FoldingSetNode {
  public:
    llvm::Constant *CopyHelper;
    llvm::Constant *DisposeHelper;

    /// The alignment of the field.  This is important because
    /// different offsets to the field within the byref struct need to
    /// have different helper functions.
    CharUnits Alignment;

    ByrefHelpers(CharUnits alignment) : Alignment(alignment) {}
    virtual ~ByrefHelpers();

    void Profile(llvm::FoldingSetNodeID &id) const {
      id.AddInteger(Alignment.getQuantity());
      profileImpl(id);
    }
    virtual void profileImpl(llvm::FoldingSetNodeID &id) const = 0;

    virtual bool needsCopy() const { return true; }
    virtual void emitCopy(CodeGenFunction &CGF,
                          llvm::Value *dest, llvm::Value *src) = 0;

    virtual bool needsDispose() const { return true; }
    virtual void emitDispose(CodeGenFunction &CGF, llvm::Value *field) = 0;
  };

  llvm::FoldingSet<ByrefHelpers> ByrefHelpersCache;

  /// Fetches the global unique block count.
  int getUniqueBlockCount() { return ++Block.GlobalUniqueCount; }
  
  /// Fetches the type of a generic block descriptor.
  llvm::Type *getBlockDescriptorType();

  /// The type of a generic block literal.
  llvm::Type *getGenericBlockLiteralType();

  /// Gets the address of a block which requires no captures.
  llvm::Constant *GetAddrOfGlobalBlock(const BlockExpr *BE, const char *);
  
  /// Return a pointer to a constant CFString object for the given string.
  llvm::Constant *GetAddrOfConstantCFString(const StringLiteral *Literal);

  /// Return a pointer to a constant NSString object for the given string. Or a
  /// user defined String object as defined via
  /// -fconstant-string-class=class_name option.
  llvm::Constant *GetAddrOfConstantString(const StringLiteral *Literal);

  /// Return a constant array for the given string.
  llvm::Constant *GetConstantArrayFromStringLiteral(const StringLiteral *E);

  /// Return a pointer to a constant array for the given string literal.
  llvm::GlobalVariable *
  GetAddrOfConstantStringFromLiteral(const StringLiteral *S,
                                     StringRef Name = ".str");

  /// Return a pointer to a constant array for the given ObjCEncodeExpr node.
  llvm::GlobalVariable *
  GetAddrOfConstantStringFromObjCEncode(const ObjCEncodeExpr *);

  /// Returns a pointer to a character array containing the literal and a
  /// terminating '\0' character. The result has pointer to array type.
  ///
  /// \param GlobalName If provided, the name to use for the global (if one is
  /// created).
  llvm::GlobalVariable *
  GetAddrOfConstantCString(const std::string &Str,
                           const char *GlobalName = nullptr,
                           unsigned Alignment = 0);

  /// Returns a pointer to a constant global variable for the given file-scope
  /// compound literal expression.
  llvm::Constant *GetAddrOfConstantCompoundLiteral(const CompoundLiteralExpr*E);

  /// \brief Returns a pointer to a global variable representing a temporary
  /// with static or thread storage duration.
  llvm::Constant *GetAddrOfGlobalTemporary(const MaterializeTemporaryExpr *E,
                                           const Expr *Inner);

  /// \brief Retrieve the record type that describes the state of an
  /// Objective-C fast enumeration loop (for..in).
  QualType getObjCFastEnumerationStateType();

  // Produce code for this constructor/destructor. This method doesn't try
  // to apply any ABI rules about which other constructors/destructors
  // are needed or if they are alias to each other.
  llvm::Function *codegenCXXStructor(const CXXMethodDecl *MD,
                                     StructorType Type);

  /// Return the address of the constructor/destructor of the given type.
  llvm::GlobalValue *
  getAddrOfCXXStructor(const CXXMethodDecl *MD, StructorType Type,
                       const CGFunctionInfo *FnInfo = nullptr,
                       llvm::FunctionType *FnType = nullptr,
                       bool DontDefer = false);

  /// Given a builtin id for a function like "__builtin_fabsf", return a
  /// Function* for "fabsf".
  llvm::Value *getBuiltinLibFunction(const FunctionDecl *FD,
                                     unsigned BuiltinID);

  llvm::Function *getIntrinsic(unsigned IID, ArrayRef<llvm::Type*> Tys = None);

  /// Emit code for a single top level declaration.
  void EmitTopLevelDecl(Decl *D);

  /// \brief Stored a deferred empty coverage mapping for an unused
  /// and thus uninstrumented top level declaration.
  void AddDeferredUnusedCoverageMapping(Decl *D);

  /// \brief Remove the deferred empty coverage mapping as this
  /// declaration is actually instrumented.
  void ClearUnusedCoverageMapping(const Decl *D);

  /// \brief Emit all the deferred coverage mappings
  /// for the uninstrumented functions.
  void EmitDeferredUnusedCoverageMappings();

  /// Tell the consumer that this variable has been instantiated.
  void HandleCXXStaticMemberVarInstantiation(VarDecl *VD);

  /// \brief If the declaration has internal linkage but is inside an
  /// extern "C" linkage specification, prepare to emit an alias for it
  /// to the expected name.
  template<typename SomeDecl>
  void MaybeHandleStaticInExternC(const SomeDecl *D, llvm::GlobalValue *GV);

  /// Add a global to a list to be added to the llvm.used metadata.
  void addUsedGlobal(llvm::GlobalValue *GV);

  /// Add a global to a list to be added to the llvm.compiler.used metadata.
  void addCompilerUsedGlobal(llvm::GlobalValue *GV);

  /// Add a destructor and object to add to the C++ global destructor function.
  void AddCXXDtorEntry(llvm::Constant *DtorFn, llvm::Constant *Object) {
    CXXGlobalDtors.push_back(std::make_pair(DtorFn, Object));
  }

  /// Create a new runtime function with the specified type and name.
  llvm::Constant *CreateRuntimeFunction(llvm::FunctionType *Ty,
                                        StringRef Name,
                                        llvm::AttributeSet ExtraAttrs =
                                          llvm::AttributeSet());
  /// Create a new runtime global variable with the specified type and name.
  llvm::Constant *CreateRuntimeVariable(llvm::Type *Ty,
                                        StringRef Name);

  ///@name Custom Blocks Runtime Interfaces
  ///@{

  llvm::Constant *getNSConcreteGlobalBlock();
  llvm::Constant *getNSConcreteStackBlock();
  llvm::Constant *getBlockObjectAssign();
  llvm::Constant *getBlockObjectDispose();

  ///@}

  llvm::Constant *getLLVMLifetimeStartFn();
  llvm::Constant *getLLVMLifetimeEndFn();

  // Make sure that this type is translated.
  void UpdateCompletedType(const TagDecl *TD);

  llvm::Constant *getMemberPointerConstant(const UnaryOperator *e);

  /// Try to emit the initializer for the given declaration as a constant;
  /// returns 0 if the expression cannot be emitted as a constant.
  llvm::Constant *EmitConstantInit(const VarDecl &D,
                                   CodeGenFunction *CGF = nullptr);

  /// Try to emit the given expression as a constant; returns 0 if the
  /// expression cannot be emitted as a constant.
  llvm::Constant *EmitConstantExpr(const Expr *E, QualType DestType,
                                   CodeGenFunction *CGF = nullptr);

  /// Emit the given constant value as a constant, in the type's scalar
  /// representation.
  llvm::Constant *EmitConstantValue(const APValue &Value, QualType DestType,
                                    CodeGenFunction *CGF = nullptr);

  /// Emit the given constant value as a constant, in the type's memory
  /// representation.
  llvm::Constant *EmitConstantValueForMemory(const APValue &Value,
                                             QualType DestType,
                                             CodeGenFunction *CGF = nullptr);

  /// Return the result of value-initializing the given type, i.e. a null
  /// expression of the given type.  This is usually, but not always, an LLVM
  /// null constant.
  llvm::Constant *EmitNullConstant(QualType T);

  /// Return a null constant appropriate for zero-initializing a base class with
  /// the given type. This is usually, but not always, an LLVM null constant.
  llvm::Constant *EmitNullConstantForBase(const CXXRecordDecl *Record);

  /// Emit a general error that something can't be done.
  void Error(SourceLocation loc, StringRef error);

  /// Print out an error that codegen doesn't support the specified stmt yet.
  void ErrorUnsupported(const Stmt *S, const char *Type);

  /// Print out an error that codegen doesn't support the specified decl yet.
  void ErrorUnsupported(const Decl *D, const char *Type);

  /// Set the attributes on the LLVM function for the given decl and function
  /// info. This applies attributes necessary for handling the ABI as well as
  /// user specified attributes like section.
  void SetInternalFunctionAttributes(const Decl *D, llvm::Function *F,
                                     const CGFunctionInfo &FI);

  /// Set the LLVM function attributes (sext, zext, etc).
  void SetLLVMFunctionAttributes(const Decl *D,
                                 const CGFunctionInfo &Info,
                                 llvm::Function *F);

  /// Set the LLVM function attributes which only apply to a function
  /// definition.
  void SetLLVMFunctionAttributesForDefinition(const Decl *D, llvm::Function *F);

  /// Return true iff the given type uses 'sret' when used as a return type.
  bool ReturnTypeUsesSRet(const CGFunctionInfo &FI);

  /// Return true iff the given type uses an argument slot when 'sret' is used
  /// as a return type.
  bool ReturnSlotInterferesWithArgs(const CGFunctionInfo &FI);

  /// Return true iff the given type uses 'fpret' when used as a return type.
  bool ReturnTypeUsesFPRet(QualType ResultType);

  /// Return true iff the given type uses 'fp2ret' when used as a return type.
  bool ReturnTypeUsesFP2Ret(QualType ResultType);

  /// Get the LLVM attributes and calling convention to use for a particular
  /// function type.
  ///
  /// \param Info - The function type information.
  /// \param TargetDecl - The decl these attributes are being constructed
  /// for. If supplied the attributes applied to this decl may contribute to the
  /// function attributes and calling convention.
  /// \param PAL [out] - On return, the attribute list to use.
  /// \param CallingConv [out] - On return, the LLVM calling convention to use.
  void ConstructAttributeList(const CGFunctionInfo &Info,
                              const Decl *TargetDecl,
                              AttributeListType &PAL,
                              unsigned &CallingConv,
                              bool AttrOnCallSite);

  StringRef getMangledName(GlobalDecl GD);
  StringRef getBlockMangledName(GlobalDecl GD, const BlockDecl *BD);

  void EmitTentativeDefinition(const VarDecl *D);

  void EmitVTable(CXXRecordDecl *Class, bool DefinitionRequired);

  /// Emit the RTTI descriptors for the builtin types.
  void EmitFundamentalRTTIDescriptors();

  /// \brief Appends Opts to the "Linker Options" metadata value.
  void AppendLinkerOptions(StringRef Opts);

  /// \brief Appends a detect mismatch command to the linker options.
  void AddDetectMismatch(StringRef Name, StringRef Value);

  /// \brief Appends a dependent lib to the "Linker Options" metadata value.
  void AddDependentLib(StringRef Lib);

  llvm::GlobalVariable::LinkageTypes getFunctionLinkage(GlobalDecl GD);

  void setFunctionLinkage(GlobalDecl GD, llvm::Function *F) {
    F->setLinkage(getFunctionLinkage(GD));
  }

  /// Return the appropriate linkage for the vtable, VTT, and type information
  /// of the given class.
  llvm::GlobalVariable::LinkageTypes getVTableLinkage(const CXXRecordDecl *RD);

  /// Return the store size, in character units, of the given LLVM type.
  CharUnits GetTargetTypeStoreSize(llvm::Type *Ty) const;
  
  /// Returns LLVM linkage for a declarator.
  llvm::GlobalValue::LinkageTypes
  getLLVMLinkageForDeclarator(const DeclaratorDecl *D, GVALinkage Linkage,
                              bool IsConstantVariable);

  /// Returns LLVM linkage for a declarator.
  llvm::GlobalValue::LinkageTypes
  getLLVMLinkageVarDefinition(const VarDecl *VD, bool IsConstant);

  /// Emit all the global annotations.
  void EmitGlobalAnnotations();

  /// Emit an annotation string.
  llvm::Constant *EmitAnnotationString(StringRef Str);

  /// Emit the annotation's translation unit.
  llvm::Constant *EmitAnnotationUnit(SourceLocation Loc);

  /// Emit the annotation line number.
  llvm::Constant *EmitAnnotationLineNo(SourceLocation L);

  /// Generate the llvm::ConstantStruct which contains the annotation
  /// information for a given GlobalValue. The annotation struct is
  /// {i8 *, i8 *, i8 *, i32}. The first field is a constant expression, the
  /// GlobalValue being annotated. The second field is the constant string
  /// created from the AnnotateAttr's annotation. The third field is a constant
  /// string containing the name of the translation unit. The fourth field is
  /// the line number in the file of the annotated value declaration.
  llvm::Constant *EmitAnnotateAttr(llvm::GlobalValue *GV,
                                   const AnnotateAttr *AA,
                                   SourceLocation L);

  /// Add global annotations that are set on D, for the global GV. Those
  /// annotations are emitted during finalization of the LLVM code.
  void AddGlobalAnnotations(const ValueDecl *D, llvm::GlobalValue *GV);

  bool isInSanitizerBlacklist(llvm::Function *Fn, SourceLocation Loc) const;

  bool isInSanitizerBlacklist(llvm::GlobalVariable *GV, SourceLocation Loc,
                              QualType Ty,
                              StringRef Category = StringRef()) const;

  SanitizerMetadata *getSanitizerMetadata() {
    return SanitizerMD.get();
  }

  void addDeferredVTable(const CXXRecordDecl *RD) {
    DeferredVTables.push_back(RD);
  }

  /// Emit code for a singal global function or var decl. Forward declarations
  /// are emitted lazily.
  void EmitGlobal(GlobalDecl D);

  bool TryEmitDefinitionAsAlias(GlobalDecl Alias, GlobalDecl Target,
                                bool InEveryTU);
  bool TryEmitBaseDestructorAsAlias(const CXXDestructorDecl *D);

  /// Set attributes for a global definition.
  void setFunctionDefinitionAttributes(const FunctionDecl *D,
                                       llvm::Function *F);

  llvm::GlobalValue *GetGlobalValue(StringRef Ref);

  /// Set attributes which are common to any form of a global definition (alias,
  /// Objective-C method, function, global variable).
  ///
  /// NOTE: This should only be called for definitions.
  void SetCommonAttributes(const Decl *D, llvm::GlobalValue *GV);

  /// Set attributes which must be preserved by an alias. This includes common
  /// attributes (i.e. it includes a call to SetCommonAttributes).
  ///
  /// NOTE: This should only be called for definitions.
  void setAliasAttributes(const Decl *D, llvm::GlobalValue *GV);

  void addReplacement(StringRef Name, llvm::Constant *C);
private:

  llvm::Constant *
  GetOrCreateLLVMFunction(StringRef MangledName, llvm::Type *Ty, GlobalDecl D,
                          bool ForVTable, bool DontDefer = false,
                          llvm::AttributeSet ExtraAttrs = llvm::AttributeSet());

  llvm::Constant *GetOrCreateLLVMGlobal(StringRef MangledName,
                                        llvm::PointerType *PTy,
                                        const VarDecl *D);

<<<<<<< HEAD
  /// Set attributes which are common to any form of a global definition (alias,
  /// Objective-C method, function, global variable).
  ///
  /// NOTE: This should only be called for definitions.
  void SetCommonAttributes(const Decl *D, llvm::GlobalValue *GV);

=======
>>>>>>> 0be53b15
  void setNonAliasAttributes(const Decl *D, llvm::GlobalObject *GO);

  /// Set function attributes for a function declaration.
  void SetFunctionAttributes(GlobalDecl GD,
                             llvm::Function *F,
                             bool IsIncompleteFunction);

  void EmitGlobalDefinition(GlobalDecl D, llvm::GlobalValue *GV = nullptr);

  void EmitGlobalFunctionDefinition(GlobalDecl GD, llvm::GlobalValue *GV);
  void EmitGlobalVarDefinition(const VarDecl *D);
  void EmitAliasDefinition(GlobalDecl GD);
  void EmitObjCPropertyImplementations(const ObjCImplementationDecl *D);
  void EmitObjCIvarInitializations(ObjCImplementationDecl *D);
  
  // C++ related functions.

  void EmitNamespace(const NamespaceDecl *D);
  void EmitLinkageSpec(const LinkageSpecDecl *D);
  void CompleteDIClassType(const CXXMethodDecl* D);

  /// \brief Emit the function that initializes C++ thread_local variables.
  void EmitCXXThreadLocalInitFunc();

  /// Emit the function that initializes C++ globals.
  void EmitCXXGlobalInitFunc();

  /// Emit the function that destroys C++ globals.
  void EmitCXXGlobalDtorFunc();

  /// Emit the function that initializes the specified global (if PerformInit is
  /// true) and registers its destructor.
  void EmitCXXGlobalVarDeclInitFunc(const VarDecl *D,
                                    llvm::GlobalVariable *Addr,
                                    bool PerformInit);

  void EmitPointerToInitFunc(const VarDecl *VD, llvm::GlobalVariable *Addr,
                             llvm::Function *InitFunc, InitSegAttr *ISA);

  // FIXME: Hardcoding priority here is gross.
  void AddGlobalCtor(llvm::Function *Ctor, int Priority = 65535,
                     llvm::Constant *AssociatedData = 0);
  void AddGlobalDtor(llvm::Function *Dtor, int Priority = 65535);

  /// Generates a global array of functions and priorities using the given list
  /// and name. This array will have appending linkage and is suitable for use
  /// as a LLVM constructor or destructor array.
  void EmitCtorList(const CtorList &Fns, const char *GlobalName);

  /// Emit the RTTI descriptors for the given type.
  void EmitFundamentalRTTIDescriptor(QualType Type);

  /// Emit any needed decls for which code generation was deferred.
  void EmitDeferred();

  /// Call replaceAllUsesWith on all pairs in Replacements.
  void applyReplacements();

  void checkAliases();

  /// Emit any vtables which we deferred and still have a use for.
  void EmitDeferredVTables();

  /// Emit the llvm.used and llvm.compiler.used metadata.
  void emitLLVMUsed();

  /// \brief Emit the link options introduced by imported modules.
  void EmitModuleLinkOptions();

  /// \brief Emit aliases for internal-linkage declarations inside "C" language
  /// linkage specifications, giving them the "expected" name where possible.
  void EmitStaticExternCAliases();

  void EmitDeclMetadata();

  /// \brief Emit the Clang version as llvm.ident metadata.
  void EmitVersionIdentMetadata();

  /// Emits target specific Metadata for global declarations.
  void EmitTargetMetadata();

  /// Emit the llvm.gcov metadata used to tell LLVM where to emit the .gcno and
  /// .gcda files in a way that persists in .bc files.
  void EmitCoverageFile();

  /// Emits the initializer for a uuidof string.
  llvm::Constant *EmitUuidofInitializer(StringRef uuidstr);

  /// Determine if the given decl can be emitted lazily; this is only relevant
  /// for definitions. The given decl must be either a function or var decl.
  bool MayDeferGeneration(const ValueDecl *D);

  /// Check whether we can use a "simpler", more core exceptions personality
  /// function.
  void SimplifyPersonality();
};
}  // end namespace CodeGen
}  // end namespace clang

#endif<|MERGE_RESOLUTION|>--- conflicted
+++ resolved
@@ -1098,15 +1098,6 @@
                                         llvm::PointerType *PTy,
                                         const VarDecl *D);
 
-<<<<<<< HEAD
-  /// Set attributes which are common to any form of a global definition (alias,
-  /// Objective-C method, function, global variable).
-  ///
-  /// NOTE: This should only be called for definitions.
-  void SetCommonAttributes(const Decl *D, llvm::GlobalValue *GV);
-
-=======
->>>>>>> 0be53b15
   void setNonAliasAttributes(const Decl *D, llvm::GlobalObject *GO);
 
   /// Set function attributes for a function declaration.
