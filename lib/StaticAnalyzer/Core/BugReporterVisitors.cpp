// BugReporterVisitors.cpp - Helpers for reporting bugs -----------*- C++ -*--//
//
//                     The LLVM Compiler Infrastructure
//
// This file is distributed under the University of Illinois Open Source
// License. See LICENSE.TXT for details.
//
//===----------------------------------------------------------------------===//
//
//  This file defines a set of BugReporter "visitors" which can be used to
//  enhance the diagnostics reported for a bug.
//
//===----------------------------------------------------------------------===//
#include "clang/StaticAnalyzer/Core/BugReporter/BugReporterVisitor.h"
#include "clang/AST/Expr.h"
#include "clang/AST/ExprObjC.h"
#include "clang/Analysis/CFGStmtMap.h"
#include "clang/Lex/Lexer.h"
#include "clang/StaticAnalyzer/Core/BugReporter/BugReporter.h"
#include "clang/StaticAnalyzer/Core/BugReporter/PathDiagnostic.h"
#include "clang/StaticAnalyzer/Core/PathSensitive/CallEvent.h"
#include "clang/StaticAnalyzer/Core/PathSensitive/ExplodedGraph.h"
#include "clang/StaticAnalyzer/Core/PathSensitive/ExprEngine.h"
#include "clang/StaticAnalyzer/Core/PathSensitive/ProgramState.h"
#include "llvm/ADT/SmallString.h"
#include "llvm/ADT/StringExtras.h"
#include "llvm/Support/raw_ostream.h"

using namespace clang;
using namespace ento;

using llvm::FoldingSetNodeID;

//===----------------------------------------------------------------------===//
// Utility functions.
//===----------------------------------------------------------------------===//

bool bugreporter::isDeclRefExprToReference(const Expr *E) {
  if (const DeclRefExpr *DRE = dyn_cast<DeclRefExpr>(E)) {
    return DRE->getDecl()->getType()->isReferenceType();
  }
  return false;
}

const Expr *bugreporter::getDerefExpr(const Stmt *S) {
  // Pattern match for a few useful cases:
  //   a[0], p->f, *p
  const Expr *E = dyn_cast<Expr>(S);
  if (!E)
    return nullptr;
  E = E->IgnoreParenCasts();

  while (true) {
    if (const BinaryOperator *B = dyn_cast<BinaryOperator>(E)) {
      assert(B->isAssignmentOp());
      E = B->getLHS()->IgnoreParenCasts();
      continue;
    }
    else if (const UnaryOperator *U = dyn_cast<UnaryOperator>(E)) {
      if (U->getOpcode() == UO_Deref)
        return U->getSubExpr()->IgnoreParenCasts();
    }
    else if (const MemberExpr *ME = dyn_cast<MemberExpr>(E)) {
      if (ME->isArrow() || isDeclRefExprToReference(ME->getBase())) {
        return ME->getBase()->IgnoreParenCasts();
      } else {
        // If we have a member expr with a dot, the base must have been
        // dereferenced.
        return getDerefExpr(ME->getBase());
      }
    }
    else if (const ObjCIvarRefExpr *IvarRef = dyn_cast<ObjCIvarRefExpr>(E)) {
      return IvarRef->getBase()->IgnoreParenCasts();
    }
    else if (const ArraySubscriptExpr *AE = dyn_cast<ArraySubscriptExpr>(E)) {
      return AE->getBase();
    }
    else if (isDeclRefExprToReference(E)) {
      return E;
    }
    break;
  }

  return nullptr;
}

const Stmt *bugreporter::GetDenomExpr(const ExplodedNode *N) {
  const Stmt *S = N->getLocationAs<PreStmt>()->getStmt();
  if (const BinaryOperator *BE = dyn_cast<BinaryOperator>(S))
    return BE->getRHS();
  return nullptr;
}

const Stmt *bugreporter::GetRetValExpr(const ExplodedNode *N) {
  const Stmt *S = N->getLocationAs<PostStmt>()->getStmt();
  if (const ReturnStmt *RS = dyn_cast<ReturnStmt>(S))
    return RS->getRetValue();
  return nullptr;
}

//===----------------------------------------------------------------------===//
// Definitions for bug reporter visitors.
//===----------------------------------------------------------------------===//

std::unique_ptr<PathDiagnosticPiece>
BugReporterVisitor::getEndPath(BugReporterContext &BRC,
                               const ExplodedNode *EndPathNode, BugReport &BR) {
  return nullptr;
}

std::unique_ptr<PathDiagnosticPiece> BugReporterVisitor::getDefaultEndPath(
    BugReporterContext &BRC, const ExplodedNode *EndPathNode, BugReport &BR) {
  PathDiagnosticLocation L =
    PathDiagnosticLocation::createEndOfPath(EndPathNode,BRC.getSourceManager());

  const auto &Ranges = BR.getRanges();

  // Only add the statement itself as a range if we didn't specify any
  // special ranges for this report.
  auto P = llvm::make_unique<PathDiagnosticEventPiece>(
      L, BR.getDescription(), Ranges.begin() == Ranges.end());
  for (SourceRange Range : Ranges)
    P->addRange(Range);

  return std::move(P);
}


namespace {
/// Emits an extra note at the return statement of an interesting stack frame.
///
/// The returned value is marked as an interesting value, and if it's null,
/// adds a visitor to track where it became null.
///
/// This visitor is intended to be used when another visitor discovers that an
/// interesting value comes from an inlined function call.
class ReturnVisitor : public BugReporterVisitorImpl<ReturnVisitor> {
  const StackFrameContext *StackFrame;
  enum {
    Initial,
    MaybeUnsuppress,
    Satisfied
  } Mode;

  bool EnableNullFPSuppression;

public:
  ReturnVisitor(const StackFrameContext *Frame, bool Suppressed)
    : StackFrame(Frame), Mode(Initial), EnableNullFPSuppression(Suppressed) {}

  static void *getTag() {
    static int Tag = 0;
    return static_cast<void *>(&Tag);
  }

  void Profile(llvm::FoldingSetNodeID &ID) const override {
    ID.AddPointer(ReturnVisitor::getTag());
    ID.AddPointer(StackFrame);
    ID.AddBoolean(EnableNullFPSuppression);
  }

  /// Adds a ReturnVisitor if the given statement represents a call that was
  /// inlined.
  ///
  /// This will search back through the ExplodedGraph, starting from the given
  /// node, looking for when the given statement was processed. If it turns out
  /// the statement is a call that was inlined, we add the visitor to the
  /// bug report, so it can print a note later.
  static void addVisitorIfNecessary(const ExplodedNode *Node, const Stmt *S,
                                    BugReport &BR,
                                    bool InEnableNullFPSuppression) {
    if (!CallEvent::isCallStmt(S))
      return;

    // First, find when we processed the statement.
    do {
      if (Optional<CallExitEnd> CEE = Node->getLocationAs<CallExitEnd>())
        if (CEE->getCalleeContext()->getCallSite() == S)
          break;
      if (Optional<StmtPoint> SP = Node->getLocationAs<StmtPoint>())
        if (SP->getStmt() == S)
          break;

      Node = Node->getFirstPred();
    } while (Node);

    // Next, step over any post-statement checks.
    while (Node && Node->getLocation().getAs<PostStmt>())
      Node = Node->getFirstPred();
    if (!Node)
      return;

    // Finally, see if we inlined the call.
    Optional<CallExitEnd> CEE = Node->getLocationAs<CallExitEnd>();
    if (!CEE)
      return;

    const StackFrameContext *CalleeContext = CEE->getCalleeContext();
    if (CalleeContext->getCallSite() != S)
      return;

    // Check the return value.
    ProgramStateRef State = Node->getState();
    SVal RetVal = State->getSVal(S, Node->getLocationContext());

    // Handle cases where a reference is returned and then immediately used.
    if (cast<Expr>(S)->isGLValue())
      if (Optional<Loc> LValue = RetVal.getAs<Loc>())
        RetVal = State->getSVal(*LValue);

    // See if the return value is NULL. If so, suppress the report.
    SubEngine *Eng = State->getStateManager().getOwningEngine();
    assert(Eng && "Cannot file a bug report without an owning engine");
    AnalyzerOptions &Options = Eng->getAnalysisManager().options;

    bool EnableNullFPSuppression = false;
    if (InEnableNullFPSuppression && Options.shouldSuppressNullReturnPaths())
      if (Optional<Loc> RetLoc = RetVal.getAs<Loc>())
        EnableNullFPSuppression = State->isNull(*RetLoc).isConstrainedTrue();

    BR.markInteresting(CalleeContext);
    BR.addVisitor(llvm::make_unique<ReturnVisitor>(CalleeContext,
                                                   EnableNullFPSuppression));
  }

  /// Returns true if any counter-suppression heuristics are enabled for
  /// ReturnVisitor.
  static bool hasCounterSuppression(AnalyzerOptions &Options) {
    return Options.shouldAvoidSuppressingNullArgumentPaths();
  }

  std::shared_ptr<PathDiagnosticPiece>
  visitNodeInitial(const ExplodedNode *N, const ExplodedNode *PrevN,
                   BugReporterContext &BRC, BugReport &BR) {
    // Only print a message at the interesting return statement.
    if (N->getLocationContext() != StackFrame)
      return nullptr;

    Optional<StmtPoint> SP = N->getLocationAs<StmtPoint>();
    if (!SP)
      return nullptr;

    const ReturnStmt *Ret = dyn_cast<ReturnStmt>(SP->getStmt());
    if (!Ret)
      return nullptr;

    // Okay, we're at the right return statement, but do we have the return
    // value available?
    ProgramStateRef State = N->getState();
    SVal V = State->getSVal(Ret, StackFrame);
    if (V.isUnknownOrUndef())
      return nullptr;

    // Don't print any more notes after this one.
    Mode = Satisfied;

    const Expr *RetE = Ret->getRetValue();
    assert(RetE && "Tracking a return value for a void function");

    // Handle cases where a reference is returned and then immediately used.
    Optional<Loc> LValue;
    if (RetE->isGLValue()) {
      if ((LValue = V.getAs<Loc>())) {
        SVal RValue = State->getRawSVal(*LValue, RetE->getType());
        if (RValue.getAs<DefinedSVal>())
          V = RValue;
      }
    }

    // Ignore aggregate rvalues.
    if (V.getAs<nonloc::LazyCompoundVal>() ||
        V.getAs<nonloc::CompoundVal>())
      return nullptr;

    RetE = RetE->IgnoreParenCasts();

    // If we can't prove the return value is 0, just mark it interesting, and
    // make sure to track it into any further inner functions.
    if (!State->isNull(V).isConstrainedTrue()) {
      BR.markInteresting(V);
      ReturnVisitor::addVisitorIfNecessary(N, RetE, BR,
                                           EnableNullFPSuppression);
      return nullptr;
    }

    // If we're returning 0, we should track where that 0 came from.
    bugreporter::trackNullOrUndefValue(N, RetE, BR, /*IsArg*/ false,
                                       EnableNullFPSuppression);

    // Build an appropriate message based on the return value.
    SmallString<64> Msg;
    llvm::raw_svector_ostream Out(Msg);

    if (V.getAs<Loc>()) {
      // If we have counter-suppression enabled, make sure we keep visiting
      // future nodes. We want to emit a path note as well, in case
      // the report is resurrected as valid later on.
      ExprEngine &Eng = BRC.getBugReporter().getEngine();
      AnalyzerOptions &Options = Eng.getAnalysisManager().options;
      if (EnableNullFPSuppression && hasCounterSuppression(Options))
        Mode = MaybeUnsuppress;

      if (RetE->getType()->isObjCObjectPointerType())
        Out << "Returning nil";
      else
        Out << "Returning null pointer";
    } else {
      Out << "Returning zero";
    }

    if (LValue) {
      if (const MemRegion *MR = LValue->getAsRegion()) {
        if (MR->canPrintPretty()) {
          Out << " (reference to ";
          MR->printPretty(Out);
          Out << ")";
        }
      }
    } else {
      // FIXME: We should have a more generalized location printing mechanism.
      if (const DeclRefExpr *DR = dyn_cast<DeclRefExpr>(RetE))
        if (const DeclaratorDecl *DD = dyn_cast<DeclaratorDecl>(DR->getDecl()))
          Out << " (loaded from '" << *DD << "')";
    }

    PathDiagnosticLocation L(Ret, BRC.getSourceManager(), StackFrame);
    if (!L.isValid() || !L.asLocation().isValid())
      return nullptr;

    return std::make_shared<PathDiagnosticEventPiece>(L, Out.str());
  }

  std::shared_ptr<PathDiagnosticPiece>
  visitNodeMaybeUnsuppress(const ExplodedNode *N, const ExplodedNode *PrevN,
                           BugReporterContext &BRC, BugReport &BR) {
#ifndef NDEBUG
    ExprEngine &Eng = BRC.getBugReporter().getEngine();
    AnalyzerOptions &Options = Eng.getAnalysisManager().options;
    assert(hasCounterSuppression(Options));
#endif

    // Are we at the entry node for this call?
    Optional<CallEnter> CE = N->getLocationAs<CallEnter>();
    if (!CE)
      return nullptr;

    if (CE->getCalleeContext() != StackFrame)
      return nullptr;

    Mode = Satisfied;

    // Don't automatically suppress a report if one of the arguments is
    // known to be a null pointer. Instead, start tracking /that/ null
    // value back to its origin.
    ProgramStateManager &StateMgr = BRC.getStateManager();
    CallEventManager &CallMgr = StateMgr.getCallEventManager();

    ProgramStateRef State = N->getState();
    CallEventRef<> Call = CallMgr.getCaller(StackFrame, State);
    for (unsigned I = 0, E = Call->getNumArgs(); I != E; ++I) {
      Optional<Loc> ArgV = Call->getArgSVal(I).getAs<Loc>();
      if (!ArgV)
        continue;

      const Expr *ArgE = Call->getArgExpr(I);
      if (!ArgE)
        continue;

      // Is it possible for this argument to be non-null?
      if (!State->isNull(*ArgV).isConstrainedTrue())
        continue;

      if (bugreporter::trackNullOrUndefValue(N, ArgE, BR, /*IsArg=*/true,
                                             EnableNullFPSuppression))
        BR.removeInvalidation(ReturnVisitor::getTag(), StackFrame);

      // If we /can't/ track the null pointer, we should err on the side of
      // false negatives, and continue towards marking this report invalid.
      // (We will still look at the other arguments, though.)
    }

    return nullptr;
  }

  std::shared_ptr<PathDiagnosticPiece> VisitNode(const ExplodedNode *N,
                                                 const ExplodedNode *PrevN,
                                                 BugReporterContext &BRC,
                                                 BugReport &BR) override {
    switch (Mode) {
    case Initial:
      return visitNodeInitial(N, PrevN, BRC, BR);
    case MaybeUnsuppress:
      return visitNodeMaybeUnsuppress(N, PrevN, BRC, BR);
    case Satisfied:
      return nullptr;
    }

    llvm_unreachable("Invalid visit mode!");
  }

  std::unique_ptr<PathDiagnosticPiece> getEndPath(BugReporterContext &BRC,
                                                  const ExplodedNode *N,
                                                  BugReport &BR) override {
    if (EnableNullFPSuppression)
      BR.markInvalid(ReturnVisitor::getTag(), StackFrame);
    return nullptr;
  }
};
} // end anonymous namespace


void FindLastStoreBRVisitor ::Profile(llvm::FoldingSetNodeID &ID) const {
  static int tag = 0;
  ID.AddPointer(&tag);
  ID.AddPointer(R);
  ID.Add(V);
  ID.AddBoolean(EnableNullFPSuppression);
}

/// Returns true if \p N represents the DeclStmt declaring and initializing
/// \p VR.
static bool isInitializationOfVar(const ExplodedNode *N, const VarRegion *VR) {
  Optional<PostStmt> P = N->getLocationAs<PostStmt>();
  if (!P)
    return false;

  const DeclStmt *DS = P->getStmtAs<DeclStmt>();
  if (!DS)
    return false;

  if (DS->getSingleDecl() != VR->getDecl())
    return false;

  const MemSpaceRegion *VarSpace = VR->getMemorySpace();
  const StackSpaceRegion *FrameSpace = dyn_cast<StackSpaceRegion>(VarSpace);
  if (!FrameSpace) {
    // If we ever directly evaluate global DeclStmts, this assertion will be
    // invalid, but this still seems preferable to silently accepting an
    // initialization that may be for a path-sensitive variable.
    assert(VR->getDecl()->isStaticLocal() && "non-static stackless VarRegion");
    return true;
  }

  assert(VR->getDecl()->hasLocalStorage());
  const LocationContext *LCtx = N->getLocationContext();
  return FrameSpace->getStackFrame() == LCtx->getCurrentStackFrame();
}

std::shared_ptr<PathDiagnosticPiece>
FindLastStoreBRVisitor::VisitNode(const ExplodedNode *Succ,
                                  const ExplodedNode *Pred,
                                  BugReporterContext &BRC, BugReport &BR) {

  if (Satisfied)
    return nullptr;

  const ExplodedNode *StoreSite = nullptr;
  const Expr *InitE = nullptr;
  bool IsParam = false;

  // First see if we reached the declaration of the region.
  if (const VarRegion *VR = dyn_cast<VarRegion>(R)) {
    if (isInitializationOfVar(Pred, VR)) {
      StoreSite = Pred;
      InitE = VR->getDecl()->getInit();
    }
  }

  // If this is a post initializer expression, initializing the region, we
  // should track the initializer expression.
  if (Optional<PostInitializer> PIP = Pred->getLocationAs<PostInitializer>()) {
    const MemRegion *FieldReg = (const MemRegion *)PIP->getLocationValue();
    if (FieldReg && FieldReg == R) {
      StoreSite = Pred;
      InitE = PIP->getInitializer()->getInit();
    }
  }

  // Otherwise, see if this is the store site:
  // (1) Succ has this binding and Pred does not, i.e. this is
  //     where the binding first occurred.
  // (2) Succ has this binding and is a PostStore node for this region, i.e.
  //     the same binding was re-assigned here.
  if (!StoreSite) {
    if (Succ->getState()->getSVal(R) != V)
      return nullptr;

    if (Pred->getState()->getSVal(R) == V) {
      Optional<PostStore> PS = Succ->getLocationAs<PostStore>();
      if (!PS || PS->getLocationValue() != R)
        return nullptr;
    }

    StoreSite = Succ;

    // If this is an assignment expression, we can track the value
    // being assigned.
    if (Optional<PostStmt> P = Succ->getLocationAs<PostStmt>())
      if (const BinaryOperator *BO = P->getStmtAs<BinaryOperator>())
        if (BO->isAssignmentOp())
          InitE = BO->getRHS();

    // If this is a call entry, the variable should be a parameter.
    // FIXME: Handle CXXThisRegion as well. (This is not a priority because
    // 'this' should never be NULL, but this visitor isn't just for NULL and
    // UndefinedVal.)
    if (Optional<CallEnter> CE = Succ->getLocationAs<CallEnter>()) {
      if (const VarRegion *VR = dyn_cast<VarRegion>(R)) {
        const ParmVarDecl *Param = cast<ParmVarDecl>(VR->getDecl());

        ProgramStateManager &StateMgr = BRC.getStateManager();
        CallEventManager &CallMgr = StateMgr.getCallEventManager();

        CallEventRef<> Call = CallMgr.getCaller(CE->getCalleeContext(),
                                                Succ->getState());
        InitE = Call->getArgExpr(Param->getFunctionScopeIndex());
        IsParam = true;
      }
    }

    // If this is a CXXTempObjectRegion, the Expr responsible for its creation
    // is wrapped inside of it.
    if (const CXXTempObjectRegion *TmpR = dyn_cast<CXXTempObjectRegion>(R))
      InitE = TmpR->getExpr();
  }

  if (!StoreSite)
    return nullptr;
  Satisfied = true;

  // If we have an expression that provided the value, try to track where it
  // came from.
  if (InitE) {
    if (V.isUndef() ||
        V.getAs<loc::ConcreteInt>() || V.getAs<nonloc::ConcreteInt>()) {
      if (!IsParam)
        InitE = InitE->IgnoreParenCasts();
      bugreporter::trackNullOrUndefValue(StoreSite, InitE, BR, IsParam,
                                         EnableNullFPSuppression);
    } else {
      ReturnVisitor::addVisitorIfNecessary(StoreSite, InitE->IgnoreParenCasts(),
                                           BR, EnableNullFPSuppression);
    }
  }

  // Okay, we've found the binding. Emit an appropriate message.
  SmallString<256> sbuf;
  llvm::raw_svector_ostream os(sbuf);

  if (Optional<PostStmt> PS = StoreSite->getLocationAs<PostStmt>()) {
    const Stmt *S = PS->getStmt();
    const char *action = nullptr;
    const DeclStmt *DS = dyn_cast<DeclStmt>(S);
    const VarRegion *VR = dyn_cast<VarRegion>(R);

    if (DS) {
      action = R->canPrintPretty() ? "initialized to " :
                                     "Initializing to ";
    } else if (isa<BlockExpr>(S)) {
      action = R->canPrintPretty() ? "captured by block as " :
                                     "Captured by block as ";
      if (VR) {
        // See if we can get the BlockVarRegion.
        ProgramStateRef State = StoreSite->getState();
        SVal V = State->getSVal(S, PS->getLocationContext());
        if (const BlockDataRegion *BDR =
              dyn_cast_or_null<BlockDataRegion>(V.getAsRegion())) {
          if (const VarRegion *OriginalR = BDR->getOriginalRegion(VR)) {
            if (Optional<KnownSVal> KV =
                State->getSVal(OriginalR).getAs<KnownSVal>())
              BR.addVisitor(llvm::make_unique<FindLastStoreBRVisitor>(
                  *KV, OriginalR, EnableNullFPSuppression));
          }
        }
      }
    }

    if (action) {
      if (R->canPrintPretty()) {
        R->printPretty(os);
        os << " ";
      }

      if (V.getAs<loc::ConcreteInt>()) {
        bool b = false;
        if (R->isBoundable()) {
          if (const TypedValueRegion *TR = dyn_cast<TypedValueRegion>(R)) {
            if (TR->getValueType()->isObjCObjectPointerType()) {
              os << action << "nil";
              b = true;
            }
          }
        }

        if (!b)
          os << action << "a null pointer value";
      } else if (Optional<nonloc::ConcreteInt> CVal =
                     V.getAs<nonloc::ConcreteInt>()) {
        os << action << CVal->getValue();
      }
      else if (DS) {
        if (V.isUndef()) {
          if (isa<VarRegion>(R)) {
            const VarDecl *VD = cast<VarDecl>(DS->getSingleDecl());
            if (VD->getInit()) {
              os << (R->canPrintPretty() ? "initialized" : "Initializing")
                 << " to a garbage value";
            } else {
              os << (R->canPrintPretty() ? "declared" : "Declaring")
                 << " without an initial value";
            }
          }
        }
        else {
          os << (R->canPrintPretty() ? "initialized" : "Initialized")
             << " here";
        }
      }
    }
  } else if (StoreSite->getLocation().getAs<CallEnter>()) {
    if (const VarRegion *VR = dyn_cast<VarRegion>(R)) {
      const ParmVarDecl *Param = cast<ParmVarDecl>(VR->getDecl());

      os << "Passing ";

      if (V.getAs<loc::ConcreteInt>()) {
        if (Param->getType()->isObjCObjectPointerType())
          os << "nil object reference";
        else
          os << "null pointer value";
      } else if (V.isUndef()) {
        os << "uninitialized value";
      } else if (Optional<nonloc::ConcreteInt> CI =
                     V.getAs<nonloc::ConcreteInt>()) {
        os << "the value " << CI->getValue();
      } else {
        os << "value";
      }

      // Printed parameter indexes are 1-based, not 0-based.
      unsigned Idx = Param->getFunctionScopeIndex() + 1;
      os << " via " << Idx << llvm::getOrdinalSuffix(Idx) << " parameter";
      if (R->canPrintPretty()) {
        os << " ";
        R->printPretty(os);
      }
    }
  }

  if (os.str().empty()) {
    if (V.getAs<loc::ConcreteInt>()) {
      bool b = false;
      if (R->isBoundable()) {
        if (const TypedValueRegion *TR = dyn_cast<TypedValueRegion>(R)) {
          if (TR->getValueType()->isObjCObjectPointerType()) {
            os << "nil object reference stored";
            b = true;
          }
        }
      }
      if (!b) {
        if (R->canPrintPretty())
          os << "Null pointer value stored";
        else
          os << "Storing null pointer value";
      }

    } else if (V.isUndef()) {
      if (R->canPrintPretty())
        os << "Uninitialized value stored";
      else
        os << "Storing uninitialized value";

    } else if (Optional<nonloc::ConcreteInt> CV =
                   V.getAs<nonloc::ConcreteInt>()) {
      if (R->canPrintPretty())
        os << "The value " << CV->getValue() << " is assigned";
      else
        os << "Assigning " << CV->getValue();

    } else {
      if (R->canPrintPretty())
        os << "Value assigned";
      else
        os << "Assigning value";
    }

    if (R->canPrintPretty()) {
      os << " to ";
      R->printPretty(os);
    }
  }

  // Construct a new PathDiagnosticPiece.
  ProgramPoint P = StoreSite->getLocation();
  PathDiagnosticLocation L;
  if (P.getAs<CallEnter>() && InitE)
    L = PathDiagnosticLocation(InitE, BRC.getSourceManager(),
                               P.getLocationContext());

  if (!L.isValid() || !L.asLocation().isValid())
    L = PathDiagnosticLocation::create(P, BRC.getSourceManager());

  if (!L.isValid() || !L.asLocation().isValid())
    return nullptr;

  return std::make_shared<PathDiagnosticEventPiece>(L, os.str());
}

void TrackConstraintBRVisitor::Profile(llvm::FoldingSetNodeID &ID) const {
  static int tag = 0;
  ID.AddPointer(&tag);
  ID.AddBoolean(Assumption);
  ID.Add(Constraint);
}

/// Return the tag associated with this visitor.  This tag will be used
/// to make all PathDiagnosticPieces created by this visitor.
const char *TrackConstraintBRVisitor::getTag() {
  return "TrackConstraintBRVisitor";
}

bool TrackConstraintBRVisitor::isUnderconstrained(const ExplodedNode *N) const {
  if (IsZeroCheck)
    return N->getState()->isNull(Constraint).isUnderconstrained();
  return (bool)N->getState()->assume(Constraint, !Assumption);
}

std::shared_ptr<PathDiagnosticPiece>
TrackConstraintBRVisitor::VisitNode(const ExplodedNode *N,
                                    const ExplodedNode *PrevN,
                                    BugReporterContext &BRC, BugReport &BR) {
  if (IsSatisfied)
    return nullptr;

  // Start tracking after we see the first state in which the value is
  // constrained.
  if (!IsTrackingTurnedOn)
    if (!isUnderconstrained(N))
      IsTrackingTurnedOn = true;
  if (!IsTrackingTurnedOn)
    return nullptr;

  // Check if in the previous state it was feasible for this constraint
  // to *not* be true.
  if (isUnderconstrained(PrevN)) {

    IsSatisfied = true;

    // As a sanity check, make sure that the negation of the constraint
    // was infeasible in the current state.  If it is feasible, we somehow
    // missed the transition point.
    assert(!isUnderconstrained(N));

    // We found the transition point for the constraint.  We now need to
    // pretty-print the constraint. (work-in-progress)
    SmallString<64> sbuf;
    llvm::raw_svector_ostream os(sbuf);

    if (Constraint.getAs<Loc>()) {
      os << "Assuming pointer value is ";
      os << (Assumption ? "non-null" : "null");
    }

    if (os.str().empty())
      return nullptr;

    // Construct a new PathDiagnosticPiece.
    ProgramPoint P = N->getLocation();
    PathDiagnosticLocation L =
      PathDiagnosticLocation::create(P, BRC.getSourceManager());
    if (!L.isValid())
      return nullptr;

    auto X = std::make_shared<PathDiagnosticEventPiece>(L, os.str());
    X->setTag(getTag());
    return std::move(X);
  }

  return nullptr;
}

SuppressInlineDefensiveChecksVisitor::
SuppressInlineDefensiveChecksVisitor(DefinedSVal Value, const ExplodedNode *N)
  : V(Value), IsSatisfied(false), IsTrackingTurnedOn(false) {

    // Check if the visitor is disabled.
    SubEngine *Eng = N->getState()->getStateManager().getOwningEngine();
    assert(Eng && "Cannot file a bug report without an owning engine");
    AnalyzerOptions &Options = Eng->getAnalysisManager().options;
    if (!Options.shouldSuppressInlinedDefensiveChecks())
      IsSatisfied = true;

    assert(N->getState()->isNull(V).isConstrainedTrue() &&
           "The visitor only tracks the cases where V is constrained to 0");
}

void SuppressInlineDefensiveChecksVisitor::Profile(FoldingSetNodeID &ID) const {
  static int id = 0;
  ID.AddPointer(&id);
  ID.Add(V);
}

const char *SuppressInlineDefensiveChecksVisitor::getTag() {
  return "IDCVisitor";
}

std::shared_ptr<PathDiagnosticPiece>
SuppressInlineDefensiveChecksVisitor::VisitNode(const ExplodedNode *Succ,
                                                const ExplodedNode *Pred,
                                                BugReporterContext &BRC,
                                                BugReport &BR) {
  if (IsSatisfied)
    return nullptr;

  // Start tracking after we see the first state in which the value is null.
  if (!IsTrackingTurnedOn)
    if (Succ->getState()->isNull(V).isConstrainedTrue())
      IsTrackingTurnedOn = true;
  if (!IsTrackingTurnedOn)
    return nullptr;

  // Check if in the previous state it was feasible for this value
  // to *not* be null.
  if (!Pred->getState()->isNull(V).isConstrainedTrue()) {
    IsSatisfied = true;

    assert(Succ->getState()->isNull(V).isConstrainedTrue());

    // Check if this is inlined defensive checks.
    const LocationContext *CurLC =Succ->getLocationContext();
    const LocationContext *ReportLC = BR.getErrorNode()->getLocationContext();
    if (CurLC != ReportLC && !CurLC->isParentOf(ReportLC)) {
      BR.markInvalid("Suppress IDC", CurLC);
      return nullptr;
    }

    // Treat defensive checks in function-like macros as if they were an inlined
    // defensive check. If the bug location is not in a macro and the
    // terminator for the current location is in a macro then suppress the
    // warning.
    auto BugPoint = BR.getErrorNode()->getLocation().getAs<StmtPoint>();

    if (!BugPoint)
      return nullptr;

    SourceLocation BugLoc = BugPoint->getStmt()->getLocStart();
    if (BugLoc.isMacroID())
      return nullptr;

    ProgramPoint CurPoint = Succ->getLocation();
    const Stmt *CurTerminatorStmt = nullptr;
    if (auto BE = CurPoint.getAs<BlockEdge>()) {
      CurTerminatorStmt = BE->getSrc()->getTerminator().getStmt();
    } else if (auto SP = CurPoint.getAs<StmtPoint>()) {
      const Stmt *CurStmt = SP->getStmt();
      if (!CurStmt->getLocStart().isMacroID())
        return nullptr;

      CFGStmtMap *Map = CurLC->getAnalysisDeclContext()->getCFGStmtMap();
      CurTerminatorStmt = Map->getBlock(CurStmt)->getTerminator();
    } else {
      return nullptr;
    }

    if (!CurTerminatorStmt)
      return nullptr;

    SourceLocation TerminatorLoc = CurTerminatorStmt->getLocStart();
    if (TerminatorLoc.isMacroID()) {
      const SourceManager &SMgr = BRC.getSourceManager();
      std::pair<FileID, unsigned> TLInfo = SMgr.getDecomposedLoc(TerminatorLoc);
      SrcMgr::SLocEntry SE = SMgr.getSLocEntry(TLInfo.first);
      const SrcMgr::ExpansionInfo &EInfo = SE.getExpansion();
      if (EInfo.isFunctionMacroExpansion()) {
        BR.markInvalid("Suppress Macro IDC", CurLC);
        return nullptr;
      }
    }
  }
  return nullptr;
}

static const MemRegion *getLocationRegionIfReference(const Expr *E,
                                                     const ExplodedNode *N) {
  if (const DeclRefExpr *DR = dyn_cast<DeclRefExpr>(E)) {
    if (const VarDecl *VD = dyn_cast<VarDecl>(DR->getDecl())) {
      if (!VD->getType()->isReferenceType())
        return nullptr;
      ProgramStateManager &StateMgr = N->getState()->getStateManager();
      MemRegionManager &MRMgr = StateMgr.getRegionManager();
      return MRMgr.getVarRegion(VD, N->getLocationContext());
    }
  }

  // FIXME: This does not handle other kinds of null references,
  // for example, references from FieldRegions:
  //   struct Wrapper { int &ref; };
  //   Wrapper w = { *(int *)0 };
  //   w.ref = 1;

  return nullptr;
}

static const Expr *peelOffOuterExpr(const Expr *Ex,
                                    const ExplodedNode *N) {
  Ex = Ex->IgnoreParenCasts();
  if (const ExprWithCleanups *EWC = dyn_cast<ExprWithCleanups>(Ex))
    return peelOffOuterExpr(EWC->getSubExpr(), N);
  if (const OpaqueValueExpr *OVE = dyn_cast<OpaqueValueExpr>(Ex))
    return peelOffOuterExpr(OVE->getSourceExpr(), N);
  if (auto *POE = dyn_cast<PseudoObjectExpr>(Ex)) {
    auto *PropRef = dyn_cast<ObjCPropertyRefExpr>(POE->getSyntacticForm());
    if (PropRef && PropRef->isMessagingGetter()) {
      const Expr *GetterMessageSend =
          POE->getSemanticExpr(POE->getNumSemanticExprs() - 1);
      assert(isa<ObjCMessageExpr>(GetterMessageSend->IgnoreParenCasts()));
      return peelOffOuterExpr(GetterMessageSend, N);
    }
  }

  // Peel off the ternary operator.
  if (const ConditionalOperator *CO = dyn_cast<ConditionalOperator>(Ex)) {
    // Find a node where the branching occurred and find out which branch
    // we took (true/false) by looking at the ExplodedGraph.
    const ExplodedNode *NI = N;
    do {
      ProgramPoint ProgPoint = NI->getLocation();
      if (Optional<BlockEdge> BE = ProgPoint.getAs<BlockEdge>()) {
        const CFGBlock *srcBlk = BE->getSrc();
        if (const Stmt *term = srcBlk->getTerminator()) {
          if (term == CO) {
            bool TookTrueBranch = (*(srcBlk->succ_begin()) == BE->getDst());
            if (TookTrueBranch)
              return peelOffOuterExpr(CO->getTrueExpr(), N);
            else
              return peelOffOuterExpr(CO->getFalseExpr(), N);
          }
        }
      }
      NI = NI->getFirstPred();
    } while (NI);
  }
  return Ex;
}

bool bugreporter::trackNullOrUndefValue(const ExplodedNode *N,
                                        const Stmt *S,
                                        BugReport &report, bool IsArg,
                                        bool EnableNullFPSuppression) {
  if (!S || !N)
    return false;

  if (const Expr *Ex = dyn_cast<Expr>(S)) {
    Ex = Ex->IgnoreParenCasts();
    const Expr *PeeledEx = peelOffOuterExpr(Ex, N);
    if (Ex != PeeledEx)
      S = PeeledEx;
  }

  const Expr *Inner = nullptr;
  if (const Expr *Ex = dyn_cast<Expr>(S)) {
    Ex = Ex->IgnoreParenCasts();
    if (ExplodedGraph::isInterestingLValueExpr(Ex) || CallEvent::isCallStmt(Ex))
      Inner = Ex;
  }

  if (IsArg && !Inner) {
    assert(N->getLocation().getAs<CallEnter>() && "Tracking arg but not at call");
  } else {
    // Walk through nodes until we get one that matches the statement exactly.
    // Alternately, if we hit a known lvalue for the statement, we know we've
    // gone too far (though we can likely track the lvalue better anyway).
    do {
      const ProgramPoint &pp = N->getLocation();
      if (Optional<StmtPoint> ps = pp.getAs<StmtPoint>()) {
        if (ps->getStmt() == S || ps->getStmt() == Inner)
          break;
      } else if (Optional<CallExitEnd> CEE = pp.getAs<CallExitEnd>()) {
        if (CEE->getCalleeContext()->getCallSite() == S ||
            CEE->getCalleeContext()->getCallSite() == Inner)
          break;
      }
      N = N->getFirstPred();
    } while (N);

    if (!N)
      return false;
  }

  ProgramStateRef state = N->getState();

  // The message send could be nil due to the receiver being nil.
  // At this point in the path, the receiver should be live since we are at the
  // message send expr. If it is nil, start tracking it.
  if (const Expr *Receiver = NilReceiverBRVisitor::getNilReceiver(S, N))
    trackNullOrUndefValue(N, Receiver, report, false, EnableNullFPSuppression);


  // See if the expression we're interested refers to a variable.
  // If so, we can track both its contents and constraints on its value.
  if (Inner && ExplodedGraph::isInterestingLValueExpr(Inner)) {
    const MemRegion *R = nullptr;

    // Find the ExplodedNode where the lvalue (the value of 'Ex')
    // was computed.  We need this for getting the location value.
    const ExplodedNode *LVNode = N;
    while (LVNode) {
      if (Optional<PostStmt> P = LVNode->getLocation().getAs<PostStmt>()) {
        if (P->getStmt() == Inner)
          break;
      }
      LVNode = LVNode->getFirstPred();
    }
    assert(LVNode && "Unable to find the lvalue node.");
    ProgramStateRef LVState = LVNode->getState();
    SVal LVal = LVState->getSVal(Inner, LVNode->getLocationContext());

    if (LVState->isNull(LVal).isConstrainedTrue()) {
      // In case of C++ references, we want to differentiate between a null
      // reference and reference to null pointer.
      // If the LVal is null, check if we are dealing with null reference.
      // For those, we want to track the location of the reference.
      if (const MemRegion *RR = getLocationRegionIfReference(Inner, N))
        R = RR;
    } else {
      R = LVState->getSVal(Inner, LVNode->getLocationContext()).getAsRegion();

      // If this is a C++ reference to a null pointer, we are tracking the
      // pointer. In additon, we should find the store at which the reference
      // got initialized.
      if (const MemRegion *RR = getLocationRegionIfReference(Inner, N)) {
        if (Optional<KnownSVal> KV = LVal.getAs<KnownSVal>())
          report.addVisitor(llvm::make_unique<FindLastStoreBRVisitor>(
              *KV, RR, EnableNullFPSuppression));
      }
    }

    if (R) {
      // Mark both the variable region and its contents as interesting.
      SVal V = LVState->getRawSVal(loc::MemRegionVal(R));

      report.markInteresting(R);
      report.markInteresting(V);
      report.addVisitor(llvm::make_unique<UndefOrNullArgVisitor>(R));

      // If the contents are symbolic, find out when they became null.
      if (V.getAsLocSymbol(/*IncludeBaseRegions*/ true))
        report.addVisitor(llvm::make_unique<TrackConstraintBRVisitor>(
            V.castAs<DefinedSVal>(), false));

      // Add visitor, which will suppress inline defensive checks.
      if (Optional<DefinedSVal> DV = V.getAs<DefinedSVal>()) {
        if (!DV->isZeroConstant() && LVState->isNull(*DV).isConstrainedTrue() &&
            EnableNullFPSuppression) {
          report.addVisitor(
              llvm::make_unique<SuppressInlineDefensiveChecksVisitor>(*DV,
                                                                      LVNode));
        }
      }

      if (Optional<KnownSVal> KV = V.getAs<KnownSVal>())
        report.addVisitor(llvm::make_unique<FindLastStoreBRVisitor>(
            *KV, R, EnableNullFPSuppression));
      return true;
    }
  }

  // If the expression is not an "lvalue expression", we can still
  // track the constraints on its contents.
  SVal V = state->getSValAsScalarOrLoc(S, N->getLocationContext());

  // If the value came from an inlined function call, we should at least make
  // sure that function isn't pruned in our output.
  if (const Expr *E = dyn_cast<Expr>(S))
    S = E->IgnoreParenCasts();

  ReturnVisitor::addVisitorIfNecessary(N, S, report, EnableNullFPSuppression);

  // Uncomment this to find cases where we aren't properly getting the
  // base value that was dereferenced.
  // assert(!V.isUnknownOrUndef());
  // Is it a symbolic value?
  if (Optional<loc::MemRegionVal> L = V.getAs<loc::MemRegionVal>()) {
    // At this point we are dealing with the region's LValue.
    // However, if the rvalue is a symbolic region, we should track it as well.
    // Try to use the correct type when looking up the value.
    SVal RVal;
    if (const Expr *E = dyn_cast<Expr>(S))
      RVal = state->getRawSVal(L.getValue(), E->getType());
    else
      RVal = state->getSVal(L->getRegion());

    const MemRegion *RegionRVal = RVal.getAsRegion();
    report.addVisitor(llvm::make_unique<UndefOrNullArgVisitor>(L->getRegion()));

    if (RegionRVal && isa<SymbolicRegion>(RegionRVal)) {
      report.markInteresting(RegionRVal);
      report.addVisitor(llvm::make_unique<TrackConstraintBRVisitor>(
          loc::MemRegionVal(RegionRVal), false));
    }
  }

  return true;
}

const Expr *NilReceiverBRVisitor::getNilReceiver(const Stmt *S,
                                                 const ExplodedNode *N) {
  const ObjCMessageExpr *ME = dyn_cast<ObjCMessageExpr>(S);
  if (!ME)
    return nullptr;
  if (const Expr *Receiver = ME->getInstanceReceiver()) {
    ProgramStateRef state = N->getState();
    SVal V = state->getSVal(Receiver, N->getLocationContext());
    if (state->isNull(V).isConstrainedTrue())
      return Receiver;
  }
  return nullptr;
}

std::shared_ptr<PathDiagnosticPiece>
NilReceiverBRVisitor::VisitNode(const ExplodedNode *N,
                                const ExplodedNode *PrevN,
                                BugReporterContext &BRC, BugReport &BR) {
  Optional<PreStmt> P = N->getLocationAs<PreStmt>();
  if (!P)
    return nullptr;

  const Stmt *S = P->getStmt();
  const Expr *Receiver = getNilReceiver(S, N);
  if (!Receiver)
    return nullptr;

  llvm::SmallString<256> Buf;
  llvm::raw_svector_ostream OS(Buf);

  if (const ObjCMessageExpr *ME = dyn_cast<ObjCMessageExpr>(S)) {
    OS << "'";
    ME->getSelector().print(OS);
    OS << "' not called";
  }
  else {
    OS << "No method is called";
  }
  OS << " because the receiver is nil";

  // The receiver was nil, and hence the method was skipped.
  // Register a BugReporterVisitor to issue a message telling us how
  // the receiver was null.
  bugreporter::trackNullOrUndefValue(N, Receiver, BR, /*IsArg*/ false,
                                     /*EnableNullFPSuppression*/ false);
  // Issue a message saying that the method was skipped.
  PathDiagnosticLocation L(Receiver, BRC.getSourceManager(),
                                     N->getLocationContext());
  return std::make_shared<PathDiagnosticEventPiece>(L, OS.str());
}

// Registers every VarDecl inside a Stmt with a last store visitor.
void FindLastStoreBRVisitor::registerStatementVarDecls(BugReport &BR,
                                                const Stmt *S,
                                                bool EnableNullFPSuppression) {
  const ExplodedNode *N = BR.getErrorNode();
  std::deque<const Stmt *> WorkList;
  WorkList.push_back(S);

  while (!WorkList.empty()) {
    const Stmt *Head = WorkList.front();
    WorkList.pop_front();

    ProgramStateRef state = N->getState();
    ProgramStateManager &StateMgr = state->getStateManager();

    if (const DeclRefExpr *DR = dyn_cast<DeclRefExpr>(Head)) {
      if (const VarDecl *VD = dyn_cast<VarDecl>(DR->getDecl())) {
        const VarRegion *R =
        StateMgr.getRegionManager().getVarRegion(VD, N->getLocationContext());

        // What did we load?
        SVal V = state->getSVal(S, N->getLocationContext());

        if (V.getAs<loc::ConcreteInt>() || V.getAs<nonloc::ConcreteInt>()) {
          // Register a new visitor with the BugReport.
          BR.addVisitor(llvm::make_unique<FindLastStoreBRVisitor>(
              V.castAs<KnownSVal>(), R, EnableNullFPSuppression));
        }
      }
    }

    for (const Stmt *SubStmt : Head->children())
      WorkList.push_back(SubStmt);
  }
}

//===----------------------------------------------------------------------===//
// Visitor that tries to report interesting diagnostics from conditions.
//===----------------------------------------------------------------------===//

/// Return the tag associated with this visitor.  This tag will be used
/// to make all PathDiagnosticPieces created by this visitor.
const char *ConditionBRVisitor::getTag() {
  return "ConditionBRVisitor";
}

std::shared_ptr<PathDiagnosticPiece>
ConditionBRVisitor::VisitNode(const ExplodedNode *N, const ExplodedNode *Prev,
                              BugReporterContext &BRC, BugReport &BR) {
  auto piece = VisitNodeImpl(N, Prev, BRC, BR);
  if (piece) {
    piece->setTag(getTag());
    if (auto *ev = dyn_cast<PathDiagnosticEventPiece>(piece.get()))
      ev->setPrunable(true, /* override */ false);
  }
  return piece;
}

std::shared_ptr<PathDiagnosticPiece>
ConditionBRVisitor::VisitNodeImpl(const ExplodedNode *N,
                                  const ExplodedNode *Prev,
                                  BugReporterContext &BRC, BugReport &BR) {

  ProgramPoint progPoint = N->getLocation();
  ProgramStateRef CurrentState = N->getState();
  ProgramStateRef PrevState = Prev->getState();

  // Compare the GDMs of the state, because that is where constraints
  // are managed.  Note that ensure that we only look at nodes that
  // were generated by the analyzer engine proper, not checkers.
  if (CurrentState->getGDM().getRoot() ==
      PrevState->getGDM().getRoot())
    return nullptr;

  // If an assumption was made on a branch, it should be caught
  // here by looking at the state transition.
  if (Optional<BlockEdge> BE = progPoint.getAs<BlockEdge>()) {
    const CFGBlock *srcBlk = BE->getSrc();
    if (const Stmt *term = srcBlk->getTerminator())
      return VisitTerminator(term, N, srcBlk, BE->getDst(), BR, BRC);
    return nullptr;
  }

  if (Optional<PostStmt> PS = progPoint.getAs<PostStmt>()) {
    // FIXME: Assuming that BugReporter is a GRBugReporter is a layering
    // violation.
    const std::pair<const ProgramPointTag *, const ProgramPointTag *> &tags =
      cast<GRBugReporter>(BRC.getBugReporter()).
        getEngine().geteagerlyAssumeBinOpBifurcationTags();

    const ProgramPointTag *tag = PS->getTag();
    if (tag == tags.first)
      return VisitTrueTest(cast<Expr>(PS->getStmt()), true,
                           BRC, BR, N);
    if (tag == tags.second)
      return VisitTrueTest(cast<Expr>(PS->getStmt()), false,
                           BRC, BR, N);

    return nullptr;
  }

  return nullptr;
}

std::shared_ptr<PathDiagnosticPiece> ConditionBRVisitor::VisitTerminator(
    const Stmt *Term, const ExplodedNode *N, const CFGBlock *srcBlk,
    const CFGBlock *dstBlk, BugReport &R, BugReporterContext &BRC) {
  const Expr *Cond = nullptr;

  // In the code below, Term is a CFG terminator and Cond is a branch condition
  // expression upon which the decision is made on this terminator.
  //
  // For example, in "if (x == 0)", the "if (x == 0)" statement is a terminator,
  // and "x == 0" is the respective condition.
  //
  // Another example: in "if (x && y)", we've got two terminators and two
  // conditions due to short-circuit nature of operator "&&":
  // 1. The "if (x && y)" statement is a terminator,
  //    and "y" is the respective condition.
  // 2. Also "x && ..." is another terminator,
  //    and "x" is its condition.

  switch (Term->getStmtClass()) {
  // FIXME: Stmt::SwitchStmtClass is worth handling, however it is a bit
  // more tricky because there are more than two branches to account for.
  default:
    return nullptr;
  case Stmt::IfStmtClass:
    Cond = cast<IfStmt>(Term)->getCond();
    break;
  case Stmt::ConditionalOperatorClass:
    Cond = cast<ConditionalOperator>(Term)->getCond();
    break;
  case Stmt::BinaryOperatorClass:
    // When we encounter a logical operator (&& or ||) as a CFG terminator,
    // then the condition is actually its LHS; otheriwse, we'd encounter
    // the parent, such as if-statement, as a terminator.
    const auto *BO = cast<BinaryOperator>(Term);
    assert(BO->isLogicalOp() &&
           "CFG terminator is not a short-circuit operator!");
    Cond = BO->getLHS();
    break;
  }

  // However, when we encounter a logical operator as a branch condition,
  // then the condition is actually its RHS, because LHS would be
  // the condition for the logical operator terminator.
  while (const auto *InnerBO = dyn_cast<BinaryOperator>(Cond)) {
    if (!InnerBO->isLogicalOp())
      break;
    Cond = InnerBO->getRHS()->IgnoreParens();
  }

  assert(Cond);
  assert(srcBlk->succ_size() == 2);
  const bool tookTrue = *(srcBlk->succ_begin()) == dstBlk;
  return VisitTrueTest(Cond, tookTrue, BRC, R, N);
}

std::shared_ptr<PathDiagnosticPiece>
ConditionBRVisitor::VisitTrueTest(const Expr *Cond, bool tookTrue,
                                  BugReporterContext &BRC, BugReport &R,
                                  const ExplodedNode *N) {
  // These will be modified in code below, but we need to preserve the original
  //  values in case we want to throw the generic message.
  const Expr *CondTmp = Cond;
  bool tookTrueTmp = tookTrue;

  while (true) {
    CondTmp = CondTmp->IgnoreParenCasts();
    switch (CondTmp->getStmtClass()) {
      default:
        break;
      case Stmt::BinaryOperatorClass:
        if (auto P = VisitTrueTest(Cond, cast<BinaryOperator>(CondTmp),
                                   tookTrueTmp, BRC, R, N))
          return P;
        break;
      case Stmt::DeclRefExprClass:
        if (auto P = VisitTrueTest(Cond, cast<DeclRefExpr>(CondTmp),
                                   tookTrueTmp, BRC, R, N))
          return P;
        break;
      case Stmt::UnaryOperatorClass: {
        const UnaryOperator *UO = cast<UnaryOperator>(CondTmp);
        if (UO->getOpcode() == UO_LNot) {
          tookTrueTmp = !tookTrueTmp;
          CondTmp = UO->getSubExpr();
          continue;
        }
        break;
      }
    }
    break;
  }

  // Condition too complex to explain? Just say something so that the user
  // knew we've made some path decision at this point.
  const LocationContext *LCtx = N->getLocationContext();
  PathDiagnosticLocation Loc(Cond, BRC.getSourceManager(), LCtx);
  if (!Loc.isValid() || !Loc.asLocation().isValid())
    return nullptr;

  return std::make_shared<PathDiagnosticEventPiece>(
      Loc, tookTrue ? GenericTrueMessage : GenericFalseMessage);
}

bool ConditionBRVisitor::patternMatch(const Expr *Ex,
                                      const Expr *ParentEx,
                                      raw_ostream &Out,
                                      BugReporterContext &BRC,
                                      BugReport &report,
                                      const ExplodedNode *N,
                                      Optional<bool> &prunable) {
  const Expr *OriginalExpr = Ex;
  Ex = Ex->IgnoreParenCasts();

  // Use heuristics to determine if Ex is a macro expending to a literal and
  // if so, use the macro's name.
  SourceLocation LocStart = Ex->getLocStart();
  SourceLocation LocEnd = Ex->getLocEnd();
  if (LocStart.isMacroID() && LocEnd.isMacroID() &&
      (isa<GNUNullExpr>(Ex) ||
       isa<ObjCBoolLiteralExpr>(Ex) ||
       isa<CXXBoolLiteralExpr>(Ex) ||
       isa<IntegerLiteral>(Ex) ||
       isa<FloatingLiteral>(Ex))) {

    StringRef StartName = Lexer::getImmediateMacroNameForDiagnostics(LocStart,
      BRC.getSourceManager(), BRC.getASTContext().getLangOpts());
    StringRef EndName = Lexer::getImmediateMacroNameForDiagnostics(LocEnd,
      BRC.getSourceManager(), BRC.getASTContext().getLangOpts());
    bool beginAndEndAreTheSameMacro = StartName.equals(EndName);

    bool partOfParentMacro = false;
    if (ParentEx->getLocStart().isMacroID()) {
      StringRef PName = Lexer::getImmediateMacroNameForDiagnostics(
        ParentEx->getLocStart(), BRC.getSourceManager(),
        BRC.getASTContext().getLangOpts());
      partOfParentMacro = PName.equals(StartName);
    }

    if (beginAndEndAreTheSameMacro && !partOfParentMacro ) {
      // Get the location of the macro name as written by the caller.
      SourceLocation Loc = LocStart;
      while (LocStart.isMacroID()) {
        Loc = LocStart;
        LocStart = BRC.getSourceManager().getImmediateMacroCallerLoc(LocStart);
      }
      StringRef MacroName = Lexer::getImmediateMacroNameForDiagnostics(
        Loc, BRC.getSourceManager(), BRC.getASTContext().getLangOpts());

      // Return the macro name.
      Out << MacroName;
      return false;
    }
  }

  if (const DeclRefExpr *DR = dyn_cast<DeclRefExpr>(Ex)) {
    const bool quotes = isa<VarDecl>(DR->getDecl());
    if (quotes) {
      Out << '\'';
      const LocationContext *LCtx = N->getLocationContext();
      const ProgramState *state = N->getState().get();
      if (const MemRegion *R = state->getLValue(cast<VarDecl>(DR->getDecl()),
                                                LCtx).getAsRegion()) {
        if (report.isInteresting(R))
          prunable = false;
        else {
          const ProgramState *state = N->getState().get();
          SVal V = state->getSVal(R);
          if (report.isInteresting(V))
            prunable = false;
        }
      }
    }
    Out << DR->getDecl()->getDeclName().getAsString();
    if (quotes)
      Out << '\'';
    return quotes;
  }

  if (const IntegerLiteral *IL = dyn_cast<IntegerLiteral>(Ex)) {
    QualType OriginalTy = OriginalExpr->getType();
    if (OriginalTy->isPointerType()) {
      if (IL->getValue() == 0) {
        Out << "null";
        return false;
      }
    }
    else if (OriginalTy->isObjCObjectPointerType()) {
      if (IL->getValue() == 0) {
        Out << "nil";
        return false;
      }
    }

    Out << IL->getValue();
    return false;
  }

  return false;
}

std::shared_ptr<PathDiagnosticPiece>
ConditionBRVisitor::VisitTrueTest(const Expr *Cond, const BinaryOperator *BExpr,
                                  const bool tookTrue, BugReporterContext &BRC,
                                  BugReport &R, const ExplodedNode *N) {

  bool shouldInvert = false;
  Optional<bool> shouldPrune;

  SmallString<128> LhsString, RhsString;
  {
    llvm::raw_svector_ostream OutLHS(LhsString), OutRHS(RhsString);
    const bool isVarLHS = patternMatch(BExpr->getLHS(), BExpr, OutLHS,
                                       BRC, R, N, shouldPrune);
    const bool isVarRHS = patternMatch(BExpr->getRHS(), BExpr, OutRHS,
                                       BRC, R, N, shouldPrune);

    shouldInvert = !isVarLHS && isVarRHS;
  }

  BinaryOperator::Opcode Op = BExpr->getOpcode();

  if (BinaryOperator::isAssignmentOp(Op)) {
    // For assignment operators, all that we care about is that the LHS
    // evaluates to "true" or "false".
    return VisitConditionVariable(LhsString, BExpr->getLHS(), tookTrue,
                                  BRC, R, N);
  }

  // For non-assignment operations, we require that we can understand
  // both the LHS and RHS.
  if (LhsString.empty() || RhsString.empty() ||
      !BinaryOperator::isComparisonOp(Op))
    return nullptr;

  // Should we invert the strings if the LHS is not a variable name?
  SmallString<256> buf;
  llvm::raw_svector_ostream Out(buf);
  Out << "Assuming " << (shouldInvert ? RhsString : LhsString) << " is ";

  // Do we need to invert the opcode?
  if (shouldInvert)
    switch (Op) {
      default: break;
      case BO_LT: Op = BO_GT; break;
      case BO_GT: Op = BO_LT; break;
      case BO_LE: Op = BO_GE; break;
      case BO_GE: Op = BO_LE; break;
    }

  if (!tookTrue)
    switch (Op) {
      case BO_EQ: Op = BO_NE; break;
      case BO_NE: Op = BO_EQ; break;
      case BO_LT: Op = BO_GE; break;
      case BO_GT: Op = BO_LE; break;
      case BO_LE: Op = BO_GT; break;
      case BO_GE: Op = BO_LT; break;
      default:
        return nullptr;
    }

  switch (Op) {
    case BO_EQ:
      Out << "equal to ";
      break;
    case BO_NE:
      Out << "not equal to ";
      break;
    default:
      Out << BinaryOperator::getOpcodeStr(Op) << ' ';
      break;
  }

  Out << (shouldInvert ? LhsString : RhsString);
  const LocationContext *LCtx = N->getLocationContext();
  PathDiagnosticLocation Loc(Cond, BRC.getSourceManager(), LCtx);
  auto event = std::make_shared<PathDiagnosticEventPiece>(Loc, Out.str());
  if (shouldPrune.hasValue())
    event->setPrunable(shouldPrune.getValue());
  return event;
}

std::shared_ptr<PathDiagnosticPiece> ConditionBRVisitor::VisitConditionVariable(
    StringRef LhsString, const Expr *CondVarExpr, const bool tookTrue,
    BugReporterContext &BRC, BugReport &report, const ExplodedNode *N) {
  // FIXME: If there's already a constraint tracker for this variable,
  // we shouldn't emit anything here (c.f. the double note in
  // test/Analysis/inlining/path-notes.c)
  SmallString<256> buf;
  llvm::raw_svector_ostream Out(buf);
  Out << "Assuming " << LhsString << " is ";

  QualType Ty = CondVarExpr->getType();

  if (Ty->isPointerType())
    Out << (tookTrue ? "not null" : "null");
  else if (Ty->isObjCObjectPointerType())
    Out << (tookTrue ? "not nil" : "nil");
  else if (Ty->isBooleanType())
    Out << (tookTrue ? "true" : "false");
  else if (Ty->isIntegralOrEnumerationType())
    Out << (tookTrue ? "non-zero" : "zero");
  else
    return nullptr;

  const LocationContext *LCtx = N->getLocationContext();
  PathDiagnosticLocation Loc(CondVarExpr, BRC.getSourceManager(), LCtx);
  auto event = std::make_shared<PathDiagnosticEventPiece>(Loc, Out.str());

  if (const DeclRefExpr *DR = dyn_cast<DeclRefExpr>(CondVarExpr)) {
    if (const VarDecl *VD = dyn_cast<VarDecl>(DR->getDecl())) {
      const ProgramState *state = N->getState().get();
      if (const MemRegion *R = state->getLValue(VD, LCtx).getAsRegion()) {
        if (report.isInteresting(R))
          event->setPrunable(false);
      }
    }
  }

  return event;
}

std::shared_ptr<PathDiagnosticPiece>
ConditionBRVisitor::VisitTrueTest(const Expr *Cond, const DeclRefExpr *DR,
                                  const bool tookTrue, BugReporterContext &BRC,
                                  BugReport &report, const ExplodedNode *N) {

  const VarDecl *VD = dyn_cast<VarDecl>(DR->getDecl());
  if (!VD)
    return nullptr;

  SmallString<256> Buf;
  llvm::raw_svector_ostream Out(Buf);

  Out << "Assuming '" << VD->getDeclName() << "' is ";

  QualType VDTy = VD->getType();

  if (VDTy->isPointerType())
    Out << (tookTrue ? "non-null" : "null");
  else if (VDTy->isObjCObjectPointerType())
    Out << (tookTrue ? "non-nil" : "nil");
  else if (VDTy->isScalarType())
    Out << (tookTrue ? "not equal to 0" : "0");
  else
    return nullptr;

  const LocationContext *LCtx = N->getLocationContext();
  PathDiagnosticLocation Loc(Cond, BRC.getSourceManager(), LCtx);
  auto event = std::make_shared<PathDiagnosticEventPiece>(Loc, Out.str());

  const ProgramState *state = N->getState().get();
  if (const MemRegion *R = state->getLValue(VD, LCtx).getAsRegion()) {
    if (report.isInteresting(R))
      event->setPrunable(false);
    else {
      SVal V = state->getSVal(R);
      if (report.isInteresting(V))
        event->setPrunable(false);
    }
  }
  return std::move(event);
}

const char *const ConditionBRVisitor::GenericTrueMessage =
    "Assuming the condition is true";
const char *const ConditionBRVisitor::GenericFalseMessage =
    "Assuming the condition is false";

bool ConditionBRVisitor::isPieceMessageGeneric(
    const PathDiagnosticPiece *Piece) {
  return Piece->getString() == GenericTrueMessage ||
         Piece->getString() == GenericFalseMessage;
}

std::unique_ptr<PathDiagnosticPiece>
LikelyFalsePositiveSuppressionBRVisitor::getEndPath(BugReporterContext &BRC,
                                                    const ExplodedNode *N,
                                                    BugReport &BR) {
  // Here we suppress false positives coming from system headers. This list is
  // based on known issues.
  ExprEngine &Eng = BRC.getBugReporter().getEngine();
  AnalyzerOptions &Options = Eng.getAnalysisManager().options;
  const Decl *D = N->getLocationContext()->getDecl();

  if (AnalysisDeclContext::isInStdNamespace(D)) {
    // Skip reports within the 'std' namespace. Although these can sometimes be
    // the user's fault, we currently don't report them very well, and
    // Note that this will not help for any other data structure libraries, like
    // TR1, Boost, or llvm/ADT.
    if (Options.shouldSuppressFromCXXStandardLibrary()) {
      BR.markInvalid(getTag(), nullptr);
      return nullptr;

    } else {
      // If the complete 'std' suppression is not enabled, suppress reports
      // from the 'std' namespace that are known to produce false positives.

      // The analyzer issues a false use-after-free when std::list::pop_front
      // or std::list::pop_back are called multiple times because we cannot
      // reason about the internal invariants of the datastructure.
      if (const CXXMethodDecl *MD = dyn_cast<CXXMethodDecl>(D)) {
        const CXXRecordDecl *CD = MD->getParent();
        if (CD->getName() == "list") {
          BR.markInvalid(getTag(), nullptr);
          return nullptr;
        }
      }

      // The analyzer issues a false positive when the constructor of
      // std::__independent_bits_engine from algorithms is used.
      if (const CXXConstructorDecl *MD = dyn_cast<CXXConstructorDecl>(D)) {
        const CXXRecordDecl *CD = MD->getParent();
        if (CD->getName() == "__independent_bits_engine") {
          BR.markInvalid(getTag(), nullptr);
          return nullptr;
        }
      }

      for (const LocationContext *LCtx = N->getLocationContext(); LCtx;
           LCtx = LCtx->getParent()) {
        const CXXMethodDecl *MD = dyn_cast<CXXMethodDecl>(LCtx->getDecl());
        if (!MD)
          continue;

        const CXXRecordDecl *CD = MD->getParent();
        // The analyzer issues a false positive on
        //   std::basic_string<uint8_t> v; v.push_back(1);
        // and
        //   std::u16string s; s += u'a';
        // because we cannot reason about the internal invariants of the
        // datastructure.
        if (CD->getName() == "basic_string") {
          BR.markInvalid(getTag(), nullptr);
          return nullptr;
        }

        // The analyzer issues a false positive on
        //    std::shared_ptr<int> p(new int(1)); p = nullptr;
        // because it does not reason properly about temporary destructors.
        if (CD->getName() == "shared_ptr") {
          BR.markInvalid(getTag(), nullptr);
          return nullptr;
        }
      }
    }
  }

  // Skip reports within the sys/queue.h macros as we do not have the ability to
  // reason about data structure shapes.
  SourceManager &SM = BRC.getSourceManager();
  FullSourceLoc Loc = BR.getLocation(SM).asLocation();
  while (Loc.isMacroID()) {
    Loc = Loc.getSpellingLoc();
    if (SM.getFilename(Loc).endswith("sys/queue.h")) {
      BR.markInvalid(getTag(), nullptr);
      return nullptr;
    }
  }

  return nullptr;
}

std::shared_ptr<PathDiagnosticPiece>
UndefOrNullArgVisitor::VisitNode(const ExplodedNode *N,
                                 const ExplodedNode *PrevN,
                                 BugReporterContext &BRC, BugReport &BR) {

  ProgramStateRef State = N->getState();
  ProgramPoint ProgLoc = N->getLocation();

  // We are only interested in visiting CallEnter nodes.
  Optional<CallEnter> CEnter = ProgLoc.getAs<CallEnter>();
  if (!CEnter)
    return nullptr;

  // Check if one of the arguments is the region the visitor is tracking.
  CallEventManager &CEMgr = BRC.getStateManager().getCallEventManager();
  CallEventRef<> Call = CEMgr.getCaller(CEnter->getCalleeContext(), State);
  unsigned Idx = 0;
  ArrayRef<ParmVarDecl*> parms = Call->parameters();

  for (ArrayRef<ParmVarDecl*>::iterator I = parms.begin(), E = parms.end();
                              I != E; ++I, ++Idx) {
    const MemRegion *ArgReg = Call->getArgSVal(Idx).getAsRegion();

    // Are we tracking the argument or its subregion?
    if ( !ArgReg || (ArgReg != R && !R->isSubRegionOf(ArgReg->StripCasts())))
      continue;

    // Check the function parameter type.
    const ParmVarDecl *ParamDecl = *I;
    assert(ParamDecl && "Formal parameter has no decl?");
    QualType T = ParamDecl->getType();

    if (!(T->isAnyPointerType() || T->isReferenceType())) {
      // Function can only change the value passed in by address.
      continue;
    }

    // If it is a const pointer value, the function does not intend to
    // change the value.
    if (T->getPointeeType().isConstQualified())
      continue;

    // Mark the call site (LocationContext) as interesting if the value of the
    // argument is undefined or '0'/'NULL'.
    SVal BoundVal = State->getSVal(R);
    if (BoundVal.isUndef() || BoundVal.isZeroConstant()) {
      BR.markInteresting(CEnter->getCalleeContext());
      return nullptr;
    }
  }
  return nullptr;
<<<<<<< HEAD
=======
}

std::shared_ptr<PathDiagnosticPiece>
CXXSelfAssignmentBRVisitor::VisitNode(const ExplodedNode *Succ,
                                      const ExplodedNode *Pred,
                                      BugReporterContext &BRC, BugReport &BR) {
  if (Satisfied)
    return nullptr;

  auto Edge = Succ->getLocation().getAs<BlockEdge>();
  if (!Edge.hasValue())
    return nullptr;

  auto Tag = Edge->getTag();
  if (!Tag)
    return nullptr;

  if (Tag->getTagDescription() != "cplusplus.SelfAssignment")
    return nullptr;

  Satisfied = true;

  const auto *Met =
      dyn_cast<CXXMethodDecl>(Succ->getCodeDecl().getAsFunction());
  assert(Met && "Not a C++ method.");
  assert((Met->isCopyAssignmentOperator() || Met->isMoveAssignmentOperator()) &&
         "Not a copy/move assignment operator.");

  const auto *LCtx = Edge->getLocationContext();

  const auto &State = Succ->getState();
  auto &SVB = State->getStateManager().getSValBuilder();

  const auto Param =
      State->getSVal(State->getRegion(Met->getParamDecl(0), LCtx));
  const auto This =
      State->getSVal(SVB.getCXXThis(Met, LCtx->getCurrentStackFrame()));

  auto L = PathDiagnosticLocation::create(Met, BRC.getSourceManager());

  if (!L.isValid() || !L.asLocation().isValid())
    return nullptr;

  SmallString<256> Buf;
  llvm::raw_svector_ostream Out(Buf);

  Out << "Assuming " << Met->getParamDecl(0)->getName() <<
    ((Param == This) ? " == " : " != ") << "*this";

  auto Piece = std::make_shared<PathDiagnosticEventPiece>(L, Out.str());
  Piece->addRange(Met->getSourceRange());

  return std::move(Piece);
>>>>>>> 3a631d56
}<|MERGE_RESOLUTION|>--- conflicted
+++ resolved
@@ -1773,8 +1773,6 @@
     }
   }
   return nullptr;
-<<<<<<< HEAD
-=======
 }
 
 std::shared_ptr<PathDiagnosticPiece>
@@ -1828,5 +1826,4 @@
   Piece->addRange(Met->getSourceRange());
 
   return std::move(Piece);
->>>>>>> 3a631d56
 }