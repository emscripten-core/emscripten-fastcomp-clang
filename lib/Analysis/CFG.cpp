--- conflicted
+++ resolved
@@ -3571,10 +3571,6 @@
       E = cast<ParenExpr>(E)->getSubExpr();
       goto tryAgain;
 
-<<<<<<< HEAD
-    case Stmt::MaterializeTemporaryExprClass:
-      E = cast<MaterializeTemporaryExpr>(E)->GetTemporaryExpr();
-=======
     case Stmt::MaterializeTemporaryExprClass: {
       const MaterializeTemporaryExpr* MTE = cast<MaterializeTemporaryExpr>(E);
       BindToTemporary = (MTE->getStorageDuration() != SD_FullExpression);
@@ -3606,32 +3602,6 @@
       for (Expr *Init : LE->capture_inits()) {
         if (CFGBlock *R = VisitForTemporaryDtors(
                 Init, /*BindToTemporary=*/false, Context))
-          B = R;
-      }
-      return B;
-    }
-
-    case Stmt::CXXDefaultArgExprClass:
-      E = cast<CXXDefaultArgExpr>(E)->getExpr();
-      goto tryAgain;
-
-    case Stmt::CXXDefaultInitExprClass:
-      E = cast<CXXDefaultInitExpr>(E)->getExpr();
->>>>>>> 0be53b15
-      goto tryAgain;
-
-    case Stmt::BlockExprClass:
-      // Don't recurse into blocks; their subexpressions don't get evaluated
-      // here.
-      return Block;
-
-    case Stmt::LambdaExprClass: {
-      // For lambda expressions, only recurse into the capture initializers,
-      // and not the body.
-      auto *LE = cast<LambdaExpr>(E);
-      CFGBlock *B = Block;
-      for (Expr *Init : LE->capture_inits()) {
-        if (CFGBlock *R = VisitForTemporaryDtors(Init))
           B = R;
       }
       return B;
