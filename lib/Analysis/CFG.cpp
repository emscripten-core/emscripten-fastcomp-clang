--- conflicted
+++ resolved
@@ -2310,11 +2310,7 @@
   if (VarDecl *VD = I->getConditionVariable())
     addLocalScopeForVarDecl(VD);
 
-<<<<<<< HEAD
-  addAutomaticObjDtors(ScopePos, save_scope_pos.get(), I);
-=======
   addAutomaticObjHandling(ScopePos, save_scope_pos.get(), I);
->>>>>>> be92019b
 
   // The block we were processing is now finished.  Make it the successor
   // block.
@@ -3216,11 +3212,7 @@
   if (VarDecl *VD = Terminator->getConditionVariable())
     addLocalScopeForVarDecl(VD);
 
-<<<<<<< HEAD
-  addAutomaticObjDtors(ScopePos, save_scope_pos.get(), Terminator);
-=======
   addAutomaticObjHandling(ScopePos, save_scope_pos.get(), Terminator);
->>>>>>> be92019b
 
   if (Block) {
     if (badCFG)
