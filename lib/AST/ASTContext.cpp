--- conflicted
+++ resolved
@@ -680,14 +680,9 @@
   switch (T.getCXXABI().getKind()) {
   case TargetCXXABI::GenericARM: // Same as Itanium at this level
   case TargetCXXABI::iOS:
-<<<<<<< HEAD
-    return CreateARMCXXABI(*this);
+  case TargetCXXABI::iOS64:
   case TargetCXXABI::Emscripten:     // Same as Itanium at this level
-  case TargetCXXABI::GenericAArch64: // Same as Itanium at this level
-=======
-  case TargetCXXABI::iOS64:
   case TargetCXXABI::GenericAArch64:
->>>>>>> ea86293b
   case TargetCXXABI::GenericItanium:
     return CreateItaniumCXXABI(*this);
   case TargetCXXABI::Microsoft:
