--- conflicted
+++ resolved
@@ -683,11 +683,8 @@
   case TargetCXXABI::GenericARM: // Same as Itanium at this level
   case TargetCXXABI::iOS:
   case TargetCXXABI::iOS64:
-<<<<<<< HEAD
   case TargetCXXABI::Emscripten: // @LOCALMOD Emscripten
-=======
   case TargetCXXABI::WatchOS:
->>>>>>> 0f541a4d
   case TargetCXXABI::GenericAArch64:
   case TargetCXXABI::GenericMIPS:
   case TargetCXXABI::GenericItanium:
