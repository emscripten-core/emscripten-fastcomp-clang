//===--- Tools.cpp - Tools Implementations --------------------------------===//
//
//                     The LLVM Compiler Infrastructure
//
// This file is distributed under the University of Illinois Open Source
// License. See LICENSE.TXT for details.
//
//===----------------------------------------------------------------------===//

#include "Tools.h"
#include "InputInfo.h"
#include "ToolChains.h"
#include "clang/Basic/CharInfo.h"
#include "clang/Basic/LangOptions.h"
#include "clang/Basic/ObjCRuntime.h"
#include "clang/Basic/Version.h"
#include "clang/Config/config.h"
#include "clang/Driver/Action.h"
#include "clang/Driver/Compilation.h"
#include "clang/Driver/Driver.h"
#include "clang/Driver/DriverDiagnostic.h"
#include "clang/Driver/Job.h"
#include "clang/Driver/Options.h"
#include "clang/Driver/SanitizerArgs.h"
#include "clang/Driver/ToolChain.h"
#include "clang/Driver/Util.h"
#include "llvm/ADT/STLExtras.h"
#include "llvm/ADT/SmallString.h"
#include "llvm/ADT/StringExtras.h"
#include "llvm/ADT/StringSwitch.h"
#include "llvm/ADT/Twine.h"
#include "llvm/Option/Arg.h"
#include "llvm/Option/ArgList.h"
#include "llvm/Option/Option.h"
#include "llvm/Support/TargetParser.h"
#include "llvm/Support/Compression.h"
#include "llvm/Support/ErrorHandling.h"
#include "llvm/Support/FileSystem.h"
#include "llvm/Support/Host.h"
#include "llvm/Support/Path.h"
#include "llvm/Support/Process.h"
#include "llvm/Support/Program.h"
#include "llvm/Support/raw_ostream.h"

#ifdef LLVM_ON_UNIX
#include <unistd.h> // For getuid().
#endif

using namespace clang::driver;
using namespace clang::driver::tools;
using namespace clang;
using namespace llvm::opt;

static void addAssemblerKPIC(const ArgList &Args, ArgStringList &CmdArgs) {
  Arg *LastPICArg = Args.getLastArg(options::OPT_fPIC, options::OPT_fno_PIC,
                                    options::OPT_fpic, options::OPT_fno_pic,
                                    options::OPT_fPIE, options::OPT_fno_PIE,
                                    options::OPT_fpie, options::OPT_fno_pie);
  if (!LastPICArg)
    return;
  if (LastPICArg->getOption().matches(options::OPT_fPIC) ||
      LastPICArg->getOption().matches(options::OPT_fpic) ||
      LastPICArg->getOption().matches(options::OPT_fPIE) ||
      LastPICArg->getOption().matches(options::OPT_fpie)) {
    CmdArgs.push_back("-KPIC");
  }
}

/// CheckPreprocessingOptions - Perform some validation of preprocessing
/// arguments that is shared with gcc.
static void CheckPreprocessingOptions(const Driver &D, const ArgList &Args) {
  if (Arg *A = Args.getLastArg(options::OPT_C, options::OPT_CC)) {
    if (!Args.hasArg(options::OPT_E) && !Args.hasArg(options::OPT__SLASH_P) &&
        !Args.hasArg(options::OPT__SLASH_EP) && !D.CCCIsCPP()) {
      D.Diag(diag::err_drv_argument_only_allowed_with)
          << A->getBaseArg().getAsString(Args)
          << (D.IsCLMode() ? "/E, /P or /EP" : "-E");
    }
  }
}

/// CheckCodeGenerationOptions - Perform some validation of code generation
/// arguments that is shared with gcc.
static void CheckCodeGenerationOptions(const Driver &D, const ArgList &Args) {
  // In gcc, only ARM checks this, but it seems reasonable to check universally.
  if (Args.hasArg(options::OPT_static))
    if (const Arg *A =
            Args.getLastArg(options::OPT_dynamic, options::OPT_mdynamic_no_pic))
      D.Diag(diag::err_drv_argument_not_allowed_with) << A->getAsString(Args)
                                                      << "-static";
}

// Add backslashes to escape spaces and other backslashes.
// This is used for the space-separated argument list specified with
// the -dwarf-debug-flags option.
static void EscapeSpacesAndBackslashes(const char *Arg,
                                       SmallVectorImpl<char> &Res) {
  for (; *Arg; ++Arg) {
    switch (*Arg) {
    default:
      break;
    case ' ':
    case '\\':
      Res.push_back('\\');
      break;
    }
    Res.push_back(*Arg);
  }
}

// Quote target names for inclusion in GNU Make dependency files.
// Only the characters '$', '#', ' ', '\t' are quoted.
static void QuoteTarget(StringRef Target, SmallVectorImpl<char> &Res) {
  for (unsigned i = 0, e = Target.size(); i != e; ++i) {
    switch (Target[i]) {
    case ' ':
    case '\t':
      // Escape the preceding backslashes
      for (int j = i - 1; j >= 0 && Target[j] == '\\'; --j)
        Res.push_back('\\');

      // Escape the space/tab
      Res.push_back('\\');
      break;
    case '$':
      Res.push_back('$');
      break;
    case '#':
      Res.push_back('\\');
      break;
    default:
      break;
    }

    Res.push_back(Target[i]);
  }
}

static void addDirectoryList(const ArgList &Args, ArgStringList &CmdArgs,
                             const char *ArgName, const char *EnvVar) {
  const char *DirList = ::getenv(EnvVar);
  bool CombinedArg = false;

  if (!DirList)
    return; // Nothing to do.

  StringRef Name(ArgName);
  if (Name.equals("-I") || Name.equals("-L"))
    CombinedArg = true;

  StringRef Dirs(DirList);
  if (Dirs.empty()) // Empty string should not add '.'.
    return;

  StringRef::size_type Delim;
  while ((Delim = Dirs.find(llvm::sys::EnvPathSeparator)) != StringRef::npos) {
    if (Delim == 0) { // Leading colon.
      if (CombinedArg) {
        CmdArgs.push_back(Args.MakeArgString(std::string(ArgName) + "."));
      } else {
        CmdArgs.push_back(ArgName);
        CmdArgs.push_back(".");
      }
    } else {
      if (CombinedArg) {
        CmdArgs.push_back(
            Args.MakeArgString(std::string(ArgName) + Dirs.substr(0, Delim)));
      } else {
        CmdArgs.push_back(ArgName);
        CmdArgs.push_back(Args.MakeArgString(Dirs.substr(0, Delim)));
      }
    }
    Dirs = Dirs.substr(Delim + 1);
  }

  if (Dirs.empty()) { // Trailing colon.
    if (CombinedArg) {
      CmdArgs.push_back(Args.MakeArgString(std::string(ArgName) + "."));
    } else {
      CmdArgs.push_back(ArgName);
      CmdArgs.push_back(".");
    }
  } else { // Add the last path.
    if (CombinedArg) {
      CmdArgs.push_back(Args.MakeArgString(std::string(ArgName) + Dirs));
    } else {
      CmdArgs.push_back(ArgName);
      CmdArgs.push_back(Args.MakeArgString(Dirs));
    }
  }
}

static void AddLinkerInputs(const ToolChain &TC, const InputInfoList &Inputs,
                            const ArgList &Args, ArgStringList &CmdArgs) {
  const Driver &D = TC.getDriver();

  // Add extra linker input arguments which are not treated as inputs
  // (constructed via -Xarch_).
  Args.AddAllArgValues(CmdArgs, options::OPT_Zlinker_input);

  for (const auto &II : Inputs) {
    if (!TC.HasNativeLLVMSupport()) {
      // Don't try to pass LLVM inputs unless we have native support.
      if (II.getType() == types::TY_LLVM_IR ||
          II.getType() == types::TY_LTO_IR ||
          II.getType() == types::TY_LLVM_BC || II.getType() == types::TY_LTO_BC)
        D.Diag(diag::err_drv_no_linker_llvm_support) << TC.getTripleString();
    }

    // Add filenames immediately.
    if (II.isFilename()) {
      CmdArgs.push_back(II.getFilename());
      continue;
    }

    // Otherwise, this is a linker input argument.
    const Arg &A = II.getInputArg();

    // Handle reserved library options.
    if (A.getOption().matches(options::OPT_Z_reserved_lib_stdcxx))
      TC.AddCXXStdlibLibArgs(Args, CmdArgs);
    else if (A.getOption().matches(options::OPT_Z_reserved_lib_cckext))
      TC.AddCCKextLibArgs(Args, CmdArgs);
    else if (A.getOption().matches(options::OPT_z)) {
      // Pass -z prefix for gcc linker compatibility.
      A.claim();
      A.render(Args, CmdArgs);
    } else {
      A.renderAsInput(Args, CmdArgs);
    }
  }

  // LIBRARY_PATH - included following the user specified library paths.
  //                and only supported on native toolchains.
  if (!TC.isCrossCompiling())
    addDirectoryList(Args, CmdArgs, "-L", "LIBRARY_PATH");
}

/// \brief Determine whether Objective-C automated reference counting is
/// enabled.
static bool isObjCAutoRefCount(const ArgList &Args) {
  return Args.hasFlag(options::OPT_fobjc_arc, options::OPT_fno_objc_arc, false);
}

/// \brief Determine whether we are linking the ObjC runtime.
static bool isObjCRuntimeLinked(const ArgList &Args) {
  if (isObjCAutoRefCount(Args)) {
    Args.ClaimAllArgs(options::OPT_fobjc_link_runtime);
    return true;
  }
  return Args.hasArg(options::OPT_fobjc_link_runtime);
}

static bool forwardToGCC(const Option &O) {
  // Don't forward inputs from the original command line.  They are added from
  // InputInfoList.
  return O.getKind() != Option::InputClass &&
         !O.hasFlag(options::DriverOption) && !O.hasFlag(options::LinkerInput);
}

void Clang::AddPreprocessingOptions(Compilation &C, const JobAction &JA,
                                    const Driver &D, const ArgList &Args,
                                    ArgStringList &CmdArgs,
                                    const InputInfo &Output,
                                    const InputInfoList &Inputs) const {
  Arg *A;

  CheckPreprocessingOptions(D, Args);

  Args.AddLastArg(CmdArgs, options::OPT_C);
  Args.AddLastArg(CmdArgs, options::OPT_CC);

  // Handle dependency file generation.
  if ((A = Args.getLastArg(options::OPT_M, options::OPT_MM)) ||
      (A = Args.getLastArg(options::OPT_MD)) ||
      (A = Args.getLastArg(options::OPT_MMD))) {
    // Determine the output location.
    const char *DepFile;
    if (Arg *MF = Args.getLastArg(options::OPT_MF)) {
      DepFile = MF->getValue();
      C.addFailureResultFile(DepFile, &JA);
    } else if (Output.getType() == types::TY_Dependencies) {
      DepFile = Output.getFilename();
    } else if (A->getOption().matches(options::OPT_M) ||
               A->getOption().matches(options::OPT_MM)) {
      DepFile = "-";
    } else {
      DepFile = getDependencyFileName(Args, Inputs);
      C.addFailureResultFile(DepFile, &JA);
    }
    CmdArgs.push_back("-dependency-file");
    CmdArgs.push_back(DepFile);

    // Add a default target if one wasn't specified.
    if (!Args.hasArg(options::OPT_MT) && !Args.hasArg(options::OPT_MQ)) {
      const char *DepTarget;

      // If user provided -o, that is the dependency target, except
      // when we are only generating a dependency file.
      Arg *OutputOpt = Args.getLastArg(options::OPT_o);
      if (OutputOpt && Output.getType() != types::TY_Dependencies) {
        DepTarget = OutputOpt->getValue();
      } else {
        // Otherwise derive from the base input.
        //
        // FIXME: This should use the computed output file location.
        SmallString<128> P(Inputs[0].getBaseInput());
        llvm::sys::path::replace_extension(P, "o");
        DepTarget = Args.MakeArgString(llvm::sys::path::filename(P));
      }

      CmdArgs.push_back("-MT");
      SmallString<128> Quoted;
      QuoteTarget(DepTarget, Quoted);
      CmdArgs.push_back(Args.MakeArgString(Quoted));
    }

    if (A->getOption().matches(options::OPT_M) ||
        A->getOption().matches(options::OPT_MD))
      CmdArgs.push_back("-sys-header-deps");
    if ((isa<PrecompileJobAction>(JA) &&
         !Args.hasArg(options::OPT_fno_module_file_deps)) ||
        Args.hasArg(options::OPT_fmodule_file_deps))
      CmdArgs.push_back("-module-file-deps");
  }

  if (Args.hasArg(options::OPT_MG)) {
    if (!A || A->getOption().matches(options::OPT_MD) ||
        A->getOption().matches(options::OPT_MMD))
      D.Diag(diag::err_drv_mg_requires_m_or_mm);
    CmdArgs.push_back("-MG");
  }

  Args.AddLastArg(CmdArgs, options::OPT_MP);
  Args.AddLastArg(CmdArgs, options::OPT_MV);

  // Convert all -MQ <target> args to -MT <quoted target>
  for (const Arg *A : Args.filtered(options::OPT_MT, options::OPT_MQ)) {
    A->claim();

    if (A->getOption().matches(options::OPT_MQ)) {
      CmdArgs.push_back("-MT");
      SmallString<128> Quoted;
      QuoteTarget(A->getValue(), Quoted);
      CmdArgs.push_back(Args.MakeArgString(Quoted));

      // -MT flag - no change
    } else {
      A->render(Args, CmdArgs);
    }
  }

  // Add -i* options, and automatically translate to
  // -include-pch/-include-pth for transparent PCH support. It's
  // wonky, but we include looking for .gch so we can support seamless
  // replacement into a build system already set up to be generating
  // .gch files.
  bool RenderedImplicitInclude = false;
  for (const Arg *A : Args.filtered(options::OPT_clang_i_Group)) {
    if (A->getOption().matches(options::OPT_include)) {
      bool IsFirstImplicitInclude = !RenderedImplicitInclude;
      RenderedImplicitInclude = true;

      // Use PCH if the user requested it.
      bool UsePCH = D.CCCUsePCH;

      bool FoundPTH = false;
      bool FoundPCH = false;
      SmallString<128> P(A->getValue());
      // We want the files to have a name like foo.h.pch. Add a dummy extension
      // so that replace_extension does the right thing.
      P += ".dummy";
      if (UsePCH) {
        llvm::sys::path::replace_extension(P, "pch");
        if (llvm::sys::fs::exists(P))
          FoundPCH = true;
      }

      if (!FoundPCH) {
        llvm::sys::path::replace_extension(P, "pth");
        if (llvm::sys::fs::exists(P))
          FoundPTH = true;
      }

      if (!FoundPCH && !FoundPTH) {
        llvm::sys::path::replace_extension(P, "gch");
        if (llvm::sys::fs::exists(P)) {
          FoundPCH = UsePCH;
          FoundPTH = !UsePCH;
        }
      }

      if (FoundPCH || FoundPTH) {
        if (IsFirstImplicitInclude) {
          A->claim();
          if (UsePCH)
            CmdArgs.push_back("-include-pch");
          else
            CmdArgs.push_back("-include-pth");
          CmdArgs.push_back(Args.MakeArgString(P));
          continue;
        } else {
          // Ignore the PCH if not first on command line and emit warning.
          D.Diag(diag::warn_drv_pch_not_first_include) << P
                                                       << A->getAsString(Args);
        }
      }
    }

    // Not translated, render as usual.
    A->claim();
    A->render(Args, CmdArgs);
  }

  Args.AddAllArgs(CmdArgs,
                  {options::OPT_D, options::OPT_U, options::OPT_I_Group,
                   options::OPT_F, options::OPT_index_header_map});

  // Add -Wp, and -Xassembler if using the preprocessor.

  // FIXME: There is a very unfortunate problem here, some troubled
  // souls abuse -Wp, to pass preprocessor options in gcc syntax. To
  // really support that we would have to parse and then translate
  // those options. :(
  Args.AddAllArgValues(CmdArgs, options::OPT_Wp_COMMA,
                       options::OPT_Xpreprocessor);

  // -I- is a deprecated GCC feature, reject it.
  if (Arg *A = Args.getLastArg(options::OPT_I_))
    D.Diag(diag::err_drv_I_dash_not_supported) << A->getAsString(Args);

  // If we have a --sysroot, and don't have an explicit -isysroot flag, add an
  // -isysroot to the CC1 invocation.
  StringRef sysroot = C.getSysRoot();
  if (sysroot != "") {
    if (!Args.hasArg(options::OPT_isysroot)) {
      CmdArgs.push_back("-isysroot");
      CmdArgs.push_back(C.getArgs().MakeArgString(sysroot));
    }
  }

  // Parse additional include paths from environment variables.
  // FIXME: We should probably sink the logic for handling these from the
  // frontend into the driver. It will allow deleting 4 otherwise unused flags.
  // CPATH - included following the user specified includes (but prior to
  // builtin and standard includes).
  addDirectoryList(Args, CmdArgs, "-I", "CPATH");
  // C_INCLUDE_PATH - system includes enabled when compiling C.
  addDirectoryList(Args, CmdArgs, "-c-isystem", "C_INCLUDE_PATH");
  // CPLUS_INCLUDE_PATH - system includes enabled when compiling C++.
  addDirectoryList(Args, CmdArgs, "-cxx-isystem", "CPLUS_INCLUDE_PATH");
  // OBJC_INCLUDE_PATH - system includes enabled when compiling ObjC.
  addDirectoryList(Args, CmdArgs, "-objc-isystem", "OBJC_INCLUDE_PATH");
  // OBJCPLUS_INCLUDE_PATH - system includes enabled when compiling ObjC++.
  addDirectoryList(Args, CmdArgs, "-objcxx-isystem", "OBJCPLUS_INCLUDE_PATH");

  // Add C++ include arguments, if needed.
  if (types::isCXX(Inputs[0].getType()))
    getToolChain().AddClangCXXStdlibIncludeArgs(Args, CmdArgs);

  // Add system include arguments.
  getToolChain().AddClangSystemIncludeArgs(Args, CmdArgs);
}

// FIXME: Move to target hook.
static bool isSignedCharDefault(const llvm::Triple &Triple) {
  switch (Triple.getArch()) {
  default:
    return true;

  case llvm::Triple::aarch64:
  case llvm::Triple::aarch64_be:
  case llvm::Triple::arm:
  case llvm::Triple::armeb:
  case llvm::Triple::thumb:
  case llvm::Triple::thumbeb:
    if (Triple.isOSDarwin() || Triple.isOSWindows())
      return true;
    return false;

  case llvm::Triple::ppc:
  case llvm::Triple::ppc64:
    if (Triple.isOSDarwin())
      return true;
    return false;

  case llvm::Triple::hexagon:
  case llvm::Triple::ppc64le:
  case llvm::Triple::systemz:
  case llvm::Triple::xcore:
    return false;
  }
}

static bool isNoCommonDefault(const llvm::Triple &Triple) {
  switch (Triple.getArch()) {
  default:
    return false;

  case llvm::Triple::xcore:
    return true;
  }
}

// ARM tools start.

// Get SubArch (vN).
static int getARMSubArchVersionNumber(const llvm::Triple &Triple) {
  llvm::StringRef Arch = Triple.getArchName();
  return llvm::ARMTargetParser::parseArchVersion(Arch);
}

// True if M-profile.
static bool isARMMProfile(const llvm::Triple &Triple) {
  llvm::StringRef Arch = Triple.getArchName();
  unsigned Profile = llvm::ARMTargetParser::parseArchProfile(Arch);
  return Profile == llvm::ARM::PK_M;
}

// Get Arch/CPU from args.
static void getARMArchCPUFromArgs(const ArgList &Args, llvm::StringRef &Arch,
                                  llvm::StringRef &CPU, bool FromAs = false) {
  if (const Arg *A = Args.getLastArg(options::OPT_mcpu_EQ))
    CPU = A->getValue();
  if (const Arg *A = Args.getLastArg(options::OPT_march_EQ))
    Arch = A->getValue();
  if (!FromAs)
    return;

  for (const Arg *A :
       Args.filtered(options::OPT_Wa_COMMA, options::OPT_Xassembler)) {
    StringRef Value = A->getValue();
    if (Value.startswith("-mcpu="))
      CPU = Value.substr(6);
    if (Value.startswith("-march="))
      Arch = Value.substr(7);
  }
}

// Handle -mhwdiv=.
// FIXME: Use ARMTargetParser.
static void getARMHWDivFeatures(const Driver &D, const Arg *A,
                                const ArgList &Args, StringRef HWDiv,
                                std::vector<const char *> &Features) {
  unsigned HWDivID = llvm::ARMTargetParser::parseHWDiv(HWDiv);
  if (!llvm::ARMTargetParser::getHWDivFeatures(HWDivID, Features))
    D.Diag(diag::err_drv_clang_unsupported) << A->getAsString(Args);
}

// Handle -mfpu=.
static void getARMFPUFeatures(const Driver &D, const Arg *A,
                              const ArgList &Args, StringRef FPU,
                              std::vector<const char *> &Features) {
  unsigned FPUID = llvm::ARMTargetParser::parseFPU(FPU);
  if (!llvm::ARMTargetParser::getFPUFeatures(FPUID, Features))
    D.Diag(diag::err_drv_clang_unsupported) << A->getAsString(Args);
}

// Check if -march is valid by checking if it can be canonicalised and parsed.
// getARMArch is used here instead of just checking the -march value in order
// to handle -march=native correctly.
static void checkARMArchName(const Driver &D, const Arg *A, const ArgList &Args,
                             llvm::StringRef ArchName,
                             const llvm::Triple &Triple) {
  std::string MArch = arm::getARMArch(ArchName, Triple);
  if (llvm::ARMTargetParser::parseArch(MArch) == llvm::ARM::AK_INVALID)
    D.Diag(diag::err_drv_clang_unsupported) << A->getAsString(Args);
}

// Check -mcpu=. Needs ArchName to handle -mcpu=generic.
static void checkARMCPUName(const Driver &D, const Arg *A, const ArgList &Args,
                            llvm::StringRef CPUName, llvm::StringRef ArchName,
                            const llvm::Triple &Triple) {
  std::string CPU = arm::getARMTargetCPU(CPUName, ArchName, Triple);
  std::string Arch = arm::getARMArch(ArchName, Triple);
  if (strcmp(arm::getLLVMArchSuffixForARM(CPU, Arch), "") == 0)
    D.Diag(diag::err_drv_clang_unsupported) << A->getAsString(Args);
}

// Select the float ABI as determined by -msoft-float, -mhard-float, and
// -mfloat-abi=.
StringRef tools::arm::getARMFloatABI(const Driver &D, const ArgList &Args,
                                     const llvm::Triple &Triple) {
  StringRef FloatABI;
  if (Arg *A =
          Args.getLastArg(options::OPT_msoft_float, options::OPT_mhard_float,
                          options::OPT_mfloat_abi_EQ)) {
    if (A->getOption().matches(options::OPT_msoft_float))
      FloatABI = "soft";
    else if (A->getOption().matches(options::OPT_mhard_float))
      FloatABI = "hard";
    else {
      FloatABI = A->getValue();
      if (FloatABI != "soft" && FloatABI != "softfp" && FloatABI != "hard") {
        D.Diag(diag::err_drv_invalid_mfloat_abi) << A->getAsString(Args);
        FloatABI = "soft";
      }
    }
  }

  // If unspecified, choose the default based on the platform.
  if (FloatABI.empty()) {
    switch (Triple.getOS()) {
    case llvm::Triple::Darwin:
    case llvm::Triple::MacOSX:
    case llvm::Triple::IOS: {
      // Darwin defaults to "softfp" for v6 and v7.
      //
      if (getARMSubArchVersionNumber(Triple) == 6 ||
          getARMSubArchVersionNumber(Triple) == 7)
        FloatABI = "softfp";
      else
        FloatABI = "soft";
      break;
    }

    // FIXME: this is invalid for WindowsCE
    case llvm::Triple::Win32:
      FloatABI = "hard";
      break;

    case llvm::Triple::FreeBSD:
      switch (Triple.getEnvironment()) {
      case llvm::Triple::GNUEABIHF:
        FloatABI = "hard";
        break;
      default:
        // FreeBSD defaults to soft float
        FloatABI = "soft";
        break;
      }
      break;

    case llvm::Triple::NaCl: // @LOCALMOD
      FloatABI = "hard";
      break;

    default:
      switch (Triple.getEnvironment()) {
      case llvm::Triple::GNUEABIHF:
        FloatABI = "hard";
        break;
      case llvm::Triple::GNUEABI:
        FloatABI = "softfp";
        break;
      case llvm::Triple::EABIHF:
        FloatABI = "hard";
        break;
      case llvm::Triple::EABI:
        // EABI is always AAPCS, and if it was not marked 'hard', it's softfp
        FloatABI = "softfp";
        break;
      case llvm::Triple::Android: {
        if (getARMSubArchVersionNumber(Triple) == 7)
          FloatABI = "softfp";
        else
          FloatABI = "soft";
        break;
      }
      default:
        // Assume "soft", but warn the user we are guessing.
        FloatABI = "soft";
        if (Triple.getOS() != llvm::Triple::UnknownOS ||
            !Triple.isOSBinFormatMachO())
          D.Diag(diag::warn_drv_assuming_mfloat_abi_is) << "soft";
        break;
      }
    }
  }

  return FloatABI;
}

static void getARMTargetFeatures(const Driver &D, const llvm::Triple &Triple,
                                 const ArgList &Args,
                                 std::vector<const char *> &Features,
                                 bool ForAS) {
  bool KernelOrKext =
      Args.hasArg(options::OPT_mkernel, options::OPT_fapple_kext);
  StringRef FloatABI = tools::arm::getARMFloatABI(D, Args, Triple);
  const Arg *WaCPU = nullptr, *WaFPU = nullptr;
  const Arg *WaHDiv = nullptr, *WaArch = nullptr;

  if (!ForAS) {
    // FIXME: Note, this is a hack, the LLVM backend doesn't actually use these
    // yet (it uses the -mfloat-abi and -msoft-float options), and it is
    // stripped out by the ARM target. We should probably pass this a new
    // -target-option, which is handled by the -cc1/-cc1as invocation.
    //
    // FIXME2:  For consistency, it would be ideal if we set up the target
    // machine state the same when using the frontend or the assembler. We don't
    // currently do that for the assembler, we pass the options directly to the
    // backend and never even instantiate the frontend TargetInfo. If we did,
    // and used its handleTargetFeatures hook, then we could ensure the
    // assembler and the frontend behave the same.

    // Use software floating point operations?
    if (FloatABI == "soft")
      Features.push_back("+soft-float");

    // Use software floating point argument passing?
    if (FloatABI != "hard")
      Features.push_back("+soft-float-abi");
  } else {
    // Here, we make sure that -Wa,-mfpu/cpu/arch/hwdiv will be passed down
    // to the assembler correctly.
    for (const Arg *A :
         Args.filtered(options::OPT_Wa_COMMA, options::OPT_Xassembler)) {
      StringRef Value = A->getValue();
      if (Value.startswith("-mfpu=")) {
        WaFPU = A;
      } else if (Value.startswith("-mcpu=")) {
        WaCPU = A;
      } else if (Value.startswith("-mhwdiv=")) {
        WaHDiv = A;
      } else if (Value.startswith("-march=")) {
        WaArch = A;
      }
    }
  }

  // Check -march. ClangAs gives preference to -Wa,-march=.
  const Arg *ArchArg = Args.getLastArg(options::OPT_march_EQ);
  StringRef ArchName;
  if (WaArch) {
    if (ArchArg)
      D.Diag(clang::diag::warn_drv_unused_argument)
          << ArchArg->getAsString(Args);
    ArchName = StringRef(WaArch->getValue()).substr(7);
    checkARMArchName(D, WaArch, Args, ArchName, Triple);
    // FIXME: Set Arch.
    D.Diag(clang::diag::warn_drv_unused_argument) << WaArch->getAsString(Args);
  } else if (ArchArg) {
    ArchName = ArchArg->getValue();
    checkARMArchName(D, ArchArg, Args, ArchName, Triple);
  }

  // Check -mcpu. ClangAs gives preference to -Wa,-mcpu=.
  const Arg *CPUArg = Args.getLastArg(options::OPT_mcpu_EQ);
  StringRef CPUName;
  if (WaCPU) {
    if (CPUArg)
      D.Diag(clang::diag::warn_drv_unused_argument)
          << CPUArg->getAsString(Args);
    CPUName = StringRef(WaCPU->getValue()).substr(6);
    checkARMCPUName(D, WaCPU, Args, CPUName, ArchName, Triple);
  } else if (CPUArg) {
    CPUName = CPUArg->getValue();
    checkARMCPUName(D, CPUArg, Args, CPUName, ArchName, Triple);
  }

  // Add CPU features for generic CPUs
  if (CPUName == "native") {
    llvm::StringMap<bool> HostFeatures;
    if (llvm::sys::getHostCPUFeatures(HostFeatures))
      for (auto &F : HostFeatures)
        Features.push_back(
            Args.MakeArgString((F.second ? "+" : "-") + F.first()));
  }

  // Honor -mfpu=. ClangAs gives preference to -Wa,-mfpu=.
  const Arg *FPUArg = Args.getLastArg(options::OPT_mfpu_EQ);
  if (WaFPU) {
    if (FPUArg)
      D.Diag(clang::diag::warn_drv_unused_argument)
          << FPUArg->getAsString(Args);
    getARMFPUFeatures(D, WaFPU, Args, StringRef(WaFPU->getValue()).substr(6),
                      Features);
  } else if (FPUArg) {
    getARMFPUFeatures(D, FPUArg, Args, FPUArg->getValue(), Features);
  }

  // Honor -mhwdiv=. ClangAs gives preference to -Wa,-mhwdiv=.
  const Arg *HDivArg = Args.getLastArg(options::OPT_mhwdiv_EQ);
  if (WaHDiv) {
    if (HDivArg)
      D.Diag(clang::diag::warn_drv_unused_argument)
          << HDivArg->getAsString(Args);
    getARMHWDivFeatures(D, WaHDiv, Args,
                        StringRef(WaHDiv->getValue()).substr(8), Features);
  } else if (HDivArg)
    getARMHWDivFeatures(D, HDivArg, Args, HDivArg->getValue(), Features);

  // Setting -msoft-float effectively disables NEON because of the GCC
  // implementation, although the same isn't true of VFP or VFP3.
  if (FloatABI == "soft") {
    Features.push_back("-neon");
    // Also need to explicitly disable features which imply NEON.
    Features.push_back("-crypto");
  }

  // En/disable crc code generation.
  if (Arg *A = Args.getLastArg(options::OPT_mcrc, options::OPT_mnocrc)) {
    if (A->getOption().matches(options::OPT_mcrc))
      Features.push_back("+crc");
    else
      Features.push_back("-crc");
  }

  if (Triple.getSubArch() == llvm::Triple::SubArchType::ARMSubArch_v8_1a) {
    Features.insert(Features.begin(), "+v8.1a");
  }

  // Look for the last occurrence of -mlong-calls or -mno-long-calls. If
  // neither options are specified, see if we are compiling for kernel/kext and
  // decide whether to pass "+long-calls" based on the OS and its version.
  if (Arg *A = Args.getLastArg(options::OPT_mlong_calls,
                               options::OPT_mno_long_calls)) {
    if (A->getOption().matches(options::OPT_mlong_calls))
      Features.push_back("+long-calls");
  } else if (KernelOrKext && (!Triple.isiOS() || Triple.isOSVersionLT(6))) {
      Features.push_back("+long-calls");
  }

  // Kernel code has more strict alignment requirements.
  if (KernelOrKext)
    Features.push_back("+strict-align");
  else if (Arg *A = Args.getLastArg(options::OPT_mno_unaligned_access,
                                    options::OPT_munaligned_access)) {
    if (A->getOption().matches(options::OPT_munaligned_access)) {
      // No v6M core supports unaligned memory access (v6M ARM ARM A3.2).
      if (Triple.getSubArch() == llvm::Triple::SubArchType::ARMSubArch_v6m)
        D.Diag(diag::err_target_unsupported_unaligned) << "v6m";
    } else
      Features.push_back("+strict-align");
  } else {
    // Assume pre-ARMv6 doesn't support unaligned accesses.
    //
    // ARMv6 may or may not support unaligned accesses depending on the
    // SCTLR.U bit, which is architecture-specific. We assume ARMv6
    // Darwin and NetBSD targets support unaligned accesses, and others don't.
    //
    // ARMv7 always has SCTLR.U set to 1, but it has a new SCTLR.A bit
    // which raises an alignment fault on unaligned accesses. Linux
    // defaults this bit to 0 and handles it as a system-wide (not
    // per-process) setting. It is therefore safe to assume that ARMv7+
    // Linux targets support unaligned accesses. The same goes for NaCl.
    //
    // The above behavior is consistent with GCC.
    int VersionNum = getARMSubArchVersionNumber(Triple);
    if (Triple.isOSDarwin() || Triple.isOSNetBSD()) {
      if (VersionNum < 6)
        Features.push_back("+strict-align");
    } else if (Triple.isOSLinux() || Triple.isOSNaCl()) {
      if (VersionNum < 7)
        Features.push_back("+strict-align");
    } else
      Features.push_back("+strict-align");
  }

  // llvm does not support reserving registers in general. There is support
  // for reserving r9 on ARM though (defined as a platform-specific register
  // in ARM EABI).
  if (Args.hasArg(options::OPT_ffixed_r9))
    Features.push_back("+reserve-r9");

  // The kext linker doesn't know how to deal with movw/movt.
  if (KernelOrKext)
    Features.push_back("+no-movt");
}

void Clang::AddARMTargetArgs(const ArgList &Args, ArgStringList &CmdArgs,
                             bool KernelOrKext) const {
  const Driver &D = getToolChain().getDriver();
  // Get the effective triple, which takes into account the deployment target.
  std::string TripleStr = getToolChain().ComputeEffectiveClangTriple(Args);
  llvm::Triple Triple(TripleStr);

  // Select the ABI to use.
  //
  // FIXME: Support -meabi.
  // FIXME: Parts of this are duplicated in the backend, unify this somehow.
  const char *ABIName = nullptr;
  if (Arg *A = Args.getLastArg(options::OPT_mabi_EQ)) {
    ABIName = A->getValue();
  } else if (Triple.isOSBinFormatMachO()) {
    // The backend is hardwired to assume AAPCS for M-class processors, ensure
    // the frontend matches that.
    if (Triple.getEnvironment() == llvm::Triple::EABI ||
        Triple.getOS() == llvm::Triple::UnknownOS || isARMMProfile(Triple)) {
      ABIName = "aapcs";
    } else {
      ABIName = "apcs-gnu";
    }
  } else if (Triple.isOSWindows()) {
    // FIXME: this is invalid for WindowsCE
    ABIName = "aapcs";
  } else {
    // Select the default based on the platform.
    switch (Triple.getEnvironment()) {
    case llvm::Triple::Android:
    case llvm::Triple::GNUEABI:
    case llvm::Triple::GNUEABIHF:
      ABIName = "aapcs-linux";
      break;
    case llvm::Triple::EABIHF:
    case llvm::Triple::EABI:
      ABIName = "aapcs";
      break;
    default:
      if (Triple.getOS() == llvm::Triple::NetBSD)
        ABIName = "apcs-gnu";
      else
        ABIName = "aapcs";
      break;
    }
  }
  CmdArgs.push_back("-target-abi");
  CmdArgs.push_back(ABIName);

  // Determine floating point ABI from the options & target defaults.
  StringRef FloatABI = tools::arm::getARMFloatABI(D, Args, Triple);
  if (FloatABI == "soft") {
    // Floating point operations and argument passing are soft.
    //
    // FIXME: This changes CPP defines, we need -target-soft-float.
    CmdArgs.push_back("-msoft-float");
    CmdArgs.push_back("-mfloat-abi");
    CmdArgs.push_back("soft");
  } else if (FloatABI == "softfp") {
    // Floating point operations are hard, but argument passing is soft.
    CmdArgs.push_back("-mfloat-abi");
    CmdArgs.push_back("soft");
  } else {
    // Floating point operations and argument passing are hard.
    assert(FloatABI == "hard" && "Invalid float abi!");
    CmdArgs.push_back("-mfloat-abi");
    CmdArgs.push_back("hard");
  }

  // Forward the -mglobal-merge option for explicit control over the pass.
  if (Arg *A = Args.getLastArg(options::OPT_mglobal_merge,
                               options::OPT_mno_global_merge)) {
    CmdArgs.push_back("-backend-option");
    if (A->getOption().matches(options::OPT_mno_global_merge))
      CmdArgs.push_back("-arm-global-merge=false");
    else
      CmdArgs.push_back("-arm-global-merge=true");
  }

  if (!Args.hasFlag(options::OPT_mimplicit_float,
                    options::OPT_mno_implicit_float, true))
    CmdArgs.push_back("-no-implicit-float");
}
// ARM tools end.

/// getAArch64TargetCPU - Get the (LLVM) name of the AArch64 cpu we are
/// targeting.
static std::string getAArch64TargetCPU(const ArgList &Args) {
  Arg *A;
  std::string CPU;
  // If we have -mtune or -mcpu, use that.
  if ((A = Args.getLastArg(options::OPT_mtune_EQ))) {
    CPU = StringRef(A->getValue()).lower();
  } else if ((A = Args.getLastArg(options::OPT_mcpu_EQ))) {
    StringRef Mcpu = A->getValue();
    CPU = Mcpu.split("+").first.lower();
  }

  // Handle CPU name is 'native'.
  if (CPU == "native")
    return llvm::sys::getHostCPUName();
  else if (CPU.size())
    return CPU;

  // Make sure we pick "cyclone" if -arch is used.
  // FIXME: Should this be picked by checking the target triple instead?
  if (Args.getLastArg(options::OPT_arch))
    return "cyclone";

  return "generic";
}

void Clang::AddAArch64TargetArgs(const ArgList &Args,
                                 ArgStringList &CmdArgs) const {
  std::string TripleStr = getToolChain().ComputeEffectiveClangTriple(Args);
  llvm::Triple Triple(TripleStr);

  if (!Args.hasFlag(options::OPT_mred_zone, options::OPT_mno_red_zone, true) ||
      Args.hasArg(options::OPT_mkernel) ||
      Args.hasArg(options::OPT_fapple_kext))
    CmdArgs.push_back("-disable-red-zone");

  if (!Args.hasFlag(options::OPT_mimplicit_float,
                    options::OPT_mno_implicit_float, true))
    CmdArgs.push_back("-no-implicit-float");

  const char *ABIName = nullptr;
  if (Arg *A = Args.getLastArg(options::OPT_mabi_EQ))
    ABIName = A->getValue();
  else if (Triple.isOSDarwin())
    ABIName = "darwinpcs";
  else
    ABIName = "aapcs";

  CmdArgs.push_back("-target-abi");
  CmdArgs.push_back(ABIName);

  if (Arg *A = Args.getLastArg(options::OPT_mfix_cortex_a53_835769,
                               options::OPT_mno_fix_cortex_a53_835769)) {
    CmdArgs.push_back("-backend-option");
    if (A->getOption().matches(options::OPT_mfix_cortex_a53_835769))
      CmdArgs.push_back("-aarch64-fix-cortex-a53-835769=1");
    else
      CmdArgs.push_back("-aarch64-fix-cortex-a53-835769=0");
  } else if (Triple.getEnvironment() == llvm::Triple::Android) {
    // Enabled A53 errata (835769) workaround by default on android
    CmdArgs.push_back("-backend-option");
    CmdArgs.push_back("-aarch64-fix-cortex-a53-835769=1");
  }

  // Forward the -mglobal-merge option for explicit control over the pass.
  if (Arg *A = Args.getLastArg(options::OPT_mglobal_merge,
                               options::OPT_mno_global_merge)) {
    CmdArgs.push_back("-backend-option");
    if (A->getOption().matches(options::OPT_mno_global_merge))
      CmdArgs.push_back("-aarch64-global-merge=false");
    else
      CmdArgs.push_back("-aarch64-global-merge=true");
  }
}

// Get CPU and ABI names. They are not independent
// so we have to calculate them together.
void mips::getMipsCPUAndABI(const ArgList &Args, const llvm::Triple &Triple,
                            StringRef &CPUName, StringRef &ABIName) {
  const char *DefMips32CPU = "mips32r2";
  const char *DefMips64CPU = "mips64r2";

  // MIPS32r6 is the default for mips(el)?-img-linux-gnu and MIPS64r6 is the
  // default for mips64(el)?-img-linux-gnu.
  if (Triple.getVendor() == llvm::Triple::ImaginationTechnologies &&
      Triple.getEnvironment() == llvm::Triple::GNU) {
    DefMips32CPU = "mips32r6";
    DefMips64CPU = "mips64r6";
  }

  // MIPS64r6 is the default for Android MIPS64 (mips64el-linux-android).
  if (Triple.getEnvironment() == llvm::Triple::Android)
    DefMips64CPU = "mips64r6";

  // MIPS3 is the default for mips64*-unknown-openbsd.
  if (Triple.getOS() == llvm::Triple::OpenBSD)
    DefMips64CPU = "mips3";

  if (Arg *A = Args.getLastArg(options::OPT_march_EQ, options::OPT_mcpu_EQ))
    CPUName = A->getValue();

  if (Arg *A = Args.getLastArg(options::OPT_mabi_EQ)) {
    ABIName = A->getValue();
    // Convert a GNU style Mips ABI name to the name
    // accepted by LLVM Mips backend.
    ABIName = llvm::StringSwitch<llvm::StringRef>(ABIName)
                  .Case("32", "o32")
                  .Case("64", "n64")
                  .Default(ABIName);
  }

  // Setup default CPU and ABI names.
  if (CPUName.empty() && ABIName.empty()) {
    switch (Triple.getArch()) {
    default:
      llvm_unreachable("Unexpected triple arch name");
    case llvm::Triple::mips:
    case llvm::Triple::mipsel:
      CPUName = DefMips32CPU;
      break;
    case llvm::Triple::mips64:
    case llvm::Triple::mips64el:
      CPUName = DefMips64CPU;
      break;
    }
  }

  if (ABIName.empty()) {
    // Deduce ABI name from the target triple.
    if (Triple.getArch() == llvm::Triple::mips ||
        Triple.getArch() == llvm::Triple::mipsel)
      ABIName = "o32";
    else
      ABIName = "n64";
  }

  if (CPUName.empty()) {
    // Deduce CPU name from ABI name.
    CPUName = llvm::StringSwitch<const char *>(ABIName)
                  .Cases("o32", "eabi", DefMips32CPU)
                  .Cases("n32", "n64", DefMips64CPU)
                  .Default("");
  }

  // FIXME: Warn on inconsistent use of -march and -mabi.
}

// Convert ABI name to the GNU tools acceptable variant.
static StringRef getGnuCompatibleMipsABIName(StringRef ABI) {
  return llvm::StringSwitch<llvm::StringRef>(ABI)
      .Case("o32", "32")
      .Case("n64", "64")
      .Default(ABI);
}

// Select the MIPS float ABI as determined by -msoft-float, -mhard-float,
// and -mfloat-abi=.
static StringRef getMipsFloatABI(const Driver &D, const ArgList &Args) {
  StringRef FloatABI;
  if (Arg *A =
          Args.getLastArg(options::OPT_msoft_float, options::OPT_mhard_float,
                          options::OPT_mfloat_abi_EQ)) {
    if (A->getOption().matches(options::OPT_msoft_float))
      FloatABI = "soft";
    else if (A->getOption().matches(options::OPT_mhard_float))
      FloatABI = "hard";
    else {
      FloatABI = A->getValue();
      if (FloatABI != "soft" && FloatABI != "hard") {
        D.Diag(diag::err_drv_invalid_mfloat_abi) << A->getAsString(Args);
        FloatABI = "hard";
      }
    }
  }

  // If unspecified, choose the default based on the platform.
  if (FloatABI.empty()) {
    // Assume "hard", because it's a default value used by gcc.
    // When we start to recognize specific target MIPS processors,
    // we will be able to select the default more correctly.
    FloatABI = "hard";
  }

  return FloatABI;
}

static void AddTargetFeature(const ArgList &Args,
                             std::vector<const char *> &Features,
                             OptSpecifier OnOpt, OptSpecifier OffOpt,
                             StringRef FeatureName) {
  if (Arg *A = Args.getLastArg(OnOpt, OffOpt)) {
    if (A->getOption().matches(OnOpt))
      Features.push_back(Args.MakeArgString("+" + FeatureName));
    else
      Features.push_back(Args.MakeArgString("-" + FeatureName));
  }
}

static void getMIPSTargetFeatures(const Driver &D, const llvm::Triple &Triple,
                                  const ArgList &Args,
                                  std::vector<const char *> &Features) {
  StringRef CPUName;
  StringRef ABIName;
  mips::getMipsCPUAndABI(Args, Triple, CPUName, ABIName);
  ABIName = getGnuCompatibleMipsABIName(ABIName);

  AddTargetFeature(Args, Features, options::OPT_mno_abicalls,
                   options::OPT_mabicalls, "noabicalls");

  StringRef FloatABI = getMipsFloatABI(D, Args);
  if (FloatABI == "soft") {
    // FIXME: Note, this is a hack. We need to pass the selected float
    // mode to the MipsTargetInfoBase to define appropriate macros there.
    // Now it is the only method.
    Features.push_back("+soft-float");
  }

  if (Arg *A = Args.getLastArg(options::OPT_mnan_EQ)) {
    StringRef Val = StringRef(A->getValue());
    if (Val == "2008") {
      if (mips::getSupportedNanEncoding(CPUName) & mips::Nan2008)
        Features.push_back("+nan2008");
      else {
        Features.push_back("-nan2008");
        D.Diag(diag::warn_target_unsupported_nan2008) << CPUName;
      }
    } else if (Val == "legacy") {
      if (mips::getSupportedNanEncoding(CPUName) & mips::NanLegacy)
        Features.push_back("-nan2008");
      else {
        Features.push_back("+nan2008");
        D.Diag(diag::warn_target_unsupported_nanlegacy) << CPUName;
      }
    } else
      D.Diag(diag::err_drv_unsupported_option_argument)
          << A->getOption().getName() << Val;
  }

  AddTargetFeature(Args, Features, options::OPT_msingle_float,
                   options::OPT_mdouble_float, "single-float");
  AddTargetFeature(Args, Features, options::OPT_mips16, options::OPT_mno_mips16,
                   "mips16");
  AddTargetFeature(Args, Features, options::OPT_mmicromips,
                   options::OPT_mno_micromips, "micromips");
  AddTargetFeature(Args, Features, options::OPT_mdsp, options::OPT_mno_dsp,
                   "dsp");
  AddTargetFeature(Args, Features, options::OPT_mdspr2, options::OPT_mno_dspr2,
                   "dspr2");
  AddTargetFeature(Args, Features, options::OPT_mmsa, options::OPT_mno_msa,
                   "msa");

  // Add the last -mfp32/-mfpxx/-mfp64 or if none are given and the ABI is O32
  // pass -mfpxx
  if (Arg *A = Args.getLastArg(options::OPT_mfp32, options::OPT_mfpxx,
                               options::OPT_mfp64)) {
    if (A->getOption().matches(options::OPT_mfp32))
      Features.push_back(Args.MakeArgString("-fp64"));
    else if (A->getOption().matches(options::OPT_mfpxx)) {
      Features.push_back(Args.MakeArgString("+fpxx"));
      Features.push_back(Args.MakeArgString("+nooddspreg"));
    } else
      Features.push_back(Args.MakeArgString("+fp64"));
  } else if (mips::shouldUseFPXX(Args, Triple, CPUName, ABIName, FloatABI)) {
    Features.push_back(Args.MakeArgString("+fpxx"));
    Features.push_back(Args.MakeArgString("+nooddspreg"));
  }

  AddTargetFeature(Args, Features, options::OPT_mno_odd_spreg,
                   options::OPT_modd_spreg, "nooddspreg");
}

void Clang::AddMIPSTargetArgs(const ArgList &Args,
                              ArgStringList &CmdArgs) const {
  const Driver &D = getToolChain().getDriver();
  StringRef CPUName;
  StringRef ABIName;
  const llvm::Triple &Triple = getToolChain().getTriple();
  mips::getMipsCPUAndABI(Args, Triple, CPUName, ABIName);

  CmdArgs.push_back("-target-abi");
  CmdArgs.push_back(ABIName.data());

  StringRef FloatABI = getMipsFloatABI(D, Args);

  if (FloatABI == "soft") {
    // Floating point operations and argument passing are soft.
    CmdArgs.push_back("-msoft-float");
    CmdArgs.push_back("-mfloat-abi");
    CmdArgs.push_back("soft");
  } else {
    // Floating point operations and argument passing are hard.
    assert(FloatABI == "hard" && "Invalid float abi!");
    CmdArgs.push_back("-mfloat-abi");
    CmdArgs.push_back("hard");
  }

  if (Arg *A = Args.getLastArg(options::OPT_mxgot, options::OPT_mno_xgot)) {
    if (A->getOption().matches(options::OPT_mxgot)) {
      CmdArgs.push_back("-mllvm");
      CmdArgs.push_back("-mxgot");
    }
  }

  if (Arg *A = Args.getLastArg(options::OPT_mldc1_sdc1,
                               options::OPT_mno_ldc1_sdc1)) {
    if (A->getOption().matches(options::OPT_mno_ldc1_sdc1)) {
      CmdArgs.push_back("-mllvm");
      CmdArgs.push_back("-mno-ldc1-sdc1");
    }
  }

  if (Arg *A = Args.getLastArg(options::OPT_mcheck_zero_division,
                               options::OPT_mno_check_zero_division)) {
    if (A->getOption().matches(options::OPT_mno_check_zero_division)) {
      CmdArgs.push_back("-mllvm");
      CmdArgs.push_back("-mno-check-zero-division");
    }
  }

  if (Arg *A = Args.getLastArg(options::OPT_G)) {
    StringRef v = A->getValue();
    CmdArgs.push_back("-mllvm");
    CmdArgs.push_back(Args.MakeArgString("-mips-ssection-threshold=" + v));
    A->claim();
  }

  // @LOCALMOD-BEGIN
  if (Triple.getOS() == llvm::Triple::NaCl) {
    CmdArgs.push_back("-mllvm");
    CmdArgs.push_back("-direct-to-nacl");
  }
  // @LOCALMOD-END
}

/// getPPCTargetCPU - Get the (LLVM) name of the PowerPC cpu we are targeting.
static std::string getPPCTargetCPU(const ArgList &Args) {
  if (Arg *A = Args.getLastArg(options::OPT_mcpu_EQ)) {
    StringRef CPUName = A->getValue();

    if (CPUName == "native") {
      std::string CPU = llvm::sys::getHostCPUName();
      if (!CPU.empty() && CPU != "generic")
        return CPU;
      else
        return "";
    }

    return llvm::StringSwitch<const char *>(CPUName)
        .Case("common", "generic")
        .Case("440", "440")
        .Case("440fp", "440")
        .Case("450", "450")
        .Case("601", "601")
        .Case("602", "602")
        .Case("603", "603")
        .Case("603e", "603e")
        .Case("603ev", "603ev")
        .Case("604", "604")
        .Case("604e", "604e")
        .Case("620", "620")
        .Case("630", "pwr3")
        .Case("G3", "g3")
        .Case("7400", "7400")
        .Case("G4", "g4")
        .Case("7450", "7450")
        .Case("G4+", "g4+")
        .Case("750", "750")
        .Case("970", "970")
        .Case("G5", "g5")
        .Case("a2", "a2")
        .Case("a2q", "a2q")
        .Case("e500mc", "e500mc")
        .Case("e5500", "e5500")
        .Case("power3", "pwr3")
        .Case("power4", "pwr4")
        .Case("power5", "pwr5")
        .Case("power5x", "pwr5x")
        .Case("power6", "pwr6")
        .Case("power6x", "pwr6x")
        .Case("power7", "pwr7")
        .Case("power8", "pwr8")
        .Case("pwr3", "pwr3")
        .Case("pwr4", "pwr4")
        .Case("pwr5", "pwr5")
        .Case("pwr5x", "pwr5x")
        .Case("pwr6", "pwr6")
        .Case("pwr6x", "pwr6x")
        .Case("pwr7", "pwr7")
        .Case("pwr8", "pwr8")
        .Case("powerpc", "ppc")
        .Case("powerpc64", "ppc64")
        .Case("powerpc64le", "ppc64le")
        .Default("");
  }

  return "";
}

static void getPPCTargetFeatures(const ArgList &Args,
                                 std::vector<const char *> &Features) {
  for (const Arg *A : Args.filtered(options::OPT_m_ppc_Features_Group)) {
    StringRef Name = A->getOption().getName();
    A->claim();

    // Skip over "-m".
    assert(Name.startswith("m") && "Invalid feature name.");
    Name = Name.substr(1);

    bool IsNegative = Name.startswith("no-");
    if (IsNegative)
      Name = Name.substr(3);

    // Note that gcc calls this mfcrf and LLVM calls this mfocrf so we
    // pass the correct option to the backend while calling the frontend
    // option the same.
    // TODO: Change the LLVM backend option maybe?
    if (Name == "mfcrf")
      Name = "mfocrf";

    Features.push_back(Args.MakeArgString((IsNegative ? "-" : "+") + Name));
  }

  // Altivec is a bit weird, allow overriding of the Altivec feature here.
  AddTargetFeature(Args, Features, options::OPT_faltivec,
                   options::OPT_fno_altivec, "altivec");
}

void Clang::AddPPCTargetArgs(const ArgList &Args,
                             ArgStringList &CmdArgs) const {
  // Select the ABI to use.
  const char *ABIName = nullptr;
  if (getToolChain().getTriple().isOSLinux())
    switch (getToolChain().getArch()) {
    case llvm::Triple::ppc64: {
      // When targeting a processor that supports QPX, or if QPX is
      // specifically enabled, default to using the ABI that supports QPX (so
      // long as it is not specifically disabled).
      bool HasQPX = false;
      if (Arg *A = Args.getLastArg(options::OPT_mcpu_EQ))
        HasQPX = A->getValue() == StringRef("a2q");
      HasQPX = Args.hasFlag(options::OPT_mqpx, options::OPT_mno_qpx, HasQPX);
      if (HasQPX) {
        ABIName = "elfv1-qpx";
        break;
      }

      ABIName = "elfv1";
      break;
    }
    case llvm::Triple::ppc64le:
      ABIName = "elfv2";
      break;
    default:
      break;
    }

  if (Arg *A = Args.getLastArg(options::OPT_mabi_EQ))
    // The ppc64 linux abis are all "altivec" abis by default. Accept and ignore
    // the option if given as we don't have backend support for any targets
    // that don't use the altivec abi.
    if (StringRef(A->getValue()) != "altivec")
      ABIName = A->getValue();

  if (ABIName) {
    CmdArgs.push_back("-target-abi");
    CmdArgs.push_back(ABIName);
  }
}

bool ppc::hasPPCAbiArg(const ArgList &Args, const char *Value) {
  Arg *A = Args.getLastArg(options::OPT_mabi_EQ);
  return A && (A->getValue() == StringRef(Value));
}

/// Get the (LLVM) name of the R600 gpu we are targeting.
static std::string getR600TargetGPU(const ArgList &Args) {
  if (Arg *A = Args.getLastArg(options::OPT_mcpu_EQ)) {
    const char *GPUName = A->getValue();
    return llvm::StringSwitch<const char *>(GPUName)
        .Cases("rv630", "rv635", "r600")
        .Cases("rv610", "rv620", "rs780", "rs880")
        .Case("rv740", "rv770")
        .Case("palm", "cedar")
        .Cases("sumo", "sumo2", "sumo")
        .Case("hemlock", "cypress")
        .Case("aruba", "cayman")
        .Default(GPUName);
  }
  return "";
}

void Clang::AddSparcTargetArgs(const ArgList &Args,
                               ArgStringList &CmdArgs) const {
  const Driver &D = getToolChain().getDriver();
  std::string Triple = getToolChain().ComputeEffectiveClangTriple(Args);

  bool SoftFloatABI = false;
  if (Arg *A =
          Args.getLastArg(options::OPT_msoft_float, options::OPT_mhard_float)) {
    if (A->getOption().matches(options::OPT_msoft_float))
      SoftFloatABI = true;
  }

  // Only the hard-float ABI on Sparc is standardized, and it is the
  // default. GCC also supports a nonstandard soft-float ABI mode, and
  // perhaps LLVM should implement that, too. However, since llvm
  // currently does not support Sparc soft-float, at all, display an
  // error if it's requested.
  if (SoftFloatABI) {
    D.Diag(diag::err_drv_unsupported_opt_for_target) << "-msoft-float"
                                                     << Triple;
  }
}

static const char *getSystemZTargetCPU(const ArgList &Args) {
  if (const Arg *A = Args.getLastArg(options::OPT_march_EQ))
    return A->getValue();
  return "z10";
}

static void getSystemZTargetFeatures(const ArgList &Args,
                                     std::vector<const char *> &Features) {
  // -m(no-)htm overrides use of the transactional-execution facility.
  if (Arg *A = Args.getLastArg(options::OPT_mhtm, options::OPT_mno_htm)) {
    if (A->getOption().matches(options::OPT_mhtm))
      Features.push_back("+transactional-execution");
    else
      Features.push_back("-transactional-execution");
  }
  // -m(no-)vx overrides use of the vector facility.
  if (Arg *A = Args.getLastArg(options::OPT_mvx, options::OPT_mno_vx)) {
    if (A->getOption().matches(options::OPT_mvx))
      Features.push_back("+vector");
    else
      Features.push_back("-vector");
  }
}

static const char *getX86TargetCPU(const ArgList &Args,
                                   const llvm::Triple &Triple) {
  if (const Arg *A = Args.getLastArg(options::OPT_march_EQ)) {
    if (StringRef(A->getValue()) != "native") {
      if (Triple.isOSDarwin() && Triple.getArchName() == "x86_64h")
        return "core-avx2";

      return A->getValue();
    }

    // FIXME: Reject attempts to use -march=native unless the target matches
    // the host.
    //
    // FIXME: We should also incorporate the detected target features for use
    // with -native.
    std::string CPU = llvm::sys::getHostCPUName();
    if (!CPU.empty() && CPU != "generic")
      return Args.MakeArgString(CPU);
  }

  if (const Arg *A = Args.getLastArg(options::OPT__SLASH_arch)) {
    // Mapping built by referring to X86TargetInfo::getDefaultFeatures().
    StringRef Arch = A->getValue();
    const char *CPU;
    if (Triple.getArch() == llvm::Triple::x86) {
      CPU = llvm::StringSwitch<const char *>(Arch)
                .Case("IA32", "i386")
                .Case("SSE", "pentium3")
                .Case("SSE2", "pentium4")
                .Case("AVX", "sandybridge")
                .Case("AVX2", "haswell")
                .Default(nullptr);
    } else {
      CPU = llvm::StringSwitch<const char *>(Arch)
                .Case("AVX", "sandybridge")
                .Case("AVX2", "haswell")
                .Default(nullptr);
    }
    if (CPU)
      return CPU;
  }

  // Select the default CPU if none was given (or detection failed).

  if (Triple.getArch() != llvm::Triple::x86_64 &&
      Triple.getArch() != llvm::Triple::x86)
    return nullptr; // This routine is only handling x86 targets.

  bool Is64Bit = Triple.getArch() == llvm::Triple::x86_64;

  // FIXME: Need target hooks.
  if (Triple.isOSDarwin()) {
    if (Triple.getArchName() == "x86_64h")
      return "core-avx2";
    return Is64Bit ? "core2" : "yonah";
  }

  // Set up default CPU name for PS4 compilers.
  if (Triple.isPS4CPU())
    return "btver2";

  // On Android use targets compatible with gcc
  if (Triple.getEnvironment() == llvm::Triple::Android)
    return Is64Bit ? "x86-64" : "i686";

  // Everything else goes to x86-64 in 64-bit mode.
  if (Is64Bit)
    return "x86-64";

  switch (Triple.getOS()) {
  case llvm::Triple::FreeBSD:
  case llvm::Triple::NetBSD:
  case llvm::Triple::OpenBSD:
    return "i486";
  case llvm::Triple::Haiku:
    return "i586";
  case llvm::Triple::Bitrig:
    return "i686";
  default:
    // Fallback to p4.
    return "pentium4";
  }
}

static std::string getCPUName(const ArgList &Args, const llvm::Triple &T,
                              bool FromAs = false) {
  switch (T.getArch()) {
  default:
    return "";

  case llvm::Triple::aarch64:
  case llvm::Triple::aarch64_be:
    return getAArch64TargetCPU(Args);

  case llvm::Triple::arm:
  case llvm::Triple::armeb:
  case llvm::Triple::thumb:
  case llvm::Triple::thumbeb: {
    StringRef MArch, MCPU;
    getARMArchCPUFromArgs(Args, MArch, MCPU, FromAs);
    return arm::getARMTargetCPU(MCPU, MArch, T);
  }
  case llvm::Triple::mips:
  case llvm::Triple::mipsel:
  case llvm::Triple::mips64:
  case llvm::Triple::mips64el: {
    StringRef CPUName;
    StringRef ABIName;
    mips::getMipsCPUAndABI(Args, T, CPUName, ABIName);
    return CPUName;
  }

  case llvm::Triple::nvptx:
  case llvm::Triple::nvptx64:
    if (const Arg *A = Args.getLastArg(options::OPT_march_EQ))
      return A->getValue();
    return "";

  case llvm::Triple::ppc:
  case llvm::Triple::ppc64:
  case llvm::Triple::ppc64le: {
    std::string TargetCPUName = getPPCTargetCPU(Args);
    // LLVM may default to generating code for the native CPU,
    // but, like gcc, we default to a more generic option for
    // each architecture. (except on Darwin)
    if (TargetCPUName.empty() && !T.isOSDarwin()) {
      if (T.getArch() == llvm::Triple::ppc64)
        TargetCPUName = "ppc64";
      else if (T.getArch() == llvm::Triple::ppc64le)
        TargetCPUName = "ppc64le";
      else
        TargetCPUName = "ppc";
    }
    return TargetCPUName;
  }

  case llvm::Triple::sparc:
  case llvm::Triple::sparcel:
  case llvm::Triple::sparcv9:
    if (const Arg *A = Args.getLastArg(options::OPT_mcpu_EQ))
      return A->getValue();
    return "";

  case llvm::Triple::x86:
  case llvm::Triple::x86_64:
    return getX86TargetCPU(Args, T);

  case llvm::Triple::hexagon:
    return "hexagon" + toolchains::HexagonToolChain::GetTargetCPU(Args).str();

  case llvm::Triple::systemz:
    return getSystemZTargetCPU(Args);

  case llvm::Triple::r600:
  case llvm::Triple::amdgcn:
    return getR600TargetGPU(Args);
  }
}

static void AddGoldPlugin(const ToolChain &ToolChain, const ArgList &Args,
                          ArgStringList &CmdArgs) {
  // Tell the linker to load the plugin. This has to come before AddLinkerInputs
  // as gold requires -plugin to come before any -plugin-opt that -Wl might
  // forward.
  CmdArgs.push_back("-plugin");
  std::string Plugin =
      ToolChain.getDriver().Dir + "/../lib" CLANG_LIBDIR_SUFFIX "/LLVMgold.so";
  CmdArgs.push_back(Args.MakeArgString(Plugin));

  // Try to pass driver level flags relevant to LTO code generation down to
  // the plugin.

  // Handle flags for selecting CPU variants.
  std::string CPU = getCPUName(Args, ToolChain.getTriple());
  if (!CPU.empty())
    CmdArgs.push_back(Args.MakeArgString(Twine("-plugin-opt=mcpu=") + CPU));
}

/// This is a helper function for validating the optional refinement step
/// parameter in reciprocal argument strings. Return false if there is an error
/// parsing the refinement step. Otherwise, return true and set the Position
/// of the refinement step in the input string.
static bool getRefinementStep(const StringRef &In, const Driver &D,
                              const Arg &A, size_t &Position) {
  const char RefinementStepToken = ':';
  Position = In.find(RefinementStepToken);
  if (Position != StringRef::npos) {
    StringRef Option = A.getOption().getName();
    StringRef RefStep = In.substr(Position + 1);
    // Allow exactly one numeric character for the additional refinement
    // step parameter. This is reasonable for all currently-supported
    // operations and architectures because we would expect that a larger value
    // of refinement steps would cause the estimate "optimization" to
    // under-perform the native operation. Also, if the estimate does not
    // converge quickly, it probably will not ever converge, so further
    // refinement steps will not produce a better answer.
    if (RefStep.size() != 1) {
      D.Diag(diag::err_drv_invalid_value) << Option << RefStep;
      return false;
    }
    char RefStepChar = RefStep[0];
    if (RefStepChar < '0' || RefStepChar > '9') {
      D.Diag(diag::err_drv_invalid_value) << Option << RefStep;
      return false;
    }
  }
  return true;
}

/// The -mrecip flag requires processing of many optional parameters.
static void ParseMRecip(const Driver &D, const ArgList &Args,
                        ArgStringList &OutStrings) {
  StringRef DisabledPrefixIn = "!";
  StringRef DisabledPrefixOut = "!";
  StringRef EnabledPrefixOut = "";
  StringRef Out = "-mrecip=";

  Arg *A = Args.getLastArg(options::OPT_mrecip, options::OPT_mrecip_EQ);
  if (!A)
    return;

  unsigned NumOptions = A->getNumValues();
  if (NumOptions == 0) {
    // No option is the same as "all".
    OutStrings.push_back(Args.MakeArgString(Out + "all"));
    return;
  }

  // Pass through "all", "none", or "default" with an optional refinement step.
  if (NumOptions == 1) {
    StringRef Val = A->getValue(0);
    size_t RefStepLoc;
    if (!getRefinementStep(Val, D, *A, RefStepLoc))
      return;
    StringRef ValBase = Val.slice(0, RefStepLoc);
    if (ValBase == "all" || ValBase == "none" || ValBase == "default") {
      OutStrings.push_back(Args.MakeArgString(Out + Val));
      return;
    }
  }

  // Each reciprocal type may be enabled or disabled individually.
  // Check each input value for validity, concatenate them all back together,
  // and pass through.

  llvm::StringMap<bool> OptionStrings;
  OptionStrings.insert(std::make_pair("divd", false));
  OptionStrings.insert(std::make_pair("divf", false));
  OptionStrings.insert(std::make_pair("vec-divd", false));
  OptionStrings.insert(std::make_pair("vec-divf", false));
  OptionStrings.insert(std::make_pair("sqrtd", false));
  OptionStrings.insert(std::make_pair("sqrtf", false));
  OptionStrings.insert(std::make_pair("vec-sqrtd", false));
  OptionStrings.insert(std::make_pair("vec-sqrtf", false));

  for (unsigned i = 0; i != NumOptions; ++i) {
    StringRef Val = A->getValue(i);

    bool IsDisabled = Val.startswith(DisabledPrefixIn);
    // Ignore the disablement token for string matching.
    if (IsDisabled)
      Val = Val.substr(1);

    size_t RefStep;
    if (!getRefinementStep(Val, D, *A, RefStep))
      return;

    StringRef ValBase = Val.slice(0, RefStep);
    llvm::StringMap<bool>::iterator OptionIter = OptionStrings.find(ValBase);
    if (OptionIter == OptionStrings.end()) {
      // Try again specifying float suffix.
      OptionIter = OptionStrings.find(ValBase.str() + 'f');
      if (OptionIter == OptionStrings.end()) {
        // The input name did not match any known option string.
        D.Diag(diag::err_drv_unknown_argument) << Val;
        return;
      }
      // The option was specified without a float or double suffix.
      // Make sure that the double entry was not already specified.
      // The float entry will be checked below.
      if (OptionStrings[ValBase.str() + 'd']) {
        D.Diag(diag::err_drv_invalid_value) << A->getOption().getName() << Val;
        return;
      }
    }

    if (OptionIter->second == true) {
      // Duplicate option specified.
      D.Diag(diag::err_drv_invalid_value) << A->getOption().getName() << Val;
      return;
    }

    // Mark the matched option as found. Do not allow duplicate specifiers.
    OptionIter->second = true;

    // If the precision was not specified, also mark the double entry as found.
    if (ValBase.back() != 'f' && ValBase.back() != 'd')
      OptionStrings[ValBase.str() + 'd'] = true;

    // Build the output string.
    StringRef Prefix = IsDisabled ? DisabledPrefixOut : EnabledPrefixOut;
    Out = Args.MakeArgString(Out + Prefix + Val);
    if (i != NumOptions - 1)
      Out = Args.MakeArgString(Out + ",");
  }

  OutStrings.push_back(Args.MakeArgString(Out));
}

static void getX86TargetFeatures(const Driver &D, const llvm::Triple &Triple,
                                 const ArgList &Args,
                                 std::vector<const char *> &Features) {
  // If -march=native, autodetect the feature list.
  if (const Arg *A = Args.getLastArg(options::OPT_march_EQ)) {
    if (StringRef(A->getValue()) == "native") {
      llvm::StringMap<bool> HostFeatures;
      if (llvm::sys::getHostCPUFeatures(HostFeatures))
        for (auto &F : HostFeatures)
          Features.push_back(
              Args.MakeArgString((F.second ? "+" : "-") + F.first()));
    }
  }

  if (Triple.getArchName() == "x86_64h") {
    // x86_64h implies quite a few of the more modern subtarget features
    // for Haswell class CPUs, but not all of them. Opt-out of a few.
    Features.push_back("-rdrnd");
    Features.push_back("-aes");
    Features.push_back("-pclmul");
    Features.push_back("-rtm");
    Features.push_back("-hle");
    Features.push_back("-fsgsbase");
  }

  const llvm::Triple::ArchType ArchType = Triple.getArch();
  // Add features to be compatible with gcc for Android.
  if (Triple.getEnvironment() == llvm::Triple::Android) {
    if (ArchType == llvm::Triple::x86_64) {
      Features.push_back("+sse4.2");
      Features.push_back("+popcnt");
    } else
      Features.push_back("+ssse3");
  }

  // Set features according to the -arch flag on MSVC.
  if (Arg *A = Args.getLastArg(options::OPT__SLASH_arch)) {
    StringRef Arch = A->getValue();
    bool ArchUsed = false;
    // First, look for flags that are shared in x86 and x86-64.
    if (ArchType == llvm::Triple::x86_64 || ArchType == llvm::Triple::x86) {
      if (Arch == "AVX" || Arch == "AVX2") {
        ArchUsed = true;
        Features.push_back(Args.MakeArgString("+" + Arch.lower()));
      }
    }
    // Then, look for x86-specific flags.
    if (ArchType == llvm::Triple::x86) {
      if (Arch == "IA32") {
        ArchUsed = true;
      } else if (Arch == "SSE" || Arch == "SSE2") {
        ArchUsed = true;
        Features.push_back(Args.MakeArgString("+" + Arch.lower()));
      }
    }
    if (!ArchUsed)
      D.Diag(clang::diag::warn_drv_unused_argument) << A->getAsString(Args);
  }

  // Now add any that the user explicitly requested on the command line,
  // which may override the defaults.
  for (const Arg *A : Args.filtered(options::OPT_m_x86_Features_Group)) {
    StringRef Name = A->getOption().getName();
    A->claim();

    // Skip over "-m".
    assert(Name.startswith("m") && "Invalid feature name.");
    Name = Name.substr(1);

    bool IsNegative = Name.startswith("no-");
    if (IsNegative)
      Name = Name.substr(3);

    Features.push_back(Args.MakeArgString((IsNegative ? "-" : "+") + Name));
  }
}

void Clang::AddX86TargetArgs(const ArgList &Args,
                             ArgStringList &CmdArgs) const {
  if (!Args.hasFlag(options::OPT_mred_zone, options::OPT_mno_red_zone, true) ||
      Args.hasArg(options::OPT_mkernel) ||
      Args.hasArg(options::OPT_fapple_kext))
    CmdArgs.push_back("-disable-red-zone");

  // Default to avoid implicit floating-point for kernel/kext code, but allow
  // that to be overridden with -mno-soft-float.
  bool NoImplicitFloat = (Args.hasArg(options::OPT_mkernel) ||
                          Args.hasArg(options::OPT_fapple_kext));
  if (Arg *A = Args.getLastArg(
          options::OPT_msoft_float, options::OPT_mno_soft_float,
          options::OPT_mimplicit_float, options::OPT_mno_implicit_float)) {
    const Option &O = A->getOption();
    NoImplicitFloat = (O.matches(options::OPT_mno_implicit_float) ||
                       O.matches(options::OPT_msoft_float));
  }
  if (NoImplicitFloat)
    CmdArgs.push_back("-no-implicit-float");

  if (Arg *A = Args.getLastArg(options::OPT_masm_EQ)) {
    StringRef Value = A->getValue();
    if (Value == "intel" || Value == "att") {
      CmdArgs.push_back("-mllvm");
      CmdArgs.push_back(Args.MakeArgString("-x86-asm-syntax=" + Value));
    } else {
      getToolChain().getDriver().Diag(diag::err_drv_unsupported_option_argument)
          << A->getOption().getName() << Value;
    }
  }
}

void Clang::AddHexagonTargetArgs(const ArgList &Args,
                                 ArgStringList &CmdArgs) const {
  CmdArgs.push_back("-mqdsp6-compat");
  CmdArgs.push_back("-Wreturn-type");

  if (const char *v =
          toolchains::HexagonToolChain::GetSmallDataThreshold(Args)) {
    std::string SmallDataThreshold = "-hexagon-small-data-threshold=";
    SmallDataThreshold += v;
    CmdArgs.push_back("-mllvm");
    CmdArgs.push_back(Args.MakeArgString(SmallDataThreshold));
  }

  if (!Args.hasArg(options::OPT_fno_short_enums))
    CmdArgs.push_back("-fshort-enums");
  if (Args.getLastArg(options::OPT_mieee_rnd_near)) {
    CmdArgs.push_back("-mllvm");
    CmdArgs.push_back("-enable-hexagon-ieee-rnd-near");
  }
  CmdArgs.push_back("-mllvm");
  CmdArgs.push_back("-machine-sink-split=0");
}

// Decode AArch64 features from string like +[no]featureA+[no]featureB+...
static bool DecodeAArch64Features(const Driver &D, StringRef text,
                                  std::vector<const char *> &Features) {
  SmallVector<StringRef, 8> Split;
  text.split(Split, StringRef("+"), -1, false);

  for (const StringRef Feature : Split) {
    const char *result = llvm::StringSwitch<const char *>(Feature)
                             .Case("fp", "+fp-armv8")
                             .Case("simd", "+neon")
                             .Case("crc", "+crc")
                             .Case("crypto", "+crypto")
                             .Case("nofp", "-fp-armv8")
                             .Case("nosimd", "-neon")
                             .Case("nocrc", "-crc")
                             .Case("nocrypto", "-crypto")
                             .Default(nullptr);
    if (result)
      Features.push_back(result);
    else if (Feature == "neon" || Feature == "noneon")
      D.Diag(diag::err_drv_no_neon_modifier);
    else
      return false;
  }
  return true;
}

// Check if the CPU name and feature modifiers in -mcpu are legal. If yes,
// decode CPU and feature.
static bool DecodeAArch64Mcpu(const Driver &D, StringRef Mcpu, StringRef &CPU,
                              std::vector<const char *> &Features) {
  std::pair<StringRef, StringRef> Split = Mcpu.split("+");
  CPU = Split.first;
  if (CPU == "cyclone" || CPU == "cortex-a53" || CPU == "cortex-a57" ||
      CPU == "cortex-a72") {
    Features.push_back("+neon");
    Features.push_back("+crc");
    Features.push_back("+crypto");
  } else if (CPU == "generic") {
    Features.push_back("+neon");
  } else {
    return false;
  }

  if (Split.second.size() && !DecodeAArch64Features(D, Split.second, Features))
    return false;

  return true;
}

static bool
getAArch64ArchFeaturesFromMarch(const Driver &D, StringRef March,
                                const ArgList &Args,
                                std::vector<const char *> &Features) {
  std::string MarchLowerCase = March.lower();
  std::pair<StringRef, StringRef> Split = StringRef(MarchLowerCase).split("+");

  if (Split.first == "armv8-a" || Split.first == "armv8a") {
    // ok, no additional features.
  } else if (Split.first == "armv8.1-a" || Split.first == "armv8.1a") {
    Features.push_back("+v8.1a");
  } else {
    return false;
  }

  if (Split.second.size() && !DecodeAArch64Features(D, Split.second, Features))
    return false;

  return true;
}

static bool
getAArch64ArchFeaturesFromMcpu(const Driver &D, StringRef Mcpu,
                               const ArgList &Args,
                               std::vector<const char *> &Features) {
  StringRef CPU;
  std::string McpuLowerCase = Mcpu.lower();
  if (!DecodeAArch64Mcpu(D, McpuLowerCase, CPU, Features))
    return false;

  return true;
}

static bool
getAArch64MicroArchFeaturesFromMtune(const Driver &D, StringRef Mtune,
                                     const ArgList &Args,
                                     std::vector<const char *> &Features) {
  std::string MtuneLowerCase = Mtune.lower();
  // Handle CPU name is 'native'.
  if (MtuneLowerCase == "native")
    MtuneLowerCase = llvm::sys::getHostCPUName();
  if (MtuneLowerCase == "cyclone") {
    Features.push_back("+zcm");
    Features.push_back("+zcz");
  }
  return true;
}

static bool
getAArch64MicroArchFeaturesFromMcpu(const Driver &D, StringRef Mcpu,
                                    const ArgList &Args,
                                    std::vector<const char *> &Features) {
  StringRef CPU;
  std::vector<const char *> DecodedFeature;
  std::string McpuLowerCase = Mcpu.lower();
  if (!DecodeAArch64Mcpu(D, McpuLowerCase, CPU, DecodedFeature))
    return false;

  return getAArch64MicroArchFeaturesFromMtune(D, CPU, Args, Features);
}

static void getAArch64TargetFeatures(const Driver &D,
                                     const llvm::Triple &Triple,
                                     const ArgList &Args,
                                     std::vector<const char *> &Features) {
  Arg *A;
  bool success = true;
  // Enable NEON by default.
  Features.push_back("+neon");
  if ((A = Args.getLastArg(options::OPT_march_EQ)))
    success = getAArch64ArchFeaturesFromMarch(D, A->getValue(), Args, Features);
  else if ((A = Args.getLastArg(options::OPT_mcpu_EQ)))
    success = getAArch64ArchFeaturesFromMcpu(D, A->getValue(), Args, Features);
  else if (Args.hasArg(options::OPT_arch))
    success = getAArch64ArchFeaturesFromMcpu(D, getAArch64TargetCPU(Args), Args,
                                             Features);

  if (success && (A = Args.getLastArg(options::OPT_mtune_EQ)))
    success =
        getAArch64MicroArchFeaturesFromMtune(D, A->getValue(), Args, Features);
  else if (success && (A = Args.getLastArg(options::OPT_mcpu_EQ)))
    success =
        getAArch64MicroArchFeaturesFromMcpu(D, A->getValue(), Args, Features);
  else if (Args.hasArg(options::OPT_arch))
    success = getAArch64MicroArchFeaturesFromMcpu(D, getAArch64TargetCPU(Args),
                                                  Args, Features);

  if (!success)
    D.Diag(diag::err_drv_clang_unsupported) << A->getAsString(Args);

  if (Args.getLastArg(options::OPT_mgeneral_regs_only)) {
    Features.push_back("-fp-armv8");
    Features.push_back("-crypto");
    Features.push_back("-neon");
  }

  // En/disable crc
  if (Arg *A = Args.getLastArg(options::OPT_mcrc, options::OPT_mnocrc)) {
    if (A->getOption().matches(options::OPT_mcrc))
      Features.push_back("+crc");
    else
      Features.push_back("-crc");
  }

  if (Arg *A = Args.getLastArg(options::OPT_mno_unaligned_access,
                               options::OPT_munaligned_access))
    if (A->getOption().matches(options::OPT_mno_unaligned_access))
      Features.push_back("+strict-align");

  if (Args.hasArg(options::OPT_ffixed_x18) || Triple.isOSDarwin())
    Features.push_back("+reserve-x18");
}

static void getTargetFeatures(const Driver &D, const llvm::Triple &Triple,
                              const ArgList &Args, ArgStringList &CmdArgs,
                              bool ForAS) {
  std::vector<const char *> Features;
  switch (Triple.getArch()) {
  default:
    break;
  case llvm::Triple::mips:
  case llvm::Triple::mipsel:
  case llvm::Triple::mips64:
  case llvm::Triple::mips64el:
    getMIPSTargetFeatures(D, Triple, Args, Features);
    break;

  case llvm::Triple::arm:
  case llvm::Triple::armeb:
  case llvm::Triple::thumb:
  case llvm::Triple::thumbeb:
    getARMTargetFeatures(D, Triple, Args, Features, ForAS);
    break;

  case llvm::Triple::ppc:
  case llvm::Triple::ppc64:
  case llvm::Triple::ppc64le:
    getPPCTargetFeatures(Args, Features);
    break;
  case llvm::Triple::systemz:
    getSystemZTargetFeatures(Args, Features);
    break;
  case llvm::Triple::aarch64:
  case llvm::Triple::aarch64_be:
    getAArch64TargetFeatures(D, Triple, Args, Features);
    break;
  case llvm::Triple::x86:
  case llvm::Triple::x86_64:
    getX86TargetFeatures(D, Triple, Args, Features);
    break;
  }

  // Find the last of each feature.
  llvm::StringMap<unsigned> LastOpt;
  for (unsigned I = 0, N = Features.size(); I < N; ++I) {
    const char *Name = Features[I];
    assert(Name[0] == '-' || Name[0] == '+');
    LastOpt[Name + 1] = I;
  }

  for (unsigned I = 0, N = Features.size(); I < N; ++I) {
    // If this feature was overridden, ignore it.
    const char *Name = Features[I];
    llvm::StringMap<unsigned>::iterator LastI = LastOpt.find(Name + 1);
    assert(LastI != LastOpt.end());
    unsigned Last = LastI->second;
    if (Last != I)
      continue;

    CmdArgs.push_back("-target-feature");
    CmdArgs.push_back(Name);
  }
}

static bool
shouldUseExceptionTablesForObjCExceptions(const ObjCRuntime &runtime,
                                          const llvm::Triple &Triple) {
  // We use the zero-cost exception tables for Objective-C if the non-fragile
  // ABI is enabled or when compiling for x86_64 and ARM on Snow Leopard and
  // later.
  if (runtime.isNonFragile())
    return true;

  if (!Triple.isMacOSX())
    return false;

  return (!Triple.isMacOSXVersionLT(10, 5) &&
          (Triple.getArch() == llvm::Triple::x86_64 ||
           Triple.getArch() == llvm::Triple::arm));
}

/// Adds exception related arguments to the driver command arguments. There's a
/// master flag, -fexceptions and also language specific flags to enable/disable
/// C++ and Objective-C exceptions. This makes it possible to for example
/// disable C++ exceptions but enable Objective-C exceptions.
static void addExceptionArgs(const ArgList &Args, types::ID InputType,
                             const ToolChain &TC, bool KernelOrKext,
                             const ObjCRuntime &objcRuntime,
                             ArgStringList &CmdArgs) {
  const Driver &D = TC.getDriver();
  const llvm::Triple &Triple = TC.getTriple();

  if (KernelOrKext) {
    // -mkernel and -fapple-kext imply no exceptions, so claim exception related
    // arguments now to avoid warnings about unused arguments.
    Args.ClaimAllArgs(options::OPT_fexceptions);
    Args.ClaimAllArgs(options::OPT_fno_exceptions);
    Args.ClaimAllArgs(options::OPT_fobjc_exceptions);
    Args.ClaimAllArgs(options::OPT_fno_objc_exceptions);
    Args.ClaimAllArgs(options::OPT_fcxx_exceptions);
    Args.ClaimAllArgs(options::OPT_fno_cxx_exceptions);
    return;
  }

  // See if the user explicitly enabled exceptions.
  bool EH = Args.hasFlag(options::OPT_fexceptions, options::OPT_fno_exceptions,
                         false);

  // Obj-C exceptions are enabled by default, regardless of -fexceptions. This
  // is not necessarily sensible, but follows GCC.
  if (types::isObjC(InputType) &&
      Args.hasFlag(options::OPT_fobjc_exceptions,
                   options::OPT_fno_objc_exceptions, true)) {
    CmdArgs.push_back("-fobjc-exceptions");

    EH |= shouldUseExceptionTablesForObjCExceptions(objcRuntime, Triple);
  }

  if (types::isCXX(InputType)) {
    // Disable C++ EH by default on XCore, PS4, and MSVC.
    // FIXME: Remove MSVC from this list once things work.
    bool CXXExceptionsEnabled = Triple.getArch() != llvm::Triple::xcore &&
                                !Triple.isPS4CPU() &&
                                !Triple.isWindowsMSVCEnvironment();
    Arg *ExceptionArg = Args.getLastArg(
        options::OPT_fcxx_exceptions, options::OPT_fno_cxx_exceptions,
        options::OPT_fexceptions, options::OPT_fno_exceptions);
    if (ExceptionArg)
      CXXExceptionsEnabled =
          ExceptionArg->getOption().matches(options::OPT_fcxx_exceptions) ||
          ExceptionArg->getOption().matches(options::OPT_fexceptions);

    if (CXXExceptionsEnabled) {
      if (Triple.isPS4CPU()) {
        ToolChain::RTTIMode RTTIMode = TC.getRTTIMode();
        assert(ExceptionArg &&
               "On the PS4 exceptions should only be enabled if passing "
               "an argument");
        if (RTTIMode == ToolChain::RM_DisabledExplicitly) {
          const Arg *RTTIArg = TC.getRTTIArg();
          assert(RTTIArg && "RTTI disabled explicitly but no RTTIArg!");
          D.Diag(diag::err_drv_argument_not_allowed_with)
              << RTTIArg->getAsString(Args) << ExceptionArg->getAsString(Args);
        } else if (RTTIMode == ToolChain::RM_EnabledImplicitly)
          D.Diag(diag::warn_drv_enabling_rtti_with_exceptions);
      } else
        assert(TC.getRTTIMode() != ToolChain::RM_DisabledImplicitly);

      CmdArgs.push_back("-fcxx-exceptions");

      EH = true;
    }
  }

  if (EH)
    CmdArgs.push_back("-fexceptions");
}

static bool ShouldDisableAutolink(const ArgList &Args, const ToolChain &TC) {
  bool Default = true;
  if (TC.getTriple().isOSDarwin()) {
    // The native darwin assembler doesn't support the linker_option directives,
    // so we disable them if we think the .s file will be passed to it.
    Default = TC.useIntegratedAs();
  }
  return !Args.hasFlag(options::OPT_fautolink, options::OPT_fno_autolink,
                       Default);
}

static bool ShouldDisableDwarfDirectory(const ArgList &Args,
                                        const ToolChain &TC) {
  bool UseDwarfDirectory =
      Args.hasFlag(options::OPT_fdwarf_directory_asm,
                   options::OPT_fno_dwarf_directory_asm, TC.useIntegratedAs());
  return !UseDwarfDirectory;
}

/// \brief Check whether the given input tree contains any compilation actions.
static bool ContainsCompileAction(const Action *A) {
  if (isa<CompileJobAction>(A) || isa<BackendJobAction>(A))
    return true;

  for (const auto &Act : *A)
    if (ContainsCompileAction(Act))
      return true;

  return false;
}

/// \brief Check if -relax-all should be passed to the internal assembler.
/// This is done by default when compiling non-assembler source with -O0.
static bool UseRelaxAll(Compilation &C, const ArgList &Args) {
  bool RelaxDefault = true;

  if (Arg *A = Args.getLastArg(options::OPT_O_Group))
    RelaxDefault = A->getOption().matches(options::OPT_O0);

  if (RelaxDefault) {
    RelaxDefault = false;
    for (const auto &Act : C.getActions()) {
      if (ContainsCompileAction(Act)) {
        RelaxDefault = true;
        break;
      }
    }
  }

  return Args.hasFlag(options::OPT_mrelax_all, options::OPT_mno_relax_all,
                      RelaxDefault);
}

static void CollectArgsForIntegratedAssembler(Compilation &C,
                                              const ArgList &Args,
                                              ArgStringList &CmdArgs,
                                              const Driver &D) {
  if (UseRelaxAll(C, Args))
    CmdArgs.push_back("-mrelax-all");

  // When passing -I arguments to the assembler we sometimes need to
  // unconditionally take the next argument.  For example, when parsing
  // '-Wa,-I -Wa,foo' we need to accept the -Wa,foo arg after seeing the
  // -Wa,-I arg and when parsing '-Wa,-I,foo' we need to accept the 'foo'
  // arg after parsing the '-I' arg.
  bool TakeNextArg = false;

  // When using an integrated assembler, translate -Wa, and -Xassembler
  // options.
  bool CompressDebugSections = false;
  for (const Arg *A :
       Args.filtered(options::OPT_Wa_COMMA, options::OPT_Xassembler)) {
    A->claim();

    for (const StringRef Value : A->getValues()) {
      if (TakeNextArg) {
        CmdArgs.push_back(Value.data());
        TakeNextArg = false;
        continue;
      }

      if (Value == "-force_cpusubtype_ALL") {
        // Do nothing, this is the default and we don't support anything else.
      } else if (Value == "-L") {
        CmdArgs.push_back("-msave-temp-labels");
      } else if (Value == "--fatal-warnings") {
        CmdArgs.push_back("-massembler-fatal-warnings");
      } else if (Value == "--noexecstack") {
        CmdArgs.push_back("-mnoexecstack");
      } else if (Value == "-compress-debug-sections" ||
                 Value == "--compress-debug-sections") {
        CompressDebugSections = true;
      } else if (Value == "-nocompress-debug-sections" ||
                 Value == "--nocompress-debug-sections") {
        CompressDebugSections = false;
      } else if (Value.startswith("-I")) {
        CmdArgs.push_back(Value.data());
        // We need to consume the next argument if the current arg is a plain
        // -I. The next arg will be the include directory.
        if (Value == "-I")
          TakeNextArg = true;
      } else if (Value.startswith("-gdwarf-")) {
        CmdArgs.push_back(Value.data());
      } else if (Value.startswith("-mcpu") || Value.startswith("-mfpu") ||
                 Value.startswith("-mhwdiv") || Value.startswith("-march")) {
        // Do nothing, we'll validate it later.
      } else {
        D.Diag(diag::err_drv_unsupported_option_argument)
            << A->getOption().getName() << Value;
      }
    }
  }
  if (CompressDebugSections) {
    if (llvm::zlib::isAvailable())
      CmdArgs.push_back("-compress-debug-sections");
    else
      D.Diag(diag::warn_debug_compression_unavailable);
  }
}

// Until ARM libraries are build separately, we have them all in one library
static StringRef getArchNameForCompilerRTLib(const ToolChain &TC) {
  if (TC.getTriple().isWindowsMSVCEnvironment() &&
      TC.getArch() == llvm::Triple::x86)
    return "i386";
  if (TC.getArch() == llvm::Triple::arm || TC.getArch() == llvm::Triple::armeb)
    return "arm";
  return TC.getArchName();
}

static SmallString<128> getCompilerRTLibDir(const ToolChain &TC) {
  // The runtimes are located in the OS-specific resource directory.
  SmallString<128> Res(TC.getDriver().ResourceDir);
  const llvm::Triple &Triple = TC.getTriple();
  // TC.getOS() yield "freebsd10.0" whereas "freebsd" is expected.
  StringRef OSLibName =
      (Triple.getOS() == llvm::Triple::FreeBSD) ? "freebsd" : TC.getOS();
  llvm::sys::path::append(Res, "lib", OSLibName);
  return Res;
}

SmallString<128> tools::getCompilerRT(const ToolChain &TC, StringRef Component,
                                      bool Shared) {
  const char *Env = TC.getTriple().getEnvironment() == llvm::Triple::Android
                        ? "-android"
                        : "";

  bool IsOSWindows = TC.getTriple().isOSWindows();
  bool IsITANMSVCWindows = TC.getTriple().isWindowsMSVCEnvironment() ||
                           TC.getTriple().isWindowsItaniumEnvironment();
  StringRef Arch = getArchNameForCompilerRTLib(TC);
  const char *Prefix = IsITANMSVCWindows ? "" : "lib";
  const char *Suffix =
      Shared ? (IsOSWindows ? ".dll" : ".so") : (IsITANMSVCWindows ? ".lib" : ".a");

  SmallString<128> Path = getCompilerRTLibDir(TC);
  llvm::sys::path::append(Path, Prefix + Twine("clang_rt.") + Component + "-" +
                                    Arch + Env + Suffix);

  return Path;
}

// This adds the static libclang_rt.builtins-arch.a directly to the command line
// FIXME: Make sure we can also emit shared objects if they're requested
// and available, check for possible errors, etc.
static void addClangRT(const ToolChain &TC, const ArgList &Args,
                       ArgStringList &CmdArgs) {
  CmdArgs.push_back(Args.MakeArgString(getCompilerRT(TC, "builtins")));
}

static void addProfileRT(const ToolChain &TC, const ArgList &Args,
                         ArgStringList &CmdArgs) {
  if (!(Args.hasFlag(options::OPT_fprofile_arcs, options::OPT_fno_profile_arcs,
                     false) ||
        Args.hasArg(options::OPT_fprofile_generate) ||
        Args.hasArg(options::OPT_fprofile_generate_EQ) ||
        Args.hasArg(options::OPT_fprofile_instr_generate) ||
        Args.hasArg(options::OPT_fprofile_instr_generate_EQ) ||
        Args.hasArg(options::OPT_fcreate_profile) ||
        Args.hasArg(options::OPT_coverage)))
    return;

  CmdArgs.push_back(Args.MakeArgString(getCompilerRT(TC, "profile")));
}

namespace {
enum OpenMPRuntimeKind {
  /// An unknown OpenMP runtime. We can't generate effective OpenMP code
  /// without knowing what runtime to target.
  OMPRT_Unknown,

  /// The LLVM OpenMP runtime. When completed and integrated, this will become
  /// the default for Clang.
  OMPRT_OMP,

  /// The GNU OpenMP runtime. Clang doesn't support generating OpenMP code for
  /// this runtime but can swallow the pragmas, and find and link against the
  /// runtime library itself.
  OMPRT_GOMP,

  /// The legacy name for the LLVM OpenMP runtime from when it was the Intel
  /// OpenMP runtime. We support this mode for users with existing dependencies
  /// on this runtime library name.
  OMPRT_IOMP5
};
}

/// Compute the desired OpenMP runtime from the flag provided.
static OpenMPRuntimeKind getOpenMPRuntime(const ToolChain &TC,
                                          const ArgList &Args) {
  StringRef RuntimeName(CLANG_DEFAULT_OPENMP_RUNTIME);

  const Arg *A = Args.getLastArg(options::OPT_fopenmp_EQ);
  if (A)
    RuntimeName = A->getValue();

  auto RT = llvm::StringSwitch<OpenMPRuntimeKind>(RuntimeName)
                .Case("libomp", OMPRT_OMP)
                .Case("libgomp", OMPRT_GOMP)
                .Case("libiomp5", OMPRT_IOMP5)
                .Default(OMPRT_Unknown);

  if (RT == OMPRT_Unknown) {
    if (A)
      TC.getDriver().Diag(diag::err_drv_unsupported_option_argument)
          << A->getOption().getName() << A->getValue();
    else
      // FIXME: We could use a nicer diagnostic here.
      TC.getDriver().Diag(diag::err_drv_unsupported_opt) << "-fopenmp";
  }

  return RT;
}

static void addSanitizerRuntime(const ToolChain &TC, const ArgList &Args,
                                ArgStringList &CmdArgs, StringRef Sanitizer,
                                bool IsShared) {
  // Static runtimes must be forced into executable, so we wrap them in
  // whole-archive.
  if (!IsShared)
    CmdArgs.push_back("-whole-archive");
  CmdArgs.push_back(Args.MakeArgString(getCompilerRT(TC, Sanitizer, IsShared)));
  if (!IsShared)
    CmdArgs.push_back("-no-whole-archive");
}

// Tries to use a file with the list of dynamic symbols that need to be exported
// from the runtime library. Returns true if the file was found.
static bool addSanitizerDynamicList(const ToolChain &TC, const ArgList &Args,
                                    ArgStringList &CmdArgs,
                                    StringRef Sanitizer) {
  SmallString<128> SanRT = getCompilerRT(TC, Sanitizer);
  if (llvm::sys::fs::exists(SanRT + ".syms")) {
    CmdArgs.push_back(Args.MakeArgString("--dynamic-list=" + SanRT + ".syms"));
    return true;
  }
  return false;
}

static void linkSanitizerRuntimeDeps(const ToolChain &TC,
                                     ArgStringList &CmdArgs) {
  // Force linking against the system libraries sanitizers depends on
  // (see PR15823 why this is necessary).
  CmdArgs.push_back("--no-as-needed");
  CmdArgs.push_back("-lpthread");
  CmdArgs.push_back("-lrt");
  CmdArgs.push_back("-lm");
  // There's no libdl on FreeBSD.
  if (TC.getTriple().getOS() != llvm::Triple::FreeBSD)
    CmdArgs.push_back("-ldl");
}

static void
collectSanitizerRuntimes(const ToolChain &TC, const ArgList &Args,
                         SmallVectorImpl<StringRef> &SharedRuntimes,
                         SmallVectorImpl<StringRef> &StaticRuntimes,
                         SmallVectorImpl<StringRef> &HelperStaticRuntimes) {
  const SanitizerArgs &SanArgs = TC.getSanitizerArgs();
  // Collect shared runtimes.
  if (SanArgs.needsAsanRt() && SanArgs.needsSharedAsanRt()) {
    SharedRuntimes.push_back("asan");
  }

  // Collect static runtimes.
  if (Args.hasArg(options::OPT_shared) ||
      (TC.getTriple().getEnvironment() == llvm::Triple::Android)) {
    // Don't link static runtimes into DSOs or if compiling for Android.
    return;
  }
  if (SanArgs.needsAsanRt()) {
    if (SanArgs.needsSharedAsanRt()) {
      HelperStaticRuntimes.push_back("asan-preinit");
    } else {
      StaticRuntimes.push_back("asan");
      if (SanArgs.linkCXXRuntimes())
        StaticRuntimes.push_back("asan_cxx");
    }
  }
  if (SanArgs.needsDfsanRt())
    StaticRuntimes.push_back("dfsan");
  if (SanArgs.needsLsanRt())
    StaticRuntimes.push_back("lsan");
  if (SanArgs.needsMsanRt()) {
    StaticRuntimes.push_back("msan");
    if (SanArgs.linkCXXRuntimes())
      StaticRuntimes.push_back("msan_cxx");
  }
  if (SanArgs.needsTsanRt()) {
    StaticRuntimes.push_back("tsan");
    if (SanArgs.linkCXXRuntimes())
      StaticRuntimes.push_back("tsan_cxx");
  }
  if (SanArgs.needsUbsanRt()) {
    StaticRuntimes.push_back("ubsan_standalone");
    if (SanArgs.linkCXXRuntimes())
      StaticRuntimes.push_back("ubsan_standalone_cxx");
  }
  if (SanArgs.needsSafeStackRt())
    StaticRuntimes.push_back("safestack");
}

// Should be called before we add system libraries (C++ ABI, libstdc++/libc++,
// C runtime, etc). Returns true if sanitizer system deps need to be linked in.
static bool addSanitizerRuntimes(const ToolChain &TC, const ArgList &Args,
                                 ArgStringList &CmdArgs) {
  SmallVector<StringRef, 4> SharedRuntimes, StaticRuntimes,
      HelperStaticRuntimes;
  collectSanitizerRuntimes(TC, Args, SharedRuntimes, StaticRuntimes,
                           HelperStaticRuntimes);
  for (auto RT : SharedRuntimes)
    addSanitizerRuntime(TC, Args, CmdArgs, RT, true);
  for (auto RT : HelperStaticRuntimes)
    addSanitizerRuntime(TC, Args, CmdArgs, RT, false);
  bool AddExportDynamic = false;
  for (auto RT : StaticRuntimes) {
    addSanitizerRuntime(TC, Args, CmdArgs, RT, false);
    AddExportDynamic |= !addSanitizerDynamicList(TC, Args, CmdArgs, RT);
  }
  // If there is a static runtime with no dynamic list, force all the symbols
  // to be dynamic to be sure we export sanitizer interface functions.
  if (AddExportDynamic)
    CmdArgs.push_back("-export-dynamic");
  return !StaticRuntimes.empty();
}

static bool areOptimizationsEnabled(const ArgList &Args) {
  // Find the last -O arg and see if it is non-zero.
  if (Arg *A = Args.getLastArg(options::OPT_O_Group))
    return !A->getOption().matches(options::OPT_O0);
  // Defaults to -O0.
  return false;
}

static bool shouldUseFramePointerForTarget(const ArgList &Args,
                                           const llvm::Triple &Triple) {
  // XCore never wants frame pointers, regardless of OS.
  if (Triple.getArch() == llvm::Triple::xcore) {
    return false;
  }

  if (Triple.isOSLinux()) {
    switch (Triple.getArch()) {
    // Don't use a frame pointer on linux if optimizing for certain targets.
    case llvm::Triple::mips64:
    case llvm::Triple::mips64el:
    case llvm::Triple::mips:
    case llvm::Triple::mipsel:
    case llvm::Triple::systemz:
    case llvm::Triple::x86:
    case llvm::Triple::x86_64:
      return !areOptimizationsEnabled(Args);
    default:
      return true;
    }
  }

  if (Triple.isOSWindows()) {
    switch (Triple.getArch()) {
    case llvm::Triple::x86:
      return !areOptimizationsEnabled(Args);
    default:
      // All other supported Windows ISAs use xdata unwind information, so frame
      // pointers are not generally useful.
      return false;
    }
  }

  return true;
}

static bool shouldUseFramePointer(const ArgList &Args,
                                  const llvm::Triple &Triple) {
  if (Arg *A = Args.getLastArg(options::OPT_fno_omit_frame_pointer,
                               options::OPT_fomit_frame_pointer))
    return A->getOption().matches(options::OPT_fno_omit_frame_pointer);

  return shouldUseFramePointerForTarget(Args, Triple);
}

static bool shouldUseLeafFramePointer(const ArgList &Args,
                                      const llvm::Triple &Triple) {
  if (Arg *A = Args.getLastArg(options::OPT_mno_omit_leaf_frame_pointer,
                               options::OPT_momit_leaf_frame_pointer))
    return A->getOption().matches(options::OPT_mno_omit_leaf_frame_pointer);

  if (Triple.isPS4CPU())
    return false;

  return shouldUseFramePointerForTarget(Args, Triple);
}

/// Add a CC1 option to specify the debug compilation directory.
static void addDebugCompDirArg(const ArgList &Args, ArgStringList &CmdArgs) {
  SmallString<128> cwd;
  if (!llvm::sys::fs::current_path(cwd)) {
    CmdArgs.push_back("-fdebug-compilation-dir");
    CmdArgs.push_back(Args.MakeArgString(cwd));
  }
}

static const char *SplitDebugName(const ArgList &Args, const InputInfo &Input) {
  Arg *FinalOutput = Args.getLastArg(options::OPT_o);
  if (FinalOutput && Args.hasArg(options::OPT_c)) {
    SmallString<128> T(FinalOutput->getValue());
    llvm::sys::path::replace_extension(T, "dwo");
    return Args.MakeArgString(T);
  } else {
    // Use the compilation dir.
    SmallString<128> T(
        Args.getLastArgValue(options::OPT_fdebug_compilation_dir));
    SmallString<128> F(llvm::sys::path::stem(Input.getBaseInput()));
    llvm::sys::path::replace_extension(F, "dwo");
    T += F;
    return Args.MakeArgString(F);
  }
}

static void SplitDebugInfo(const ToolChain &TC, Compilation &C, const Tool &T,
                           const JobAction &JA, const ArgList &Args,
                           const InputInfo &Output, const char *OutFile) {
  ArgStringList ExtractArgs;
  ExtractArgs.push_back("--extract-dwo");

  ArgStringList StripArgs;
  StripArgs.push_back("--strip-dwo");

  // Grabbing the output of the earlier compile step.
  StripArgs.push_back(Output.getFilename());
  ExtractArgs.push_back(Output.getFilename());
  ExtractArgs.push_back(OutFile);

  const char *Exec = Args.MakeArgString(TC.GetProgramPath("objcopy"));
  InputInfo II(Output.getFilename(), types::TY_Object, Output.getFilename());

  // First extract the dwo sections.
  C.addCommand(llvm::make_unique<Command>(JA, T, Exec, ExtractArgs, II));

  // Then remove them from the original .o file.
  C.addCommand(llvm::make_unique<Command>(JA, T, Exec, StripArgs, II));
}

/// \brief Vectorize at all optimization levels greater than 1 except for -Oz.
/// For -Oz the loop vectorizer is disable, while the slp vectorizer is enabled.
static bool shouldEnableVectorizerAtOLevel(const ArgList &Args, bool isSlpVec) {
  if (Arg *A = Args.getLastArg(options::OPT_O_Group)) {
    if (A->getOption().matches(options::OPT_O4) ||
        A->getOption().matches(options::OPT_Ofast))
      return true;

    if (A->getOption().matches(options::OPT_O0))
      return false;

    assert(A->getOption().matches(options::OPT_O) && "Must have a -O flag");

    // Vectorize -Os.
    StringRef S(A->getValue());
    if (S == "s")
      return true;

    // Don't vectorize -Oz, unless it's the slp vectorizer.
    if (S == "z")
      return isSlpVec;

    unsigned OptLevel = 0;
    if (S.getAsInteger(10, OptLevel))
      return false;

    return OptLevel > 1;
  }

  return false;
}

/// Add -x lang to \p CmdArgs for \p Input.
static void addDashXForInput(const ArgList &Args, const InputInfo &Input,
                             ArgStringList &CmdArgs) {
  // When using -verify-pch, we don't want to provide the type
  // 'precompiled-header' if it was inferred from the file extension
  if (Args.hasArg(options::OPT_verify_pch) && Input.getType() == types::TY_PCH)
    return;

  CmdArgs.push_back("-x");
  if (Args.hasArg(options::OPT_rewrite_objc))
    CmdArgs.push_back(types::getTypeName(types::TY_PP_ObjCXX));
  else
    CmdArgs.push_back(types::getTypeName(Input.getType()));
}

static VersionTuple getMSCompatibilityVersion(unsigned Version) {
  if (Version < 100)
    return VersionTuple(Version);

  if (Version < 10000)
    return VersionTuple(Version / 100, Version % 100);

  unsigned Build = 0, Factor = 1;
  for (; Version > 10000; Version = Version / 10, Factor = Factor * 10)
    Build = Build + (Version % 10) * Factor;
  return VersionTuple(Version / 100, Version % 100, Build);
}

// Claim options we don't want to warn if they are unused. We do this for
// options that build systems might add but are unused when assembling or only
// running the preprocessor for example.
static void claimNoWarnArgs(const ArgList &Args) {
  // Don't warn about unused -f(no-)?lto.  This can happen when we're
  // preprocessing, precompiling or assembling.
  Args.ClaimAllArgs(options::OPT_flto);
  Args.ClaimAllArgs(options::OPT_fno_lto);
}

static void appendUserToPath(SmallVectorImpl<char> &Result) {
#ifdef LLVM_ON_UNIX
  const char *Username = getenv("LOGNAME");
#else
  const char *Username = getenv("USERNAME");
#endif
  if (Username) {
    // Validate that LoginName can be used in a path, and get its length.
    size_t Len = 0;
    for (const char *P = Username; *P; ++P, ++Len) {
      if (!isAlphanumeric(*P) && *P != '_') {
        Username = nullptr;
        break;
      }
    }

    if (Username && Len > 0) {
      Result.append(Username, Username + Len);
      return;
    }
  }

// Fallback to user id.
#ifdef LLVM_ON_UNIX
  std::string UID = llvm::utostr(getuid());
#else
  // FIXME: Windows seems to have an 'SID' that might work.
  std::string UID = "9999";
#endif
  Result.append(UID.begin(), UID.end());
}

VersionTuple visualstudio::getMSVCVersion(const Driver *D,
                                          const llvm::Triple &Triple,
                                          const llvm::opt::ArgList &Args,
                                          bool IsWindowsMSVC) {
  if (Args.hasFlag(options::OPT_fms_extensions, options::OPT_fno_ms_extensions,
                   IsWindowsMSVC) ||
      Args.hasArg(options::OPT_fmsc_version) ||
      Args.hasArg(options::OPT_fms_compatibility_version)) {
    const Arg *MSCVersion = Args.getLastArg(options::OPT_fmsc_version);
    const Arg *MSCompatibilityVersion =
        Args.getLastArg(options::OPT_fms_compatibility_version);

    if (MSCVersion && MSCompatibilityVersion) {
      if (D)
        D->Diag(diag::err_drv_argument_not_allowed_with)
            << MSCVersion->getAsString(Args)
            << MSCompatibilityVersion->getAsString(Args);
      return VersionTuple();
    }

    if (MSCompatibilityVersion) {
      VersionTuple MSVT;
      if (MSVT.tryParse(MSCompatibilityVersion->getValue()) && D)
        D->Diag(diag::err_drv_invalid_value)
            << MSCompatibilityVersion->getAsString(Args)
            << MSCompatibilityVersion->getValue();
      return MSVT;
    }

    if (MSCVersion) {
      unsigned Version = 0;
      if (StringRef(MSCVersion->getValue()).getAsInteger(10, Version) && D)
        D->Diag(diag::err_drv_invalid_value) << MSCVersion->getAsString(Args)
                                             << MSCVersion->getValue();
      return getMSCompatibilityVersion(Version);
    }

    unsigned Major, Minor, Micro;
    Triple.getEnvironmentVersion(Major, Minor, Micro);
    if (Major || Minor || Micro)
      return VersionTuple(Major, Minor, Micro);

    return VersionTuple(18);
  }
  return VersionTuple();
}

static void addPGOAndCoverageFlags(Compilation &C, const Driver &D,
                                   const InputInfo &Output, const ArgList &Args,
                                   ArgStringList &CmdArgs) {
  auto *ProfileGenerateArg = Args.getLastArg(
      options::OPT_fprofile_instr_generate,
      options::OPT_fprofile_instr_generate_EQ, options::OPT_fprofile_generate,
      options::OPT_fprofile_generate_EQ);

  auto *ProfileUseArg = Args.getLastArg(
      options::OPT_fprofile_instr_use, options::OPT_fprofile_instr_use_EQ,
      options::OPT_fprofile_use, options::OPT_fprofile_use_EQ);

  if (ProfileGenerateArg && ProfileUseArg)
    D.Diag(diag::err_drv_argument_not_allowed_with)
        << ProfileGenerateArg->getSpelling() << ProfileUseArg->getSpelling();

  if (ProfileGenerateArg &&
      ProfileGenerateArg->getOption().matches(
          options::OPT_fprofile_instr_generate_EQ))
    ProfileGenerateArg->render(Args, CmdArgs);
  else if (ProfileGenerateArg &&
           ProfileGenerateArg->getOption().matches(
               options::OPT_fprofile_generate_EQ)) {
    SmallString<128> Path(ProfileGenerateArg->getValue());
    llvm::sys::path::append(Path, "default.profraw");
    CmdArgs.push_back(
        Args.MakeArgString(Twine("-fprofile-instr-generate=") + Path));
  } else
    Args.AddAllArgs(CmdArgs, options::OPT_fprofile_instr_generate);

  if (ProfileUseArg &&
      ProfileUseArg->getOption().matches(options::OPT_fprofile_instr_use_EQ))
    ProfileUseArg->render(Args, CmdArgs);
  else if (ProfileUseArg &&
           (ProfileUseArg->getOption().matches(options::OPT_fprofile_use_EQ) ||
            ProfileUseArg->getOption().matches(
                options::OPT_fprofile_instr_use))) {
    SmallString<128> Path(
        ProfileUseArg->getNumValues() == 0 ? "" : ProfileUseArg->getValue());
    if (Path.empty() || llvm::sys::fs::is_directory(Path))
      llvm::sys::path::append(Path, "default.profdata");
    CmdArgs.push_back(Args.MakeArgString(Twine("-fprofile-instr-use=") + Path));
  }

  if (Args.hasArg(options::OPT_ftest_coverage) ||
      Args.hasArg(options::OPT_coverage))
    CmdArgs.push_back("-femit-coverage-notes");
  if (Args.hasFlag(options::OPT_fprofile_arcs, options::OPT_fno_profile_arcs,
                   false) ||
      Args.hasArg(options::OPT_coverage))
    CmdArgs.push_back("-femit-coverage-data");

  if (Args.hasArg(options::OPT_fcoverage_mapping) && !ProfileGenerateArg)
    D.Diag(diag::err_drv_argument_only_allowed_with)
        << "-fcoverage-mapping"
        << "-fprofile-instr-generate";

  if (Args.hasArg(options::OPT_fcoverage_mapping))
    CmdArgs.push_back("-fcoverage-mapping");

  if (C.getArgs().hasArg(options::OPT_c) ||
      C.getArgs().hasArg(options::OPT_S)) {
    if (Output.isFilename()) {
      CmdArgs.push_back("-coverage-file");
      SmallString<128> CoverageFilename;
      if (Arg *FinalOutput = C.getArgs().getLastArg(options::OPT_o)) {
        CoverageFilename = FinalOutput->getValue();
      } else {
        CoverageFilename = llvm::sys::path::filename(Output.getBaseInput());
      }
      if (llvm::sys::path::is_relative(CoverageFilename)) {
        SmallString<128> Pwd;
        if (!llvm::sys::fs::current_path(Pwd)) {
          llvm::sys::path::append(Pwd, CoverageFilename);
          CoverageFilename.swap(Pwd);
        }
      }
      CmdArgs.push_back(Args.MakeArgString(CoverageFilename));
    }
  }
}

void Clang::ConstructJob(Compilation &C, const JobAction &JA,
                         const InputInfo &Output, const InputInfoList &Inputs,
                         const ArgList &Args, const char *LinkingOutput) const {
  bool KernelOrKext =
      Args.hasArg(options::OPT_mkernel, options::OPT_fapple_kext);
  const Driver &D = getToolChain().getDriver();
  ArgStringList CmdArgs;

  bool IsWindowsGNU = getToolChain().getTriple().isWindowsGNUEnvironment();
  bool IsWindowsCygnus =
      getToolChain().getTriple().isWindowsCygwinEnvironment();
  bool IsWindowsMSVC = getToolChain().getTriple().isWindowsMSVCEnvironment();

  // Check number of inputs for sanity. We need at least one input.
  assert(Inputs.size() >= 1 && "Must have at least one input.");
  const InputInfo &Input = Inputs[0];
  // CUDA compilation may have multiple inputs (source file + results of
  // device-side compilations). All other jobs are expected to have exactly one
  // input.
  bool IsCuda = types::isCuda(Input.getType());
  assert((IsCuda || Inputs.size() == 1) && "Unable to handle multiple inputs.");

  // Invoke ourselves in -cc1 mode.
  //
  // FIXME: Implement custom jobs for internal actions.
  CmdArgs.push_back("-cc1");

  // Add the "effective" target triple.
  CmdArgs.push_back("-triple");
  std::string TripleStr = getToolChain().ComputeEffectiveClangTriple(Args);
  CmdArgs.push_back(Args.MakeArgString(TripleStr));

  const llvm::Triple TT(TripleStr);
  if (TT.isOSWindows() && (TT.getArch() == llvm::Triple::arm ||
                           TT.getArch() == llvm::Triple::thumb)) {
    unsigned Offset = TT.getArch() == llvm::Triple::arm ? 4 : 6;
    unsigned Version;
    TT.getArchName().substr(Offset).getAsInteger(10, Version);
    if (Version < 7)
      D.Diag(diag::err_target_unsupported_arch) << TT.getArchName()
                                                << TripleStr;
  }

  // Push all default warning arguments that are specific to
  // the given target.  These come before user provided warning options
  // are provided.
  getToolChain().addClangWarningOptions(CmdArgs);

  // Select the appropriate action.
  RewriteKind rewriteKind = RK_None;

  if (isa<AnalyzeJobAction>(JA)) {
    assert(JA.getType() == types::TY_Plist && "Invalid output type.");
    CmdArgs.push_back("-analyze");
  } else if (isa<MigrateJobAction>(JA)) {
    CmdArgs.push_back("-migrate");
  } else if (isa<PreprocessJobAction>(JA)) {
    if (Output.getType() == types::TY_Dependencies)
      CmdArgs.push_back("-Eonly");
    else {
      CmdArgs.push_back("-E");
      if (Args.hasArg(options::OPT_rewrite_objc) &&
          !Args.hasArg(options::OPT_g_Group))
        CmdArgs.push_back("-P");
    }
  } else if (isa<AssembleJobAction>(JA)) {
    CmdArgs.push_back("-emit-obj");

    CollectArgsForIntegratedAssembler(C, Args, CmdArgs, D);

    // Also ignore explicit -force_cpusubtype_ALL option.
    (void)Args.hasArg(options::OPT_force__cpusubtype__ALL);
  } else if (isa<PrecompileJobAction>(JA)) {
    // Use PCH if the user requested it.
    bool UsePCH = D.CCCUsePCH;

    if (JA.getType() == types::TY_Nothing)
      CmdArgs.push_back("-fsyntax-only");
    else if (UsePCH)
      CmdArgs.push_back("-emit-pch");
    else
      CmdArgs.push_back("-emit-pth");
  } else if (isa<VerifyPCHJobAction>(JA)) {
    CmdArgs.push_back("-verify-pch");
  } else {
    assert((isa<CompileJobAction>(JA) || isa<BackendJobAction>(JA)) &&
           "Invalid action for clang tool.");

    if (JA.getType() == types::TY_LTO_IR || JA.getType() == types::TY_LTO_BC) {
      CmdArgs.push_back("-flto");
    }
    if (JA.getType() == types::TY_Nothing) {
      CmdArgs.push_back("-fsyntax-only");
    } else if (JA.getType() == types::TY_LLVM_IR ||
               JA.getType() == types::TY_LTO_IR) {
      CmdArgs.push_back("-emit-llvm");
    } else if (JA.getType() == types::TY_LLVM_BC ||
               JA.getType() == types::TY_LTO_BC) {
      CmdArgs.push_back("-emit-llvm-bc");
    } else if (JA.getType() == types::TY_PP_Asm) {
      CmdArgs.push_back("-S");
    } else if (JA.getType() == types::TY_AST) {
      CmdArgs.push_back("-emit-pch");
    } else if (JA.getType() == types::TY_ModuleFile) {
      CmdArgs.push_back("-module-file-info");
    } else if (JA.getType() == types::TY_RewrittenObjC) {
      CmdArgs.push_back("-rewrite-objc");
      rewriteKind = RK_NonFragile;
    } else if (JA.getType() == types::TY_RewrittenLegacyObjC) {
      CmdArgs.push_back("-rewrite-objc");
      rewriteKind = RK_Fragile;
    } else {
      assert(JA.getType() == types::TY_PP_Asm && "Unexpected output type!");
    }

    // Preserve use-list order by default when emitting bitcode, so that
    // loading the bitcode up in 'opt' or 'llc' and running passes gives the
    // same result as running passes here.  For LTO, we don't need to preserve
    // the use-list order, since serialization to bitcode is part of the flow.
    if (JA.getType() == types::TY_LLVM_BC)
      CmdArgs.push_back("-emit-llvm-uselists");
  }

  // We normally speed up the clang process a bit by skipping destructors at
  // exit, but when we're generating diagnostics we can rely on some of the
  // cleanup.
  if (!C.isForDiagnostics())
    CmdArgs.push_back("-disable-free");

// Disable the verification pass in -asserts builds.
#ifdef NDEBUG
  CmdArgs.push_back("-disable-llvm-verifier");
#endif

  // Set the main file name, so that debug info works even with
  // -save-temps.
  CmdArgs.push_back("-main-file-name");
  CmdArgs.push_back(getBaseInputName(Args, Input));

  // Some flags which affect the language (via preprocessor
  // defines).
  if (Args.hasArg(options::OPT_static))
    CmdArgs.push_back("-static-define");

  if (isa<AnalyzeJobAction>(JA)) {
    // Enable region store model by default.
    CmdArgs.push_back("-analyzer-store=region");

    // Treat blocks as analysis entry points.
    CmdArgs.push_back("-analyzer-opt-analyze-nested-blocks");

    CmdArgs.push_back("-analyzer-eagerly-assume");

    // Add default argument set.
    if (!Args.hasArg(options::OPT__analyzer_no_default_checks)) {
      CmdArgs.push_back("-analyzer-checker=core");

      if (!IsWindowsMSVC)
        CmdArgs.push_back("-analyzer-checker=unix");

      if (getToolChain().getTriple().getVendor() == llvm::Triple::Apple)
        CmdArgs.push_back("-analyzer-checker=osx");

      CmdArgs.push_back("-analyzer-checker=deadcode");

      if (types::isCXX(Input.getType()))
        CmdArgs.push_back("-analyzer-checker=cplusplus");

      // Enable the following experimental checkers for testing.
      CmdArgs.push_back(
          "-analyzer-checker=security.insecureAPI.UncheckedReturn");
      CmdArgs.push_back("-analyzer-checker=security.insecureAPI.getpw");
      CmdArgs.push_back("-analyzer-checker=security.insecureAPI.gets");
      CmdArgs.push_back("-analyzer-checker=security.insecureAPI.mktemp");
      CmdArgs.push_back("-analyzer-checker=security.insecureAPI.mkstemp");
      CmdArgs.push_back("-analyzer-checker=security.insecureAPI.vfork");
    }

    // Set the output format. The default is plist, for (lame) historical
    // reasons.
    CmdArgs.push_back("-analyzer-output");
    if (Arg *A = Args.getLastArg(options::OPT__analyzer_output))
      CmdArgs.push_back(A->getValue());
    else
      CmdArgs.push_back("plist");

    // Disable the presentation of standard compiler warnings when
    // using --analyze.  We only want to show static analyzer diagnostics
    // or frontend errors.
    CmdArgs.push_back("-w");

    // Add -Xanalyzer arguments when running as analyzer.
    Args.AddAllArgValues(CmdArgs, options::OPT_Xanalyzer);
  }

  CheckCodeGenerationOptions(D, Args);

  bool PIE = getToolChain().isPIEDefault();
  bool PIC = PIE || getToolChain().isPICDefault();
  bool IsPICLevelTwo = PIC;

  // Android-specific defaults for PIC/PIE
  if (getToolChain().getTriple().getEnvironment() == llvm::Triple::Android) {
    switch (getToolChain().getArch()) {
    case llvm::Triple::arm:
    case llvm::Triple::armeb:
    case llvm::Triple::thumb:
    case llvm::Triple::thumbeb:
    case llvm::Triple::aarch64:
    case llvm::Triple::mips:
    case llvm::Triple::mipsel:
    case llvm::Triple::mips64:
    case llvm::Triple::mips64el:
      PIC = true; // "-fpic"
      break;

    case llvm::Triple::x86:
    case llvm::Triple::x86_64:
      PIC = true; // "-fPIC"
      IsPICLevelTwo = true;
      break;

    default:
      break;
    }
  }

  // OpenBSD-specific defaults for PIE
  if (getToolChain().getTriple().getOS() == llvm::Triple::OpenBSD) {
    switch (getToolChain().getArch()) {
    case llvm::Triple::mips64:
    case llvm::Triple::mips64el:
    case llvm::Triple::sparcel:
    case llvm::Triple::x86:
    case llvm::Triple::x86_64:
      IsPICLevelTwo = false; // "-fpie"
      break;

    case llvm::Triple::ppc:
    case llvm::Triple::sparc:
    case llvm::Triple::sparcv9:
      IsPICLevelTwo = true; // "-fPIE"
      break;

    default:
      break;
    }
  }

  // For the PIC and PIE flag options, this logic is different from the
  // legacy logic in very old versions of GCC, as that logic was just
  // a bug no one had ever fixed. This logic is both more rational and
  // consistent with GCC's new logic now that the bugs are fixed. The last
  // argument relating to either PIC or PIE wins, and no other argument is
  // used. If the last argument is any flavor of the '-fno-...' arguments,
  // both PIC and PIE are disabled. Any PIE option implicitly enables PIC
  // at the same level.
  Arg *LastPICArg = Args.getLastArg(options::OPT_fPIC, options::OPT_fno_PIC,
                                    options::OPT_fpic, options::OPT_fno_pic,
                                    options::OPT_fPIE, options::OPT_fno_PIE,
                                    options::OPT_fpie, options::OPT_fno_pie);
  // Check whether the tool chain trumps the PIC-ness decision. If the PIC-ness
  // is forced, then neither PIC nor PIE flags will have no effect.
  if (!getToolChain().isPICDefaultForced()) {
    if (LastPICArg) {
      Option O = LastPICArg->getOption();
      if (O.matches(options::OPT_fPIC) || O.matches(options::OPT_fpic) ||
          O.matches(options::OPT_fPIE) || O.matches(options::OPT_fpie)) {
        PIE = O.matches(options::OPT_fPIE) || O.matches(options::OPT_fpie);
        PIC =
            PIE || O.matches(options::OPT_fPIC) || O.matches(options::OPT_fpic);
        IsPICLevelTwo =
            O.matches(options::OPT_fPIE) || O.matches(options::OPT_fPIC);
      } else {
        PIE = PIC = false;
      }
    }
  }

  // Introduce a Darwin-specific hack. If the default is PIC but the flags
  // specified while enabling PIC enabled level 1 PIC, just force it back to
  // level 2 PIC instead. This matches the behavior of Darwin GCC (based on my
  // informal testing).
  if (PIC && getToolChain().getTriple().isOSDarwin())
    IsPICLevelTwo |= getToolChain().isPICDefault();

  // Note that these flags are trump-cards. Regardless of the order w.r.t. the
  // PIC or PIE options above, if these show up, PIC is disabled.
  llvm::Triple Triple(TripleStr);
  if (KernelOrKext && (!Triple.isiOS() || Triple.isOSVersionLT(6)))
    PIC = PIE = false;
  if (Args.hasArg(options::OPT_static))
    PIC = PIE = false;

  if (Arg *A = Args.getLastArg(options::OPT_mdynamic_no_pic)) {
    // This is a very special mode. It trumps the other modes, almost no one
    // uses it, and it isn't even valid on any OS but Darwin.
    if (!getToolChain().getTriple().isOSDarwin())
      D.Diag(diag::err_drv_unsupported_opt_for_target)
          << A->getSpelling() << getToolChain().getTriple().str();

    // FIXME: Warn when this flag trumps some other PIC or PIE flag.

    CmdArgs.push_back("-mrelocation-model");
    CmdArgs.push_back("dynamic-no-pic");

    // Only a forced PIC mode can cause the actual compile to have PIC defines
    // etc., no flags are sufficient. This behavior was selected to closely
    // match that of llvm-gcc and Apple GCC before that.
    if (getToolChain().isPICDefault() && getToolChain().isPICDefaultForced()) {
      CmdArgs.push_back("-pic-level");
      CmdArgs.push_back("2");
    }
  } else {
    // Currently, LLVM only knows about PIC vs. static; the PIE differences are
    // handled in Clang's IRGen by the -pie-level flag.
    CmdArgs.push_back("-mrelocation-model");
    CmdArgs.push_back(PIC ? "pic" : "static");

    if (PIC) {
      CmdArgs.push_back("-pic-level");
      CmdArgs.push_back(IsPICLevelTwo ? "2" : "1");
      if (PIE) {
        CmdArgs.push_back("-pie-level");
        CmdArgs.push_back(IsPICLevelTwo ? "2" : "1");
      }
    }
  }

  CmdArgs.push_back("-mthread-model");
  if (Arg *A = Args.getLastArg(options::OPT_mthread_model))
    CmdArgs.push_back(A->getValue());
  else
    CmdArgs.push_back(Args.MakeArgString(getToolChain().getThreadModel()));

  Args.AddLastArg(CmdArgs, options::OPT_fveclib);

  if (!Args.hasFlag(options::OPT_fmerge_all_constants,
                    options::OPT_fno_merge_all_constants))
    CmdArgs.push_back("-fno-merge-all-constants");

  // LLVM Code Generator Options.

  if (Args.hasArg(options::OPT_frewrite_map_file) ||
      Args.hasArg(options::OPT_frewrite_map_file_EQ)) {
    for (const Arg *A : Args.filtered(options::OPT_frewrite_map_file,
                                      options::OPT_frewrite_map_file_EQ)) {
      CmdArgs.push_back("-frewrite-map-file");
      CmdArgs.push_back(A->getValue());
      A->claim();
    }
  }

  if (Arg *A = Args.getLastArg(options::OPT_Wframe_larger_than_EQ)) {
    StringRef v = A->getValue();
    CmdArgs.push_back("-mllvm");
    CmdArgs.push_back(Args.MakeArgString("-warn-stack-size=" + v));
    A->claim();
  }

  if (Arg *A = Args.getLastArg(options::OPT_mregparm_EQ)) {
    CmdArgs.push_back("-mregparm");
    CmdArgs.push_back(A->getValue());
  }

  if (Arg *A = Args.getLastArg(options::OPT_fpcc_struct_return,
                               options::OPT_freg_struct_return)) {
    if (getToolChain().getArch() != llvm::Triple::x86) {
      D.Diag(diag::err_drv_unsupported_opt_for_target)
          << A->getSpelling() << getToolChain().getTriple().str();
    } else if (A->getOption().matches(options::OPT_fpcc_struct_return)) {
      CmdArgs.push_back("-fpcc-struct-return");
    } else {
      assert(A->getOption().matches(options::OPT_freg_struct_return));
      CmdArgs.push_back("-freg-struct-return");
    }
  }

  if (Args.hasFlag(options::OPT_mrtd, options::OPT_mno_rtd, false))
    CmdArgs.push_back("-mrtd");

  if (shouldUseFramePointer(Args, getToolChain().getTriple()))
    CmdArgs.push_back("-mdisable-fp-elim");
  if (!Args.hasFlag(options::OPT_fzero_initialized_in_bss,
                    options::OPT_fno_zero_initialized_in_bss))
    CmdArgs.push_back("-mno-zero-initialized-in-bss");

  bool OFastEnabled = isOptimizationLevelFast(Args);
  // If -Ofast is the optimization level, then -fstrict-aliasing should be
  // enabled.  This alias option is being used to simplify the hasFlag logic.
  OptSpecifier StrictAliasingAliasOption =
      OFastEnabled ? options::OPT_Ofast : options::OPT_fstrict_aliasing;
  // We turn strict aliasing off by default if we're in CL mode, since MSVC
  // doesn't do any TBAA.
  bool TBAAOnByDefault = !getToolChain().getDriver().IsCLMode();
  if (!Args.hasFlag(options::OPT_fstrict_aliasing, StrictAliasingAliasOption,
                    options::OPT_fno_strict_aliasing, TBAAOnByDefault))
    CmdArgs.push_back("-relaxed-aliasing");
  if (!Args.hasFlag(options::OPT_fstruct_path_tbaa,
                    options::OPT_fno_struct_path_tbaa))
    CmdArgs.push_back("-no-struct-path-tbaa");
  if (Args.hasFlag(options::OPT_fstrict_enums, options::OPT_fno_strict_enums,
                   false))
    CmdArgs.push_back("-fstrict-enums");
  if (!Args.hasFlag(options::OPT_foptimize_sibling_calls,
                    options::OPT_fno_optimize_sibling_calls))
    CmdArgs.push_back("-mdisable-tail-calls");

  // Handle segmented stacks.
  if (Args.hasArg(options::OPT_fsplit_stack))
    CmdArgs.push_back("-split-stacks");

  // If -Ofast is the optimization level, then -ffast-math should be enabled.
  // This alias option is being used to simplify the getLastArg logic.
  OptSpecifier FastMathAliasOption =
      OFastEnabled ? options::OPT_Ofast : options::OPT_ffast_math;

  // Handle various floating point optimization flags, mapping them to the
  // appropriate LLVM code generation flags. The pattern for all of these is to
  // default off the codegen optimizations, and if any flag enables them and no
  // flag disables them after the flag enabling them, enable the codegen
  // optimization. This is complicated by several "umbrella" flags.
  if (Arg *A = Args.getLastArg(
          options::OPT_ffast_math, FastMathAliasOption,
          options::OPT_fno_fast_math, options::OPT_ffinite_math_only,
          options::OPT_fno_finite_math_only, options::OPT_fhonor_infinities,
          options::OPT_fno_honor_infinities))
    if (A->getOption().getID() != options::OPT_fno_fast_math &&
        A->getOption().getID() != options::OPT_fno_finite_math_only &&
        A->getOption().getID() != options::OPT_fhonor_infinities)
      CmdArgs.push_back("-menable-no-infs");
  if (Arg *A = Args.getLastArg(
          options::OPT_ffast_math, FastMathAliasOption,
          options::OPT_fno_fast_math, options::OPT_ffinite_math_only,
          options::OPT_fno_finite_math_only, options::OPT_fhonor_nans,
          options::OPT_fno_honor_nans))
    if (A->getOption().getID() != options::OPT_fno_fast_math &&
        A->getOption().getID() != options::OPT_fno_finite_math_only &&
        A->getOption().getID() != options::OPT_fhonor_nans)
      CmdArgs.push_back("-menable-no-nans");

  // -fmath-errno is the default on some platforms, e.g. BSD-derived OSes.
  bool MathErrno = getToolChain().IsMathErrnoDefault();
  if (Arg *A =
          Args.getLastArg(options::OPT_ffast_math, FastMathAliasOption,
                          options::OPT_fno_fast_math, options::OPT_fmath_errno,
                          options::OPT_fno_math_errno)) {
    // Turning on -ffast_math (with either flag) removes the need for MathErrno.
    // However, turning *off* -ffast_math merely restores the toolchain default
    // (which may be false).
    if (A->getOption().getID() == options::OPT_fno_math_errno ||
        A->getOption().getID() == options::OPT_ffast_math ||
        A->getOption().getID() == options::OPT_Ofast)
      MathErrno = false;
    else if (A->getOption().getID() == options::OPT_fmath_errno)
      MathErrno = true;
  }
  if (MathErrno)
    CmdArgs.push_back("-fmath-errno");

  // There are several flags which require disabling very specific
  // optimizations. Any of these being disabled forces us to turn off the
  // entire set of LLVM optimizations, so collect them through all the flag
  // madness.
  bool AssociativeMath = false;
  if (Arg *A = Args.getLastArg(
          options::OPT_ffast_math, FastMathAliasOption,
          options::OPT_fno_fast_math, options::OPT_funsafe_math_optimizations,
          options::OPT_fno_unsafe_math_optimizations,
          options::OPT_fassociative_math, options::OPT_fno_associative_math))
    if (A->getOption().getID() != options::OPT_fno_fast_math &&
        A->getOption().getID() != options::OPT_fno_unsafe_math_optimizations &&
        A->getOption().getID() != options::OPT_fno_associative_math)
      AssociativeMath = true;
  bool ReciprocalMath = false;
  if (Arg *A = Args.getLastArg(
          options::OPT_ffast_math, FastMathAliasOption,
          options::OPT_fno_fast_math, options::OPT_funsafe_math_optimizations,
          options::OPT_fno_unsafe_math_optimizations,
          options::OPT_freciprocal_math, options::OPT_fno_reciprocal_math))
    if (A->getOption().getID() != options::OPT_fno_fast_math &&
        A->getOption().getID() != options::OPT_fno_unsafe_math_optimizations &&
        A->getOption().getID() != options::OPT_fno_reciprocal_math)
      ReciprocalMath = true;
  bool SignedZeros = true;
  if (Arg *A = Args.getLastArg(
          options::OPT_ffast_math, FastMathAliasOption,
          options::OPT_fno_fast_math, options::OPT_funsafe_math_optimizations,
          options::OPT_fno_unsafe_math_optimizations,
          options::OPT_fsigned_zeros, options::OPT_fno_signed_zeros))
    if (A->getOption().getID() != options::OPT_fno_fast_math &&
        A->getOption().getID() != options::OPT_fno_unsafe_math_optimizations &&
        A->getOption().getID() != options::OPT_fsigned_zeros)
      SignedZeros = false;
  bool TrappingMath = true;
  if (Arg *A = Args.getLastArg(
          options::OPT_ffast_math, FastMathAliasOption,
          options::OPT_fno_fast_math, options::OPT_funsafe_math_optimizations,
          options::OPT_fno_unsafe_math_optimizations,
          options::OPT_ftrapping_math, options::OPT_fno_trapping_math))
    if (A->getOption().getID() != options::OPT_fno_fast_math &&
        A->getOption().getID() != options::OPT_fno_unsafe_math_optimizations &&
        A->getOption().getID() != options::OPT_ftrapping_math)
      TrappingMath = false;
  if (!MathErrno && AssociativeMath && ReciprocalMath && !SignedZeros &&
      !TrappingMath)
    CmdArgs.push_back("-menable-unsafe-fp-math");

  if (!SignedZeros)
    CmdArgs.push_back("-fno-signed-zeros");

  if (ReciprocalMath)
    CmdArgs.push_back("-freciprocal-math");

  // Validate and pass through -fp-contract option.
  if (Arg *A = Args.getLastArg(options::OPT_ffast_math, FastMathAliasOption,
                               options::OPT_fno_fast_math,
                               options::OPT_ffp_contract)) {
    if (A->getOption().getID() == options::OPT_ffp_contract) {
      StringRef Val = A->getValue();
      if (Val == "fast" || Val == "on" || Val == "off") {
        CmdArgs.push_back(Args.MakeArgString("-ffp-contract=" + Val));
      } else {
        D.Diag(diag::err_drv_unsupported_option_argument)
            << A->getOption().getName() << Val;
      }
    } else if (A->getOption().matches(options::OPT_ffast_math) ||
               (OFastEnabled && A->getOption().matches(options::OPT_Ofast))) {
      // If fast-math is set then set the fp-contract mode to fast.
      CmdArgs.push_back(Args.MakeArgString("-ffp-contract=fast"));
    }
  }

  ParseMRecip(getToolChain().getDriver(), Args, CmdArgs);

  // We separately look for the '-ffast-math' and '-ffinite-math-only' flags,
  // and if we find them, tell the frontend to provide the appropriate
  // preprocessor macros. This is distinct from enabling any optimizations as
  // these options induce language changes which must survive serialization
  // and deserialization, etc.
  if (Arg *A = Args.getLastArg(options::OPT_ffast_math, FastMathAliasOption,
                               options::OPT_fno_fast_math))
    if (!A->getOption().matches(options::OPT_fno_fast_math))
      CmdArgs.push_back("-ffast-math");
  if (Arg *A = Args.getLastArg(options::OPT_ffinite_math_only,
                               options::OPT_fno_fast_math))
    if (A->getOption().matches(options::OPT_ffinite_math_only))
      CmdArgs.push_back("-ffinite-math-only");

  // Decide whether to use verbose asm. Verbose assembly is the default on
  // toolchains which have the integrated assembler on by default.
  bool IsIntegratedAssemblerDefault =
      getToolChain().IsIntegratedAssemblerDefault();
  if (Args.hasFlag(options::OPT_fverbose_asm, options::OPT_fno_verbose_asm,
                   IsIntegratedAssemblerDefault) ||
      Args.hasArg(options::OPT_dA))
    CmdArgs.push_back("-masm-verbose");

  if (!Args.hasFlag(options::OPT_fintegrated_as, options::OPT_fno_integrated_as,
                    IsIntegratedAssemblerDefault))
    CmdArgs.push_back("-no-integrated-as");

  if (Args.hasArg(options::OPT_fdebug_pass_structure)) {
    CmdArgs.push_back("-mdebug-pass");
    CmdArgs.push_back("Structure");
  }
  if (Args.hasArg(options::OPT_fdebug_pass_arguments)) {
    CmdArgs.push_back("-mdebug-pass");
    CmdArgs.push_back("Arguments");
  }

  // Enable -mconstructor-aliases except on darwin, where we have to
  // work around a linker bug;  see <rdar://problem/7651567>.
  if (!getToolChain().getTriple().isOSDarwin())
    CmdArgs.push_back("-mconstructor-aliases");

  // Darwin's kernel doesn't support guard variables; just die if we
  // try to use them.
  if (KernelOrKext && getToolChain().getTriple().isOSDarwin())
    CmdArgs.push_back("-fforbid-guard-variables");

  if (Args.hasArg(options::OPT_mms_bitfields)) {
    CmdArgs.push_back("-mms-bitfields");
  }

  // This is a coarse approximation of what llvm-gcc actually does, both
  // -fasynchronous-unwind-tables and -fnon-call-exceptions interact in more
  // complicated ways.
  bool AsynchronousUnwindTables =
      Args.hasFlag(options::OPT_fasynchronous_unwind_tables,
                   options::OPT_fno_asynchronous_unwind_tables,
                   (getToolChain().IsUnwindTablesDefault() ||
                    getToolChain().getSanitizerArgs().needsUnwindTables()) &&
                       !KernelOrKext);
  if (Args.hasFlag(options::OPT_funwind_tables, options::OPT_fno_unwind_tables,
                   AsynchronousUnwindTables))
    CmdArgs.push_back("-munwind-tables");

  getToolChain().addClangTargetOptions(Args, CmdArgs);

  if (Arg *A = Args.getLastArg(options::OPT_flimited_precision_EQ)) {
    CmdArgs.push_back("-mlimit-float-precision");
    CmdArgs.push_back(A->getValue());
  }

  // FIXME: Handle -mtune=.
  (void)Args.hasArg(options::OPT_mtune_EQ);

  if (Arg *A = Args.getLastArg(options::OPT_mcmodel_EQ)) {
    CmdArgs.push_back("-mcode-model");
    CmdArgs.push_back(A->getValue());
  }

  // Add the target cpu
  std::string CPU = getCPUName(Args, Triple, /*FromAs*/ false);
  if (!CPU.empty()) {
    CmdArgs.push_back("-target-cpu");
    CmdArgs.push_back(Args.MakeArgString(CPU));
  }

  if (const Arg *A = Args.getLastArg(options::OPT_mfpmath_EQ)) {
    CmdArgs.push_back("-mfpmath");
    CmdArgs.push_back(A->getValue());
  }

  // Add the target features
  getTargetFeatures(D, Triple, Args, CmdArgs, false);

  // Add target specific flags.
  switch (getToolChain().getArch()) {
  default:
    break;

  case llvm::Triple::arm:
  case llvm::Triple::armeb:
  case llvm::Triple::thumb:
  case llvm::Triple::thumbeb:
    AddARMTargetArgs(Args, CmdArgs, KernelOrKext);
    break;

  case llvm::Triple::aarch64:
  case llvm::Triple::aarch64_be:
    AddAArch64TargetArgs(Args, CmdArgs);
    break;

  case llvm::Triple::mips:
  case llvm::Triple::mipsel:
  case llvm::Triple::mips64:
  case llvm::Triple::mips64el:
    AddMIPSTargetArgs(Args, CmdArgs);
    break;

  case llvm::Triple::ppc:
  case llvm::Triple::ppc64:
  case llvm::Triple::ppc64le:
    AddPPCTargetArgs(Args, CmdArgs);
    break;

  case llvm::Triple::sparc:
  case llvm::Triple::sparcel:
  case llvm::Triple::sparcv9:
    AddSparcTargetArgs(Args, CmdArgs);
    break;

  case llvm::Triple::x86:
  case llvm::Triple::x86_64:
    AddX86TargetArgs(Args, CmdArgs);
    break;

  case llvm::Triple::hexagon:
    AddHexagonTargetArgs(Args, CmdArgs);
    break;
  }

  // Add clang-cl arguments.
  if (getToolChain().getDriver().IsCLMode())
    AddClangCLArgs(Args, CmdArgs);

  // Pass the linker version in use.
  if (Arg *A = Args.getLastArg(options::OPT_mlinker_version_EQ)) {
    CmdArgs.push_back("-target-linker-version");
    CmdArgs.push_back(A->getValue());
  }

  if (!shouldUseLeafFramePointer(Args, getToolChain().getTriple()))
    CmdArgs.push_back("-momit-leaf-frame-pointer");

  // Explicitly error on some things we know we don't support and can't just
  // ignore.
  types::ID InputType = Input.getType();
  if (!Args.hasArg(options::OPT_fallow_unsupported)) {
    Arg *Unsupported;
    if (types::isCXX(InputType) && getToolChain().getTriple().isOSDarwin() &&
        getToolChain().getArch() == llvm::Triple::x86) {
      if ((Unsupported = Args.getLastArg(options::OPT_fapple_kext)) ||
          (Unsupported = Args.getLastArg(options::OPT_mkernel)))
        D.Diag(diag::err_drv_clang_unsupported_opt_cxx_darwin_i386)
            << Unsupported->getOption().getName();
    }
  }

  Args.AddAllArgs(CmdArgs, options::OPT_v);
  Args.AddLastArg(CmdArgs, options::OPT_H);
  if (D.CCPrintHeaders && !D.CCGenDiagnostics) {
    CmdArgs.push_back("-header-include-file");
    CmdArgs.push_back(D.CCPrintHeadersFilename ? D.CCPrintHeadersFilename
                                               : "-");
  }
  Args.AddLastArg(CmdArgs, options::OPT_P);
  Args.AddLastArg(CmdArgs, options::OPT_print_ivar_layout);

  if (D.CCLogDiagnostics && !D.CCGenDiagnostics) {
    CmdArgs.push_back("-diagnostic-log-file");
    CmdArgs.push_back(D.CCLogDiagnosticsFilename ? D.CCLogDiagnosticsFilename
                                                 : "-");
  }

  // Use the last option from "-g" group. "-gline-tables-only" and "-gdwarf-x"
  // are preserved, all other debug options are substituted with "-g".
  Args.ClaimAllArgs(options::OPT_g_Group);
  Arg *SplitDwarfArg = Args.getLastArg(options::OPT_gsplit_dwarf);
  if (Arg *A = Args.getLastArg(options::OPT_g_Group)) {
    if ((A->getOption().matches(options::OPT_gline_tables_only) ||
         A->getOption().matches(options::OPT_g1)) &&
        (!SplitDwarfArg || A->getIndex() > SplitDwarfArg->getIndex())) {
      // FIXME: we should support specifying dwarf version with
      // -gline-tables-only.
      CmdArgs.push_back("-gline-tables-only");
      // Default is dwarf-2 for Darwin, OpenBSD, FreeBSD and Solaris.
      const llvm::Triple &Triple = getToolChain().getTriple();
      if (Triple.isOSDarwin() || Triple.getOS() == llvm::Triple::OpenBSD ||
          Triple.getOS() == llvm::Triple::FreeBSD ||
          Triple.getOS() == llvm::Triple::Solaris)
        CmdArgs.push_back("-gdwarf-2");
      SplitDwarfArg = nullptr;
    } else if (A->getOption().matches(options::OPT_gdwarf_2))
      CmdArgs.push_back("-gdwarf-2");
    else if (A->getOption().matches(options::OPT_gdwarf_3))
      CmdArgs.push_back("-gdwarf-3");
    else if (A->getOption().matches(options::OPT_gdwarf_4))
      CmdArgs.push_back("-gdwarf-4");
    else if (!A->getOption().matches(options::OPT_g0) &&
             !A->getOption().matches(options::OPT_ggdb0)) {
      // Default is dwarf-2 for Darwin, OpenBSD, FreeBSD and Solaris.
      const llvm::Triple &Triple = getToolChain().getTriple();
      if (Triple.isOSDarwin() || Triple.getOS() == llvm::Triple::OpenBSD ||
          Triple.getOS() == llvm::Triple::FreeBSD ||
          Triple.getOS() == llvm::Triple::Solaris)
        CmdArgs.push_back("-gdwarf-2");
      else
        CmdArgs.push_back("-g");
    }
  }

  // We ignore flags -gstrict-dwarf and -grecord-gcc-switches for now.
  Args.ClaimAllArgs(options::OPT_g_flags_Group);
  if (Args.hasFlag(options::OPT_gcolumn_info, options::OPT_gno_column_info,
                   /*Default*/ true))
    CmdArgs.push_back("-dwarf-column-info");

  // FIXME: Move backend command line options to the module.
  // -gsplit-dwarf should turn on -g and enable the backend dwarf
  // splitting and extraction.
  // FIXME: Currently only works on Linux.
  if (getToolChain().getTriple().isOSLinux() && SplitDwarfArg) {
    CmdArgs.push_back("-g");
    CmdArgs.push_back("-backend-option");
    CmdArgs.push_back("-split-dwarf=Enable");
  }

  // -ggnu-pubnames turns on gnu style pubnames in the backend.
  if (Args.hasArg(options::OPT_ggnu_pubnames)) {
    CmdArgs.push_back("-backend-option");
    CmdArgs.push_back("-generate-gnu-dwarf-pub-sections");
  }

  // -gdwarf-aranges turns on the emission of the aranges section in the
  // backend.
  if (Args.hasArg(options::OPT_gdwarf_aranges)) {
    CmdArgs.push_back("-backend-option");
    CmdArgs.push_back("-generate-arange-section");
  }

  if (Args.hasFlag(options::OPT_fdebug_types_section,
                   options::OPT_fno_debug_types_section, false)) {
    CmdArgs.push_back("-backend-option");
    CmdArgs.push_back("-generate-type-units");
  }

  // CloudABI uses -ffunction-sections and -fdata-sections by default.
  bool UseSeparateSections = Triple.getOS() == llvm::Triple::CloudABI;

  if (Args.hasFlag(options::OPT_ffunction_sections,
                   options::OPT_fno_function_sections, UseSeparateSections)) {
    CmdArgs.push_back("-ffunction-sections");
  }

  if (Args.hasFlag(options::OPT_fdata_sections, options::OPT_fno_data_sections,
                   UseSeparateSections)) {
    CmdArgs.push_back("-fdata-sections");
  }

  if (!Args.hasFlag(options::OPT_funique_section_names,
                    options::OPT_fno_unique_section_names, true))
    CmdArgs.push_back("-fno-unique-section-names");

  Args.AddAllArgs(CmdArgs, options::OPT_finstrument_functions);

  addPGOAndCoverageFlags(C, D, Output, Args, CmdArgs);

  // Pass options for controlling the default header search paths.
  if (Args.hasArg(options::OPT_nostdinc)) {
    CmdArgs.push_back("-nostdsysteminc");
    CmdArgs.push_back("-nobuiltininc");
  } else {
    if (Args.hasArg(options::OPT_nostdlibinc))
      CmdArgs.push_back("-nostdsysteminc");
    Args.AddLastArg(CmdArgs, options::OPT_nostdincxx);
    Args.AddLastArg(CmdArgs, options::OPT_nobuiltininc);
  }

  // Pass the path to compiler resource files.
  CmdArgs.push_back("-resource-dir");
  CmdArgs.push_back(D.ResourceDir.c_str());

  Args.AddLastArg(CmdArgs, options::OPT_working_directory);

  bool ARCMTEnabled = false;
  if (!Args.hasArg(options::OPT_fno_objc_arc, options::OPT_fobjc_arc)) {
    if (const Arg *A = Args.getLastArg(options::OPT_ccc_arcmt_check,
                                       options::OPT_ccc_arcmt_modify,
                                       options::OPT_ccc_arcmt_migrate)) {
      ARCMTEnabled = true;
      switch (A->getOption().getID()) {
      default:
        llvm_unreachable("missed a case");
      case options::OPT_ccc_arcmt_check:
        CmdArgs.push_back("-arcmt-check");
        break;
      case options::OPT_ccc_arcmt_modify:
        CmdArgs.push_back("-arcmt-modify");
        break;
      case options::OPT_ccc_arcmt_migrate:
        CmdArgs.push_back("-arcmt-migrate");
        CmdArgs.push_back("-mt-migrate-directory");
        CmdArgs.push_back(A->getValue());

        Args.AddLastArg(CmdArgs, options::OPT_arcmt_migrate_report_output);
        Args.AddLastArg(CmdArgs, options::OPT_arcmt_migrate_emit_arc_errors);
        break;
      }
    }
  } else {
    Args.ClaimAllArgs(options::OPT_ccc_arcmt_check);
    Args.ClaimAllArgs(options::OPT_ccc_arcmt_modify);
    Args.ClaimAllArgs(options::OPT_ccc_arcmt_migrate);
  }

  if (const Arg *A = Args.getLastArg(options::OPT_ccc_objcmt_migrate)) {
    if (ARCMTEnabled) {
      D.Diag(diag::err_drv_argument_not_allowed_with) << A->getAsString(Args)
                                                      << "-ccc-arcmt-migrate";
    }
    CmdArgs.push_back("-mt-migrate-directory");
    CmdArgs.push_back(A->getValue());

    if (!Args.hasArg(options::OPT_objcmt_migrate_literals,
                     options::OPT_objcmt_migrate_subscripting,
                     options::OPT_objcmt_migrate_property)) {
      // None specified, means enable them all.
      CmdArgs.push_back("-objcmt-migrate-literals");
      CmdArgs.push_back("-objcmt-migrate-subscripting");
      CmdArgs.push_back("-objcmt-migrate-property");
    } else {
      Args.AddLastArg(CmdArgs, options::OPT_objcmt_migrate_literals);
      Args.AddLastArg(CmdArgs, options::OPT_objcmt_migrate_subscripting);
      Args.AddLastArg(CmdArgs, options::OPT_objcmt_migrate_property);
    }
  } else {
    Args.AddLastArg(CmdArgs, options::OPT_objcmt_migrate_literals);
    Args.AddLastArg(CmdArgs, options::OPT_objcmt_migrate_subscripting);
    Args.AddLastArg(CmdArgs, options::OPT_objcmt_migrate_property);
    Args.AddLastArg(CmdArgs, options::OPT_objcmt_migrate_all);
    Args.AddLastArg(CmdArgs, options::OPT_objcmt_migrate_readonly_property);
    Args.AddLastArg(CmdArgs, options::OPT_objcmt_migrate_readwrite_property);
    Args.AddLastArg(CmdArgs, options::OPT_objcmt_migrate_property_dot_syntax);
    Args.AddLastArg(CmdArgs, options::OPT_objcmt_migrate_annotation);
    Args.AddLastArg(CmdArgs, options::OPT_objcmt_migrate_instancetype);
    Args.AddLastArg(CmdArgs, options::OPT_objcmt_migrate_nsmacros);
    Args.AddLastArg(CmdArgs, options::OPT_objcmt_migrate_protocol_conformance);
    Args.AddLastArg(CmdArgs, options::OPT_objcmt_atomic_property);
    Args.AddLastArg(CmdArgs, options::OPT_objcmt_returns_innerpointer_property);
    Args.AddLastArg(CmdArgs, options::OPT_objcmt_ns_nonatomic_iosonly);
    Args.AddLastArg(CmdArgs, options::OPT_objcmt_migrate_designated_init);
    Args.AddLastArg(CmdArgs, options::OPT_objcmt_whitelist_dir_path);
  }

  // Add preprocessing options like -I, -D, etc. if we are using the
  // preprocessor.
  //
  // FIXME: Support -fpreprocessed
  if (types::getPreprocessedType(InputType) != types::TY_INVALID)
    AddPreprocessingOptions(C, JA, D, Args, CmdArgs, Output, Inputs);

  // Don't warn about "clang -c -DPIC -fPIC test.i" because libtool.m4 assumes
  // that "The compiler can only warn and ignore the option if not recognized".
  // When building with ccache, it will pass -D options to clang even on
  // preprocessed inputs and configure concludes that -fPIC is not supported.
  Args.ClaimAllArgs(options::OPT_D);

  // Manually translate -O4 to -O3; let clang reject others.
  if (Arg *A = Args.getLastArg(options::OPT_O_Group)) {
    if (A->getOption().matches(options::OPT_O4)) {
      CmdArgs.push_back("-O3");
      D.Diag(diag::warn_O4_is_O3);
    } else {
      A->render(Args, CmdArgs);
    }
  }

  // Warn about ignored options to clang.
  for (const Arg *A :
       Args.filtered(options::OPT_clang_ignored_gcc_optimization_f_Group)) {
    D.Diag(diag::warn_ignored_gcc_optimization) << A->getAsString(Args);
  }

  claimNoWarnArgs(Args);

  Args.AddAllArgs(CmdArgs, options::OPT_R_Group);
  Args.AddAllArgs(CmdArgs, options::OPT_W_Group);
  if (Args.hasFlag(options::OPT_pedantic, options::OPT_no_pedantic, false))
    CmdArgs.push_back("-pedantic");
  Args.AddLastArg(CmdArgs, options::OPT_pedantic_errors);
  Args.AddLastArg(CmdArgs, options::OPT_w);

  // Handle -{std, ansi, trigraphs} -- take the last of -{std, ansi}
  // (-ansi is equivalent to -std=c89 or -std=c++98).
  //
  // If a std is supplied, only add -trigraphs if it follows the
  // option.
  bool ImplyVCPPCXXVer = false;
  if (Arg *Std = Args.getLastArg(options::OPT_std_EQ, options::OPT_ansi)) {
    if (Std->getOption().matches(options::OPT_ansi))
      if (types::isCXX(InputType))
        CmdArgs.push_back("-std=c++98");
      else
        CmdArgs.push_back("-std=c89");
    else
      Std->render(Args, CmdArgs);

    // If -f(no-)trigraphs appears after the language standard flag, honor it.
    if (Arg *A = Args.getLastArg(options::OPT_std_EQ, options::OPT_ansi,
                                 options::OPT_ftrigraphs,
                                 options::OPT_fno_trigraphs))
      if (A != Std)
        A->render(Args, CmdArgs);
  } else {
    // Honor -std-default.
    //
    // FIXME: Clang doesn't correctly handle -std= when the input language
    // doesn't match. For the time being just ignore this for C++ inputs;
    // eventually we want to do all the standard defaulting here instead of
    // splitting it between the driver and clang -cc1.
    if (!types::isCXX(InputType))
      Args.AddAllArgsTranslated(CmdArgs, options::OPT_std_default_EQ, "-std=",
                                /*Joined=*/true);
    else if (IsWindowsMSVC)
      ImplyVCPPCXXVer = true;

    Args.AddLastArg(CmdArgs, options::OPT_ftrigraphs,
                    options::OPT_fno_trigraphs);
  }

  // GCC's behavior for -Wwrite-strings is a bit strange:
  //  * In C, this "warning flag" changes the types of string literals from
  //    'char[N]' to 'const char[N]', and thus triggers an unrelated warning
  //    for the discarded qualifier.
  //  * In C++, this is just a normal warning flag.
  //
  // Implementing this warning correctly in C is hard, so we follow GCC's
  // behavior for now. FIXME: Directly diagnose uses of a string literal as
  // a non-const char* in C, rather than using this crude hack.
  if (!types::isCXX(InputType)) {
    // FIXME: This should behave just like a warning flag, and thus should also
    // respect -Weverything, -Wno-everything, -Werror=write-strings, and so on.
    Arg *WriteStrings =
        Args.getLastArg(options::OPT_Wwrite_strings,
                        options::OPT_Wno_write_strings, options::OPT_w);
    if (WriteStrings &&
        WriteStrings->getOption().matches(options::OPT_Wwrite_strings))
      CmdArgs.push_back("-fconst-strings");
  }

  // GCC provides a macro definition '__DEPRECATED' when -Wdeprecated is active
  // during C++ compilation, which it is by default. GCC keeps this define even
  // in the presence of '-w', match this behavior bug-for-bug.
  if (types::isCXX(InputType) &&
      Args.hasFlag(options::OPT_Wdeprecated, options::OPT_Wno_deprecated,
                   true)) {
    CmdArgs.push_back("-fdeprecated-macro");
  }

  // Translate GCC's misnamer '-fasm' arguments to '-fgnu-keywords'.
  if (Arg *Asm = Args.getLastArg(options::OPT_fasm, options::OPT_fno_asm)) {
    if (Asm->getOption().matches(options::OPT_fasm))
      CmdArgs.push_back("-fgnu-keywords");
    else
      CmdArgs.push_back("-fno-gnu-keywords");
  }

  if (ShouldDisableDwarfDirectory(Args, getToolChain()))
    CmdArgs.push_back("-fno-dwarf-directory-asm");

  if (ShouldDisableAutolink(Args, getToolChain()))
    CmdArgs.push_back("-fno-autolink");

  // Add in -fdebug-compilation-dir if necessary.
  addDebugCompDirArg(Args, CmdArgs);

  if (Arg *A = Args.getLastArg(options::OPT_ftemplate_depth_,
                               options::OPT_ftemplate_depth_EQ)) {
    CmdArgs.push_back("-ftemplate-depth");
    CmdArgs.push_back(A->getValue());
  }

  if (Arg *A = Args.getLastArg(options::OPT_foperator_arrow_depth_EQ)) {
    CmdArgs.push_back("-foperator-arrow-depth");
    CmdArgs.push_back(A->getValue());
  }

  if (Arg *A = Args.getLastArg(options::OPT_fconstexpr_depth_EQ)) {
    CmdArgs.push_back("-fconstexpr-depth");
    CmdArgs.push_back(A->getValue());
  }

  if (Arg *A = Args.getLastArg(options::OPT_fconstexpr_steps_EQ)) {
    CmdArgs.push_back("-fconstexpr-steps");
    CmdArgs.push_back(A->getValue());
  }

  if (Arg *A = Args.getLastArg(options::OPT_fbracket_depth_EQ)) {
    CmdArgs.push_back("-fbracket-depth");
    CmdArgs.push_back(A->getValue());
  }

  if (Arg *A = Args.getLastArg(options::OPT_Wlarge_by_value_copy_EQ,
                               options::OPT_Wlarge_by_value_copy_def)) {
    if (A->getNumValues()) {
      StringRef bytes = A->getValue();
      CmdArgs.push_back(Args.MakeArgString("-Wlarge-by-value-copy=" + bytes));
    } else
      CmdArgs.push_back("-Wlarge-by-value-copy=64"); // default value
  }

  if (Args.hasArg(options::OPT_relocatable_pch))
    CmdArgs.push_back("-relocatable-pch");

  if (Arg *A = Args.getLastArg(options::OPT_fconstant_string_class_EQ)) {
    CmdArgs.push_back("-fconstant-string-class");
    CmdArgs.push_back(A->getValue());
  }

  if (Arg *A = Args.getLastArg(options::OPT_ftabstop_EQ)) {
    CmdArgs.push_back("-ftabstop");
    CmdArgs.push_back(A->getValue());
  }

  CmdArgs.push_back("-ferror-limit");
  if (Arg *A = Args.getLastArg(options::OPT_ferror_limit_EQ))
    CmdArgs.push_back(A->getValue());
  else
    CmdArgs.push_back("19");

  if (Arg *A = Args.getLastArg(options::OPT_fmacro_backtrace_limit_EQ)) {
    CmdArgs.push_back("-fmacro-backtrace-limit");
    CmdArgs.push_back(A->getValue());
  }

  if (Arg *A = Args.getLastArg(options::OPT_ftemplate_backtrace_limit_EQ)) {
    CmdArgs.push_back("-ftemplate-backtrace-limit");
    CmdArgs.push_back(A->getValue());
  }

  if (Arg *A = Args.getLastArg(options::OPT_fconstexpr_backtrace_limit_EQ)) {
    CmdArgs.push_back("-fconstexpr-backtrace-limit");
    CmdArgs.push_back(A->getValue());
  }

  if (Arg *A = Args.getLastArg(options::OPT_fspell_checking_limit_EQ)) {
    CmdArgs.push_back("-fspell-checking-limit");
    CmdArgs.push_back(A->getValue());
  }

  // Pass -fmessage-length=.
  CmdArgs.push_back("-fmessage-length");
  if (Arg *A = Args.getLastArg(options::OPT_fmessage_length_EQ)) {
    CmdArgs.push_back(A->getValue());
  } else {
    // If -fmessage-length=N was not specified, determine whether this is a
    // terminal and, if so, implicitly define -fmessage-length appropriately.
    unsigned N = llvm::sys::Process::StandardErrColumns();
    CmdArgs.push_back(Args.MakeArgString(Twine(N)));
  }

  // -fvisibility= and -fvisibility-ms-compat are of a piece.
  if (const Arg *A = Args.getLastArg(options::OPT_fvisibility_EQ,
                                     options::OPT_fvisibility_ms_compat)) {
    if (A->getOption().matches(options::OPT_fvisibility_EQ)) {
      CmdArgs.push_back("-fvisibility");
      CmdArgs.push_back(A->getValue());
    } else {
      assert(A->getOption().matches(options::OPT_fvisibility_ms_compat));
      CmdArgs.push_back("-fvisibility");
      CmdArgs.push_back("hidden");
      CmdArgs.push_back("-ftype-visibility");
      CmdArgs.push_back("default");
    }
  }

  Args.AddLastArg(CmdArgs, options::OPT_fvisibility_inlines_hidden);

  Args.AddLastArg(CmdArgs, options::OPT_ftlsmodel_EQ);

  // -fhosted is default.
  if (Args.hasFlag(options::OPT_ffreestanding, options::OPT_fhosted, false) ||
      KernelOrKext)
    CmdArgs.push_back("-ffreestanding");

  // Forward -f (flag) options which we can pass directly.
  Args.AddLastArg(CmdArgs, options::OPT_femit_all_decls);
  Args.AddLastArg(CmdArgs, options::OPT_fheinous_gnu_extensions);
  Args.AddLastArg(CmdArgs, options::OPT_fstandalone_debug);
  Args.AddLastArg(CmdArgs, options::OPT_fno_standalone_debug);
  Args.AddLastArg(CmdArgs, options::OPT_fno_operator_names);
  // Emulated TLS is enabled by default on Android, and can be enabled manually
  // with -femulated-tls.
  bool EmulatedTLSDefault = Triple.getEnvironment() == llvm::Triple::Android;
  if (Args.hasFlag(options::OPT_femulated_tls, options::OPT_fno_emulated_tls,
                   EmulatedTLSDefault))
    CmdArgs.push_back("-femulated-tls");
  // AltiVec-like language extensions aren't relevant for assembling.
  if (!isa<PreprocessJobAction>(JA) || Output.getType() != types::TY_PP_Asm) {
    Args.AddLastArg(CmdArgs, options::OPT_faltivec);
    Args.AddLastArg(CmdArgs, options::OPT_fzvector);
  }
  Args.AddLastArg(CmdArgs, options::OPT_fdiagnostics_show_template_tree);
  Args.AddLastArg(CmdArgs, options::OPT_fno_elide_type);

  // Forward flags for OpenMP
  if (Args.hasFlag(options::OPT_fopenmp, options::OPT_fopenmp_EQ,
                   options::OPT_fno_openmp, false))
    switch (getOpenMPRuntime(getToolChain(), Args)) {
    case OMPRT_OMP:
    case OMPRT_IOMP5:
      // Clang can generate useful OpenMP code for these two runtime libraries.
      CmdArgs.push_back("-fopenmp");

      // If no option regarding the use of TLS in OpenMP codegeneration is
      // given, decide a default based on the target. Otherwise rely on the
      // options and pass the right information to the frontend.
      if (!Args.hasFlag(options::OPT_fopenmp_use_tls,
                        options::OPT_fnoopenmp_use_tls,
                        getToolChain().getArch() == llvm::Triple::ppc ||
                            getToolChain().getArch() == llvm::Triple::ppc64 ||
                            getToolChain().getArch() == llvm::Triple::ppc64le))
        CmdArgs.push_back("-fnoopenmp-use-tls");
      break;
    default:
      // By default, if Clang doesn't know how to generate useful OpenMP code
      // for a specific runtime library, we just don't pass the '-fopenmp' flag
      // down to the actual compilation.
      // FIXME: It would be better to have a mode which *only* omits IR
      // generation based on the OpenMP support so that we get consistent
      // semantic analysis, etc.
      break;
    }

  const SanitizerArgs &Sanitize = getToolChain().getSanitizerArgs();
  Sanitize.addArgs(getToolChain(), Args, CmdArgs, InputType);

  // Report an error for -faltivec on anything other than PowerPC.
  if (const Arg *A = Args.getLastArg(options::OPT_faltivec)) {
    const llvm::Triple::ArchType Arch = getToolChain().getArch();
    if (!(Arch == llvm::Triple::ppc || Arch == llvm::Triple::ppc64 ||
          Arch == llvm::Triple::ppc64le))
      D.Diag(diag::err_drv_argument_only_allowed_with) << A->getAsString(Args)
                                                       << "ppc/ppc64/ppc64le";
  }

  // -fzvector is incompatible with -faltivec.
  if (Arg *A = Args.getLastArg(options::OPT_fzvector))
    if (Args.hasArg(options::OPT_faltivec))
      D.Diag(diag::err_drv_argument_not_allowed_with) << A->getAsString(Args)
                                                      << "-faltivec";

  if (getToolChain().SupportsProfiling())
    Args.AddLastArg(CmdArgs, options::OPT_pg);

  // -flax-vector-conversions is default.
  if (!Args.hasFlag(options::OPT_flax_vector_conversions,
                    options::OPT_fno_lax_vector_conversions))
    CmdArgs.push_back("-fno-lax-vector-conversions");

  if (Args.getLastArg(options::OPT_fapple_kext))
    CmdArgs.push_back("-fapple-kext");

  Args.AddLastArg(CmdArgs, options::OPT_fobjc_sender_dependent_dispatch);
  Args.AddLastArg(CmdArgs, options::OPT_fdiagnostics_print_source_range_info);
  Args.AddLastArg(CmdArgs, options::OPT_fdiagnostics_parseable_fixits);
  Args.AddLastArg(CmdArgs, options::OPT_ftime_report);
  Args.AddLastArg(CmdArgs, options::OPT_ftrapv);

  if (Arg *A = Args.getLastArg(options::OPT_ftrapv_handler_EQ)) {
    CmdArgs.push_back("-ftrapv-handler");
    CmdArgs.push_back(A->getValue());
  }

  Args.AddLastArg(CmdArgs, options::OPT_ftrap_function_EQ);

  // -fno-strict-overflow implies -fwrapv if it isn't disabled, but
  // -fstrict-overflow won't turn off an explicitly enabled -fwrapv.
  if (Arg *A = Args.getLastArg(options::OPT_fwrapv, options::OPT_fno_wrapv)) {
    if (A->getOption().matches(options::OPT_fwrapv))
      CmdArgs.push_back("-fwrapv");
  } else if (Arg *A = Args.getLastArg(options::OPT_fstrict_overflow,
                                      options::OPT_fno_strict_overflow)) {
    if (A->getOption().matches(options::OPT_fno_strict_overflow))
      CmdArgs.push_back("-fwrapv");
  }

  if (Arg *A = Args.getLastArg(options::OPT_freroll_loops,
                               options::OPT_fno_reroll_loops))
    if (A->getOption().matches(options::OPT_freroll_loops))
      CmdArgs.push_back("-freroll-loops");

  Args.AddLastArg(CmdArgs, options::OPT_fwritable_strings);
  Args.AddLastArg(CmdArgs, options::OPT_funroll_loops,
                  options::OPT_fno_unroll_loops);

  Args.AddLastArg(CmdArgs, options::OPT_pthread);

  // -stack-protector=0 is default.
  unsigned StackProtectorLevel = 0;
  if (getToolChain().getSanitizerArgs().needsSafeStackRt()) {
    Args.ClaimAllArgs(options::OPT_fno_stack_protector);
    Args.ClaimAllArgs(options::OPT_fstack_protector_all);
    Args.ClaimAllArgs(options::OPT_fstack_protector_strong);
    Args.ClaimAllArgs(options::OPT_fstack_protector);
  } else if (Arg *A = Args.getLastArg(options::OPT_fno_stack_protector,
                                      options::OPT_fstack_protector_all,
                                      options::OPT_fstack_protector_strong,
                                      options::OPT_fstack_protector)) {
    if (A->getOption().matches(options::OPT_fstack_protector)) {
      StackProtectorLevel = std::max<unsigned>(
          LangOptions::SSPOn,
          getToolChain().GetDefaultStackProtectorLevel(KernelOrKext));
    } else if (A->getOption().matches(options::OPT_fstack_protector_strong))
      StackProtectorLevel = LangOptions::SSPStrong;
    else if (A->getOption().matches(options::OPT_fstack_protector_all))
      StackProtectorLevel = LangOptions::SSPReq;
  } else {
    StackProtectorLevel =
        getToolChain().GetDefaultStackProtectorLevel(KernelOrKext);
  }
  if (StackProtectorLevel) {
    CmdArgs.push_back("-stack-protector");
    CmdArgs.push_back(Args.MakeArgString(Twine(StackProtectorLevel)));
  }

  // --param ssp-buffer-size=
  for (const Arg *A : Args.filtered(options::OPT__param)) {
    StringRef Str(A->getValue());
    if (Str.startswith("ssp-buffer-size=")) {
      if (StackProtectorLevel) {
        CmdArgs.push_back("-stack-protector-buffer-size");
        // FIXME: Verify the argument is a valid integer.
        CmdArgs.push_back(Args.MakeArgString(Str.drop_front(16)));
      }
      A->claim();
    }
  }

  // Translate -mstackrealign
  if (Args.hasFlag(options::OPT_mstackrealign, options::OPT_mno_stackrealign,
                   false)) {
    CmdArgs.push_back("-backend-option");
    CmdArgs.push_back("-force-align-stack");
  }
  if (!Args.hasFlag(options::OPT_mno_stackrealign, options::OPT_mstackrealign,
                    false)) {
    CmdArgs.push_back(Args.MakeArgString("-mstackrealign"));
  }

  if (Args.hasArg(options::OPT_mstack_alignment)) {
    StringRef alignment = Args.getLastArgValue(options::OPT_mstack_alignment);
    CmdArgs.push_back(Args.MakeArgString("-mstack-alignment=" + alignment));
  }

  if (Args.hasArg(options::OPT_mstack_probe_size)) {
    StringRef Size = Args.getLastArgValue(options::OPT_mstack_probe_size);

    if (!Size.empty())
      CmdArgs.push_back(Args.MakeArgString("-mstack-probe-size=" + Size));
    else
      CmdArgs.push_back("-mstack-probe-size=0");
  }

  if (getToolChain().getArch() == llvm::Triple::aarch64 ||
      getToolChain().getArch() == llvm::Triple::aarch64_be)
    CmdArgs.push_back("-fallow-half-arguments-and-returns");

  if (Arg *A = Args.getLastArg(options::OPT_mrestrict_it,
                               options::OPT_mno_restrict_it)) {
    if (A->getOption().matches(options::OPT_mrestrict_it)) {
      CmdArgs.push_back("-backend-option");
      CmdArgs.push_back("-arm-restrict-it");
    } else {
      CmdArgs.push_back("-backend-option");
      CmdArgs.push_back("-arm-no-restrict-it");
    }
  } else if (TT.isOSWindows() && (TT.getArch() == llvm::Triple::arm ||
                                  TT.getArch() == llvm::Triple::thumb)) {
    // Windows on ARM expects restricted IT blocks
    CmdArgs.push_back("-backend-option");
    CmdArgs.push_back("-arm-restrict-it");
  }

  // Forward -f options with positive and negative forms; we translate
  // these by hand.
  if (Arg *A = Args.getLastArg(options::OPT_fprofile_sample_use_EQ)) {
    StringRef fname = A->getValue();
    if (!llvm::sys::fs::exists(fname))
      D.Diag(diag::err_drv_no_such_file) << fname;
    else
      A->render(Args, CmdArgs);
  }

  if (Args.hasArg(options::OPT_mkernel)) {
    if (!Args.hasArg(options::OPT_fapple_kext) && types::isCXX(InputType))
      CmdArgs.push_back("-fapple-kext");
    if (!Args.hasArg(options::OPT_fbuiltin))
      CmdArgs.push_back("-fno-builtin");
    Args.ClaimAllArgs(options::OPT_fno_builtin);
  }
  // -fbuiltin is default.
  else if (!Args.hasFlag(options::OPT_fbuiltin, options::OPT_fno_builtin))
    CmdArgs.push_back("-fno-builtin");

  if (!Args.hasFlag(options::OPT_fassume_sane_operator_new,
                    options::OPT_fno_assume_sane_operator_new))
    CmdArgs.push_back("-fno-assume-sane-operator-new");

  // -fblocks=0 is default.
  if (Args.hasFlag(options::OPT_fblocks, options::OPT_fno_blocks,
                   getToolChain().IsBlocksDefault()) ||
      (Args.hasArg(options::OPT_fgnu_runtime) &&
       Args.hasArg(options::OPT_fobjc_nonfragile_abi) &&
       !Args.hasArg(options::OPT_fno_blocks))) {
    CmdArgs.push_back("-fblocks");

    if (!Args.hasArg(options::OPT_fgnu_runtime) &&
        !getToolChain().hasBlocksRuntime())
      CmdArgs.push_back("-fblocks-runtime-optional");
  }

  // -fmodules enables the use of precompiled modules (off by default).
  // Users can pass -fno-cxx-modules to turn off modules support for
  // C++/Objective-C++ programs.
  bool HaveModules = false;
  if (Args.hasFlag(options::OPT_fmodules, options::OPT_fno_modules, false)) {
    bool AllowedInCXX = Args.hasFlag(options::OPT_fcxx_modules,
                                     options::OPT_fno_cxx_modules, true);
    if (AllowedInCXX || !types::isCXX(InputType)) {
      CmdArgs.push_back("-fmodules");
      HaveModules = true;
    }
  }

  // -fmodule-maps enables implicit reading of module map files. By default,
  // this is enabled if we are using precompiled modules.
  if (Args.hasFlag(options::OPT_fimplicit_module_maps,
                   options::OPT_fno_implicit_module_maps, HaveModules)) {
    CmdArgs.push_back("-fimplicit-module-maps");
  }

  // -fmodules-decluse checks that modules used are declared so (off by
  // default).
  if (Args.hasFlag(options::OPT_fmodules_decluse,
                   options::OPT_fno_modules_decluse, false)) {
    CmdArgs.push_back("-fmodules-decluse");
  }

  // -fmodules-strict-decluse is like -fmodule-decluse, but also checks that
  // all #included headers are part of modules.
  if (Args.hasFlag(options::OPT_fmodules_strict_decluse,
                   options::OPT_fno_modules_strict_decluse, false)) {
    CmdArgs.push_back("-fmodules-strict-decluse");
  }

  // -fno-implicit-modules turns off implicitly compiling modules on demand.
  if (!Args.hasFlag(options::OPT_fimplicit_modules,
                    options::OPT_fno_implicit_modules)) {
    CmdArgs.push_back("-fno-implicit-modules");
  }

  // -fmodule-name specifies the module that is currently being built (or
  // used for header checking by -fmodule-maps).
  Args.AddLastArg(CmdArgs, options::OPT_fmodule_name);

  // -fmodule-map-file can be used to specify files containing module
  // definitions.
  Args.AddAllArgs(CmdArgs, options::OPT_fmodule_map_file);

  // -fmodule-file can be used to specify files containing precompiled modules.
  Args.AddAllArgs(CmdArgs, options::OPT_fmodule_file);

  // -fmodule-cache-path specifies where our implicitly-built module files
  // should be written.
  SmallString<128> Path;
  if (Arg *A = Args.getLastArg(options::OPT_fmodules_cache_path))
    Path = A->getValue();
  if (HaveModules) {
    if (C.isForDiagnostics()) {
      // When generating crash reports, we want to emit the modules along with
      // the reproduction sources, so we ignore any provided module path.
      Path = Output.getFilename();
      llvm::sys::path::replace_extension(Path, ".cache");
      llvm::sys::path::append(Path, "modules");
    } else if (Path.empty()) {
      // No module path was provided: use the default.
      llvm::sys::path::system_temp_directory(/*erasedOnReboot=*/false, Path);
      llvm::sys::path::append(Path, "org.llvm.clang.");
      appendUserToPath(Path);
      llvm::sys::path::append(Path, "ModuleCache");
    }
    const char Arg[] = "-fmodules-cache-path=";
    Path.insert(Path.begin(), Arg, Arg + strlen(Arg));
    CmdArgs.push_back(Args.MakeArgString(Path));
  }

  // When building modules and generating crashdumps, we need to dump a module
  // dependency VFS alongside the output.
  if (HaveModules && C.isForDiagnostics()) {
    SmallString<128> VFSDir(Output.getFilename());
    llvm::sys::path::replace_extension(VFSDir, ".cache");
    // Add the cache directory as a temp so the crash diagnostics pick it up.
    C.addTempFile(Args.MakeArgString(VFSDir));

    llvm::sys::path::append(VFSDir, "vfs");
    CmdArgs.push_back("-module-dependency-dir");
    CmdArgs.push_back(Args.MakeArgString(VFSDir));
  }

  if (HaveModules)
    Args.AddLastArg(CmdArgs, options::OPT_fmodules_user_build_path);

  // Pass through all -fmodules-ignore-macro arguments.
  Args.AddAllArgs(CmdArgs, options::OPT_fmodules_ignore_macro);
  Args.AddLastArg(CmdArgs, options::OPT_fmodules_prune_interval);
  Args.AddLastArg(CmdArgs, options::OPT_fmodules_prune_after);

  Args.AddLastArg(CmdArgs, options::OPT_fbuild_session_timestamp);

  if (Arg *A = Args.getLastArg(options::OPT_fbuild_session_file)) {
    if (Args.hasArg(options::OPT_fbuild_session_timestamp))
      D.Diag(diag::err_drv_argument_not_allowed_with)
          << A->getAsString(Args) << "-fbuild-session-timestamp";

    llvm::sys::fs::file_status Status;
    if (llvm::sys::fs::status(A->getValue(), Status))
      D.Diag(diag::err_drv_no_such_file) << A->getValue();
    CmdArgs.push_back(Args.MakeArgString(
        "-fbuild-session-timestamp=" +
        Twine((uint64_t)Status.getLastModificationTime().toEpochTime())));
  }

  if (Args.getLastArg(options::OPT_fmodules_validate_once_per_build_session)) {
    if (!Args.getLastArg(options::OPT_fbuild_session_timestamp,
                         options::OPT_fbuild_session_file))
      D.Diag(diag::err_drv_modules_validate_once_requires_timestamp);

    Args.AddLastArg(CmdArgs,
                    options::OPT_fmodules_validate_once_per_build_session);
  }

  Args.AddLastArg(CmdArgs, options::OPT_fmodules_validate_system_headers);

  // -faccess-control is default.
  if (Args.hasFlag(options::OPT_fno_access_control,
                   options::OPT_faccess_control, false))
    CmdArgs.push_back("-fno-access-control");

  // -felide-constructors is the default.
  if (Args.hasFlag(options::OPT_fno_elide_constructors,
                   options::OPT_felide_constructors, false))
    CmdArgs.push_back("-fno-elide-constructors");

  ToolChain::RTTIMode RTTIMode = getToolChain().getRTTIMode();

  if (KernelOrKext || (types::isCXX(InputType) &&
                       (RTTIMode == ToolChain::RM_DisabledExplicitly ||
                        RTTIMode == ToolChain::RM_DisabledImplicitly)))
    CmdArgs.push_back("-fno-rtti");

  // -fshort-enums=0 is default for all architectures except Hexagon.
  if (Args.hasFlag(options::OPT_fshort_enums, options::OPT_fno_short_enums,
                   getToolChain().getArch() == llvm::Triple::hexagon))
    CmdArgs.push_back("-fshort-enums");

  // -fsigned-char is default.
  if (Arg *A = Args.getLastArg(
          options::OPT_fsigned_char, options::OPT_fno_signed_char,
          options::OPT_funsigned_char, options::OPT_fno_unsigned_char)) {
    if (A->getOption().matches(options::OPT_funsigned_char) ||
        A->getOption().matches(options::OPT_fno_signed_char)) {
      CmdArgs.push_back("-fno-signed-char");
    }
  } else if (!isSignedCharDefault(getToolChain().getTriple())) {
    CmdArgs.push_back("-fno-signed-char");
  }

  // -fuse-cxa-atexit is default.
  if (!Args.hasFlag(options::OPT_fuse_cxa_atexit,
                    options::OPT_fno_use_cxa_atexit,
                    !IsWindowsCygnus && !IsWindowsGNU &&
                        getToolChain().getArch() != llvm::Triple::hexagon &&
                        getToolChain().getArch() != llvm::Triple::xcore) ||
      KernelOrKext)
    CmdArgs.push_back("-fno-use-cxa-atexit");

  // -fms-extensions=0 is default.
  if (Args.hasFlag(options::OPT_fms_extensions, options::OPT_fno_ms_extensions,
                   IsWindowsMSVC))
    CmdArgs.push_back("-fms-extensions");

  // -fno-use-line-directives is default.
  if (Args.hasFlag(options::OPT_fuse_line_directives,
                   options::OPT_fno_use_line_directives, false))
    CmdArgs.push_back("-fuse-line-directives");

  // -fms-compatibility=0 is default.
  if (Args.hasFlag(options::OPT_fms_compatibility,
                   options::OPT_fno_ms_compatibility,
                   (IsWindowsMSVC &&
                    Args.hasFlag(options::OPT_fms_extensions,
                                 options::OPT_fno_ms_extensions, true))))
    CmdArgs.push_back("-fms-compatibility");

  // -fms-compatibility-version=18.00 is default.
  VersionTuple MSVT = visualstudio::getMSVCVersion(
      &D, getToolChain().getTriple(), Args, IsWindowsMSVC);
  if (!MSVT.empty())
    CmdArgs.push_back(
        Args.MakeArgString("-fms-compatibility-version=" + MSVT.getAsString()));

  bool IsMSVC2015Compatible = MSVT.getMajor() >= 19;
  if (ImplyVCPPCXXVer) {
    if (IsMSVC2015Compatible)
      CmdArgs.push_back("-std=c++14");
    else
      CmdArgs.push_back("-std=c++11");
  }

  // -fno-borland-extensions is default.
  if (Args.hasFlag(options::OPT_fborland_extensions,
                   options::OPT_fno_borland_extensions, false))
    CmdArgs.push_back("-fborland-extensions");

  // -fthreadsafe-static is default, except for MSVC compatibility versions less
  // than 19.
  if (!Args.hasFlag(options::OPT_fthreadsafe_statics,
                    options::OPT_fno_threadsafe_statics,
                    !IsWindowsMSVC || IsMSVC2015Compatible))
    CmdArgs.push_back("-fno-threadsafe-statics");

  // -fno-delayed-template-parsing is default, except for Windows where MSVC STL
  // needs it.
  if (Args.hasFlag(options::OPT_fdelayed_template_parsing,
                   options::OPT_fno_delayed_template_parsing, IsWindowsMSVC))
    CmdArgs.push_back("-fdelayed-template-parsing");

  // -fgnu-keywords default varies depending on language; only pass if
  // specified.
  if (Arg *A = Args.getLastArg(options::OPT_fgnu_keywords,
                               options::OPT_fno_gnu_keywords))
    A->render(Args, CmdArgs);

  if (Args.hasFlag(options::OPT_fgnu89_inline, options::OPT_fno_gnu89_inline,
                   false))
    CmdArgs.push_back("-fgnu89-inline");

  if (Args.hasArg(options::OPT_fno_inline))
    CmdArgs.push_back("-fno-inline");

  if (Args.hasArg(options::OPT_fno_inline_functions))
    CmdArgs.push_back("-fno-inline-functions");

  ObjCRuntime objcRuntime = AddObjCRuntimeArgs(Args, CmdArgs, rewriteKind);

  // -fobjc-dispatch-method is only relevant with the nonfragile-abi, and
  // legacy is the default. Except for deployment taget of 10.5,
  // next runtime is always legacy dispatch and -fno-objc-legacy-dispatch
  // gets ignored silently.
  if (objcRuntime.isNonFragile()) {
    if (!Args.hasFlag(options::OPT_fobjc_legacy_dispatch,
                      options::OPT_fno_objc_legacy_dispatch,
                      objcRuntime.isLegacyDispatchDefaultForArch(
                          getToolChain().getArch()))) {
      if (getToolChain().UseObjCMixedDispatch())
        CmdArgs.push_back("-fobjc-dispatch-method=mixed");
      else
        CmdArgs.push_back("-fobjc-dispatch-method=non-legacy");
    }
  }

  // When ObjectiveC legacy runtime is in effect on MacOSX,
  // turn on the option to do Array/Dictionary subscripting
  // by default.
  if (getToolChain().getArch() == llvm::Triple::x86 &&
      getToolChain().getTriple().isMacOSX() &&
      !getToolChain().getTriple().isMacOSXVersionLT(10, 7) &&
      objcRuntime.getKind() == ObjCRuntime::FragileMacOSX &&
      objcRuntime.isNeXTFamily())
    CmdArgs.push_back("-fobjc-subscripting-legacy-runtime");

  // -fencode-extended-block-signature=1 is default.
  if (getToolChain().IsEncodeExtendedBlockSignatureDefault()) {
    CmdArgs.push_back("-fencode-extended-block-signature");
  }

  // Allow -fno-objc-arr to trump -fobjc-arr/-fobjc-arc.
  // NOTE: This logic is duplicated in ToolChains.cpp.
  bool ARC = isObjCAutoRefCount(Args);
  if (ARC) {
    getToolChain().CheckObjCARC();

    CmdArgs.push_back("-fobjc-arc");

    // FIXME: It seems like this entire block, and several around it should be
    // wrapped in isObjC, but for now we just use it here as this is where it
    // was being used previously.
    if (types::isCXX(InputType) && types::isObjC(InputType)) {
      if (getToolChain().GetCXXStdlibType(Args) == ToolChain::CST_Libcxx)
        CmdArgs.push_back("-fobjc-arc-cxxlib=libc++");
      else
        CmdArgs.push_back("-fobjc-arc-cxxlib=libstdc++");
    }

    // Allow the user to enable full exceptions code emission.
    // We define off for Objective-CC, on for Objective-C++.
    if (Args.hasFlag(options::OPT_fobjc_arc_exceptions,
                     options::OPT_fno_objc_arc_exceptions,
                     /*default*/ types::isCXX(InputType)))
      CmdArgs.push_back("-fobjc-arc-exceptions");
  }

  // -fobjc-infer-related-result-type is the default, except in the Objective-C
  // rewriter.
  if (rewriteKind != RK_None)
    CmdArgs.push_back("-fno-objc-infer-related-result-type");

  // Handle -fobjc-gc and -fobjc-gc-only. They are exclusive, and -fobjc-gc-only
  // takes precedence.
  const Arg *GCArg = Args.getLastArg(options::OPT_fobjc_gc_only);
  if (!GCArg)
    GCArg = Args.getLastArg(options::OPT_fobjc_gc);
  if (GCArg) {
    if (ARC) {
      D.Diag(diag::err_drv_objc_gc_arr) << GCArg->getAsString(Args);
    } else if (getToolChain().SupportsObjCGC()) {
      GCArg->render(Args, CmdArgs);
    } else {
      // FIXME: We should move this to a hard error.
      D.Diag(diag::warn_drv_objc_gc_unsupported) << GCArg->getAsString(Args);
    }
  }

  if (Args.hasFlag(options::OPT_fapplication_extension,
                   options::OPT_fno_application_extension, false))
    CmdArgs.push_back("-fapplication-extension");

  // Handle GCC-style exception args.
  if (!C.getDriver().IsCLMode())
    addExceptionArgs(Args, InputType, getToolChain(), KernelOrKext, objcRuntime,
                     CmdArgs);

  if (getToolChain().UseSjLjExceptions())
    CmdArgs.push_back("-fsjlj-exceptions");

  // C++ "sane" operator new.
  if (!Args.hasFlag(options::OPT_fassume_sane_operator_new,
                    options::OPT_fno_assume_sane_operator_new))
    CmdArgs.push_back("-fno-assume-sane-operator-new");

  // -fsized-deallocation is off by default, as it is an ABI-breaking change for
  // most platforms.
  if (Args.hasFlag(options::OPT_fsized_deallocation,
                   options::OPT_fno_sized_deallocation, false))
    CmdArgs.push_back("-fsized-deallocation");

  // -fconstant-cfstrings is default, and may be subject to argument translation
  // on Darwin.
  if (!Args.hasFlag(options::OPT_fconstant_cfstrings,
                    options::OPT_fno_constant_cfstrings) ||
      !Args.hasFlag(options::OPT_mconstant_cfstrings,
                    options::OPT_mno_constant_cfstrings))
    CmdArgs.push_back("-fno-constant-cfstrings");

  // -fshort-wchar default varies depending on platform; only
  // pass if specified.
  if (Arg *A = Args.getLastArg(options::OPT_fshort_wchar,
                               options::OPT_fno_short_wchar))
    A->render(Args, CmdArgs);

  // -fno-pascal-strings is default, only pass non-default.
  if (Args.hasFlag(options::OPT_fpascal_strings,
                   options::OPT_fno_pascal_strings, false))
    CmdArgs.push_back("-fpascal-strings");

  // Honor -fpack-struct= and -fpack-struct, if given. Note that
  // -fno-pack-struct doesn't apply to -fpack-struct=.
  if (Arg *A = Args.getLastArg(options::OPT_fpack_struct_EQ)) {
    std::string PackStructStr = "-fpack-struct=";
    PackStructStr += A->getValue();
    CmdArgs.push_back(Args.MakeArgString(PackStructStr));
  } else if (Args.hasFlag(options::OPT_fpack_struct,
                          options::OPT_fno_pack_struct, false)) {
    CmdArgs.push_back("-fpack-struct=1");
  }

  // Handle -fmax-type-align=N and -fno-type-align
  bool SkipMaxTypeAlign = Args.hasArg(options::OPT_fno_max_type_align);
  if (Arg *A = Args.getLastArg(options::OPT_fmax_type_align_EQ)) {
    if (!SkipMaxTypeAlign) {
      std::string MaxTypeAlignStr = "-fmax-type-align=";
      MaxTypeAlignStr += A->getValue();
      CmdArgs.push_back(Args.MakeArgString(MaxTypeAlignStr));
    }
  } else if (getToolChain().getTriple().isOSDarwin()) {
    if (!SkipMaxTypeAlign) {
      std::string MaxTypeAlignStr = "-fmax-type-align=16";
      CmdArgs.push_back(Args.MakeArgString(MaxTypeAlignStr));
    }
  }

  if (KernelOrKext || isNoCommonDefault(getToolChain().getTriple())) {
    if (!Args.hasArg(options::OPT_fcommon))
      CmdArgs.push_back("-fno-common");
    Args.ClaimAllArgs(options::OPT_fno_common);
  }

  // -fcommon is default, only pass non-default.
  else if (!Args.hasFlag(options::OPT_fcommon, options::OPT_fno_common))
    CmdArgs.push_back("-fno-common");

  // -fsigned-bitfields is default, and clang doesn't yet support
  // -funsigned-bitfields.
  if (!Args.hasFlag(options::OPT_fsigned_bitfields,
                    options::OPT_funsigned_bitfields))
    D.Diag(diag::warn_drv_clang_unsupported)
        << Args.getLastArg(options::OPT_funsigned_bitfields)->getAsString(Args);

  // -fsigned-bitfields is default, and clang doesn't support -fno-for-scope.
  if (!Args.hasFlag(options::OPT_ffor_scope, options::OPT_fno_for_scope))
    D.Diag(diag::err_drv_clang_unsupported)
        << Args.getLastArg(options::OPT_fno_for_scope)->getAsString(Args);

  // -finput_charset=UTF-8 is default. Reject others
  if (Arg *inputCharset = Args.getLastArg(options::OPT_finput_charset_EQ)) {
    StringRef value = inputCharset->getValue();
    if (value != "UTF-8")
      D.Diag(diag::err_drv_invalid_value) << inputCharset->getAsString(Args)
                                          << value;
  }

  // -fexec_charset=UTF-8 is default. Reject others
  if (Arg *execCharset = Args.getLastArg(options::OPT_fexec_charset_EQ)) {
    StringRef value = execCharset->getValue();
    if (value != "UTF-8")
      D.Diag(diag::err_drv_invalid_value) << execCharset->getAsString(Args)
                                          << value;
  }

  // -fcaret-diagnostics is default.
  if (!Args.hasFlag(options::OPT_fcaret_diagnostics,
                    options::OPT_fno_caret_diagnostics, true))
    CmdArgs.push_back("-fno-caret-diagnostics");

  // -fdiagnostics-fixit-info is default, only pass non-default.
  if (!Args.hasFlag(options::OPT_fdiagnostics_fixit_info,
                    options::OPT_fno_diagnostics_fixit_info))
    CmdArgs.push_back("-fno-diagnostics-fixit-info");

  // Enable -fdiagnostics-show-option by default.
  if (Args.hasFlag(options::OPT_fdiagnostics_show_option,
                   options::OPT_fno_diagnostics_show_option))
    CmdArgs.push_back("-fdiagnostics-show-option");

  if (const Arg *A =
          Args.getLastArg(options::OPT_fdiagnostics_show_category_EQ)) {
    CmdArgs.push_back("-fdiagnostics-show-category");
    CmdArgs.push_back(A->getValue());
  }

  if (const Arg *A = Args.getLastArg(options::OPT_fdiagnostics_format_EQ)) {
    CmdArgs.push_back("-fdiagnostics-format");
    CmdArgs.push_back(A->getValue());
  }

  if (Arg *A = Args.getLastArg(
          options::OPT_fdiagnostics_show_note_include_stack,
          options::OPT_fno_diagnostics_show_note_include_stack)) {
    if (A->getOption().matches(
            options::OPT_fdiagnostics_show_note_include_stack))
      CmdArgs.push_back("-fdiagnostics-show-note-include-stack");
    else
      CmdArgs.push_back("-fno-diagnostics-show-note-include-stack");
  }

  // Color diagnostics are the default, unless the terminal doesn't support
  // them.
  // Support both clang's -f[no-]color-diagnostics and gcc's
  // -f[no-]diagnostics-colors[=never|always|auto].
  enum { Colors_On, Colors_Off, Colors_Auto } ShowColors = Colors_Auto;
  for (const auto &Arg : Args) {
    const Option &O = Arg->getOption();
    if (!O.matches(options::OPT_fcolor_diagnostics) &&
        !O.matches(options::OPT_fdiagnostics_color) &&
        !O.matches(options::OPT_fno_color_diagnostics) &&
        !O.matches(options::OPT_fno_diagnostics_color) &&
        !O.matches(options::OPT_fdiagnostics_color_EQ))
      continue;

    Arg->claim();
    if (O.matches(options::OPT_fcolor_diagnostics) ||
        O.matches(options::OPT_fdiagnostics_color)) {
      ShowColors = Colors_On;
    } else if (O.matches(options::OPT_fno_color_diagnostics) ||
               O.matches(options::OPT_fno_diagnostics_color)) {
      ShowColors = Colors_Off;
    } else {
      assert(O.matches(options::OPT_fdiagnostics_color_EQ));
      StringRef value(Arg->getValue());
      if (value == "always")
        ShowColors = Colors_On;
      else if (value == "never")
        ShowColors = Colors_Off;
      else if (value == "auto")
        ShowColors = Colors_Auto;
      else
        getToolChain().getDriver().Diag(diag::err_drv_clang_unsupported)
            << ("-fdiagnostics-color=" + value).str();
    }
  }
  if (ShowColors == Colors_On ||
      (ShowColors == Colors_Auto && llvm::sys::Process::StandardErrHasColors()))
    CmdArgs.push_back("-fcolor-diagnostics");

  if (Args.hasArg(options::OPT_fansi_escape_codes))
    CmdArgs.push_back("-fansi-escape-codes");

  if (!Args.hasFlag(options::OPT_fshow_source_location,
                    options::OPT_fno_show_source_location))
    CmdArgs.push_back("-fno-show-source-location");

  if (!Args.hasFlag(options::OPT_fshow_column, options::OPT_fno_show_column,
                    true))
    CmdArgs.push_back("-fno-show-column");

  if (!Args.hasFlag(options::OPT_fspell_checking,
                    options::OPT_fno_spell_checking))
    CmdArgs.push_back("-fno-spell-checking");

  // -fno-asm-blocks is default.
  if (Args.hasFlag(options::OPT_fasm_blocks, options::OPT_fno_asm_blocks,
                   false))
    CmdArgs.push_back("-fasm-blocks");

  // -fgnu-inline-asm is default.
  if (!Args.hasFlag(options::OPT_fgnu_inline_asm,
                    options::OPT_fno_gnu_inline_asm, true))
    CmdArgs.push_back("-fno-gnu-inline-asm");

  // Enable vectorization per default according to the optimization level
  // selected. For optimization levels that want vectorization we use the alias
  // option to simplify the hasFlag logic.
  bool EnableVec = shouldEnableVectorizerAtOLevel(Args, false);
  OptSpecifier VectorizeAliasOption =
      EnableVec ? options::OPT_O_Group : options::OPT_fvectorize;
  if (Args.hasFlag(options::OPT_fvectorize, VectorizeAliasOption,
                   options::OPT_fno_vectorize, EnableVec))
    CmdArgs.push_back("-vectorize-loops");

  // -fslp-vectorize is enabled based on the optimization level selected.
  bool EnableSLPVec = shouldEnableVectorizerAtOLevel(Args, true);
  OptSpecifier SLPVectAliasOption =
      EnableSLPVec ? options::OPT_O_Group : options::OPT_fslp_vectorize;
  if (Args.hasFlag(options::OPT_fslp_vectorize, SLPVectAliasOption,
                   options::OPT_fno_slp_vectorize, EnableSLPVec))
    CmdArgs.push_back("-vectorize-slp");

  // -fno-slp-vectorize-aggressive is default.
  if (Args.hasFlag(options::OPT_fslp_vectorize_aggressive,
                   options::OPT_fno_slp_vectorize_aggressive, false))
    CmdArgs.push_back("-vectorize-slp-aggressive");

  if (Arg *A = Args.getLastArg(options::OPT_fshow_overloads_EQ))
    A->render(Args, CmdArgs);

  // -fdollars-in-identifiers default varies depending on platform and
  // language; only pass if specified.
  if (Arg *A = Args.getLastArg(options::OPT_fdollars_in_identifiers,
                               options::OPT_fno_dollars_in_identifiers)) {
    if (A->getOption().matches(options::OPT_fdollars_in_identifiers))
      CmdArgs.push_back("-fdollars-in-identifiers");
    else
      CmdArgs.push_back("-fno-dollars-in-identifiers");
  }

  // -funit-at-a-time is default, and we don't support -fno-unit-at-a-time for
  // practical purposes.
  if (Arg *A = Args.getLastArg(options::OPT_funit_at_a_time,
                               options::OPT_fno_unit_at_a_time)) {
    if (A->getOption().matches(options::OPT_fno_unit_at_a_time))
      D.Diag(diag::warn_drv_clang_unsupported) << A->getAsString(Args);
  }

  if (Args.hasFlag(options::OPT_fapple_pragma_pack,
                   options::OPT_fno_apple_pragma_pack, false))
    CmdArgs.push_back("-fapple-pragma-pack");

  // le32-specific flags:
  //  -fno-math-builtin: clang should not convert math builtins to intrinsics
  //                     by default.
  if (getToolChain().getArch() == llvm::Triple::le32) {
    CmdArgs.push_back("-fno-math-builtin");
  }

// Default to -fno-builtin-str{cat,cpy} on Darwin for ARM.
//
// FIXME: This is disabled until clang -cc1 supports -fno-builtin-foo. PR4941.
#if 0
  if (getToolChain().getTriple().isOSDarwin() &&
      (getToolChain().getArch() == llvm::Triple::arm ||
       getToolChain().getArch() == llvm::Triple::thumb)) {
    if (!Args.hasArg(options::OPT_fbuiltin_strcat))
      CmdArgs.push_back("-fno-builtin-strcat");
    if (!Args.hasArg(options::OPT_fbuiltin_strcpy))
      CmdArgs.push_back("-fno-builtin-strcpy");
  }
#endif

  // Enable rewrite includes if the user's asked for it or if we're generating
  // diagnostics.
  // TODO: Once -module-dependency-dir works with -frewrite-includes it'd be
  // nice to enable this when doing a crashdump for modules as well.
  if (Args.hasFlag(options::OPT_frewrite_includes,
                   options::OPT_fno_rewrite_includes, false) ||
      (C.isForDiagnostics() && !HaveModules))
    CmdArgs.push_back("-frewrite-includes");

  // Only allow -traditional or -traditional-cpp outside in preprocessing modes.
  if (Arg *A = Args.getLastArg(options::OPT_traditional,
                               options::OPT_traditional_cpp)) {
    if (isa<PreprocessJobAction>(JA))
      CmdArgs.push_back("-traditional-cpp");
    else
      D.Diag(diag::err_drv_clang_unsupported) << A->getAsString(Args);
  }

  Args.AddLastArg(CmdArgs, options::OPT_dM);
  Args.AddLastArg(CmdArgs, options::OPT_dD);

  // Handle serialized diagnostics.
  if (Arg *A = Args.getLastArg(options::OPT__serialize_diags)) {
    CmdArgs.push_back("-serialize-diagnostic-file");
    CmdArgs.push_back(Args.MakeArgString(A->getValue()));
  }

  if (Args.hasArg(options::OPT_fretain_comments_from_system_headers))
    CmdArgs.push_back("-fretain-comments-from-system-headers");

  // Forward -fcomment-block-commands to -cc1.
  Args.AddAllArgs(CmdArgs, options::OPT_fcomment_block_commands);
  // Forward -fparse-all-comments to -cc1.
  Args.AddAllArgs(CmdArgs, options::OPT_fparse_all_comments);

  // Forward -Xclang arguments to -cc1, and -mllvm arguments to the LLVM option
  // parser.
  Args.AddAllArgValues(CmdArgs, options::OPT_Xclang);
  for (const Arg *A : Args.filtered(options::OPT_mllvm)) {
    A->claim();

    // We translate this by hand to the -cc1 argument, since nightly test uses
    // it and developers have been trained to spell it with -mllvm.
    if (StringRef(A->getValue(0)) == "-disable-llvm-optzns") {
      CmdArgs.push_back("-disable-llvm-optzns");
    } else
      A->render(Args, CmdArgs);
  }

  // With -save-temps, we want to save the unoptimized bitcode output from the
  // CompileJobAction, use -disable-llvm-passes to get pristine IR generated
  // by the frontend.
  if (C.getDriver().isSaveTempsEnabled() && isa<CompileJobAction>(JA))
    CmdArgs.push_back("-disable-llvm-passes");

  if (Output.getType() == types::TY_Dependencies) {
    // Handled with other dependency code.
  } else if (Output.isFilename()) {
    CmdArgs.push_back("-o");
    CmdArgs.push_back(Output.getFilename());
  } else {
    assert(Output.isNothing() && "Invalid output.");
  }

  addDashXForInput(Args, Input, CmdArgs);

  if (Input.isFilename())
    CmdArgs.push_back(Input.getFilename());
  else
    Input.getInputArg().renderAsInput(Args, CmdArgs);

  Args.AddAllArgs(CmdArgs, options::OPT_undef);

  const char *Exec = getToolChain().getDriver().getClangProgramPath();

  // Optionally embed the -cc1 level arguments into the debug info, for build
  // analysis.
  if (getToolChain().UseDwarfDebugFlags()) {
    ArgStringList OriginalArgs;
    for (const auto &Arg : Args)
      Arg->render(Args, OriginalArgs);

    SmallString<256> Flags;
    Flags += Exec;
    for (const char *OriginalArg : OriginalArgs) {
      SmallString<128> EscapedArg;
      EscapeSpacesAndBackslashes(OriginalArg, EscapedArg);
      Flags += " ";
      Flags += EscapedArg;
    }
    CmdArgs.push_back("-dwarf-debug-flags");
    CmdArgs.push_back(Args.MakeArgString(Flags));
  }

  // Add the split debug info name to the command lines here so we
  // can propagate it to the backend.
  bool SplitDwarf = SplitDwarfArg && getToolChain().getTriple().isOSLinux() &&
                    (isa<AssembleJobAction>(JA) || isa<CompileJobAction>(JA) ||
                     isa<BackendJobAction>(JA));
  const char *SplitDwarfOut;
  if (SplitDwarf) {
    CmdArgs.push_back("-split-dwarf-file");
    SplitDwarfOut = SplitDebugName(Args, Input);
    CmdArgs.push_back(SplitDwarfOut);
  }

  // Host-side cuda compilation receives device-side outputs as Inputs[1...].
  // Include them with -fcuda-include-gpubinary.
  if (IsCuda && Inputs.size() > 1)
    for (auto I = std::next(Inputs.begin()), E = Inputs.end(); I != E; ++I) {
      CmdArgs.push_back("-fcuda-include-gpubinary");
      CmdArgs.push_back(I->getFilename());
    }

  // Finally add the compile command to the compilation.
  if (Args.hasArg(options::OPT__SLASH_fallback) &&
      Output.getType() == types::TY_Object &&
      (InputType == types::TY_C || InputType == types::TY_CXX)) {
    auto CLCommand =
        getCLFallback()->GetCommand(C, JA, Output, Inputs, Args, LinkingOutput);
    C.addCommand(llvm::make_unique<FallbackCommand>(
        JA, *this, Exec, CmdArgs, Inputs, std::move(CLCommand)));
  } else {
    C.addCommand(llvm::make_unique<Command>(JA, *this, Exec, CmdArgs, Inputs));
  }

  // Handle the debug info splitting at object creation time if we're
  // creating an object.
  // TODO: Currently only works on linux with newer objcopy.
  if (SplitDwarf && !isa<CompileJobAction>(JA) && !isa<BackendJobAction>(JA))
    SplitDebugInfo(getToolChain(), C, *this, JA, Args, Output, SplitDwarfOut);

  if (Arg *A = Args.getLastArg(options::OPT_pg))
    if (Args.hasArg(options::OPT_fomit_frame_pointer))
      D.Diag(diag::err_drv_argument_not_allowed_with) << "-fomit-frame-pointer"
                                                      << A->getAsString(Args);

  // Claim some arguments which clang supports automatically.

  // -fpch-preprocess is used with gcc to add a special marker in the output to
  // include the PCH file. Clang's PTH solution is completely transparent, so we
  // do not need to deal with it at all.
  Args.ClaimAllArgs(options::OPT_fpch_preprocess);

  // Claim some arguments which clang doesn't support, but we don't
  // care to warn the user about.
  Args.ClaimAllArgs(options::OPT_clang_ignored_f_Group);
  Args.ClaimAllArgs(options::OPT_clang_ignored_m_Group);

  // Disable warnings for clang -E -emit-llvm foo.c
  Args.ClaimAllArgs(options::OPT_emit_llvm);
}

/// Add options related to the Objective-C runtime/ABI.
///
/// Returns true if the runtime is non-fragile.
ObjCRuntime Clang::AddObjCRuntimeArgs(const ArgList &args,
                                      ArgStringList &cmdArgs,
                                      RewriteKind rewriteKind) const {
  // Look for the controlling runtime option.
  Arg *runtimeArg =
      args.getLastArg(options::OPT_fnext_runtime, options::OPT_fgnu_runtime,
                      options::OPT_fobjc_runtime_EQ);

  // Just forward -fobjc-runtime= to the frontend.  This supercedes
  // options about fragility.
  if (runtimeArg &&
      runtimeArg->getOption().matches(options::OPT_fobjc_runtime_EQ)) {
    ObjCRuntime runtime;
    StringRef value = runtimeArg->getValue();
    if (runtime.tryParse(value)) {
      getToolChain().getDriver().Diag(diag::err_drv_unknown_objc_runtime)
          << value;
    }

    runtimeArg->render(args, cmdArgs);
    return runtime;
  }

  // Otherwise, we'll need the ABI "version".  Version numbers are
  // slightly confusing for historical reasons:
  //   1 - Traditional "fragile" ABI
  //   2 - Non-fragile ABI, version 1
  //   3 - Non-fragile ABI, version 2
  unsigned objcABIVersion = 1;
  // If -fobjc-abi-version= is present, use that to set the version.
  if (Arg *abiArg = args.getLastArg(options::OPT_fobjc_abi_version_EQ)) {
    StringRef value = abiArg->getValue();
    if (value == "1")
      objcABIVersion = 1;
    else if (value == "2")
      objcABIVersion = 2;
    else if (value == "3")
      objcABIVersion = 3;
    else
      getToolChain().getDriver().Diag(diag::err_drv_clang_unsupported) << value;
  } else {
    // Otherwise, determine if we are using the non-fragile ABI.
    bool nonFragileABIIsDefault =
        (rewriteKind == RK_NonFragile ||
         (rewriteKind == RK_None &&
          getToolChain().IsObjCNonFragileABIDefault()));
    if (args.hasFlag(options::OPT_fobjc_nonfragile_abi,
                     options::OPT_fno_objc_nonfragile_abi,
                     nonFragileABIIsDefault)) {
// Determine the non-fragile ABI version to use.
#ifdef DISABLE_DEFAULT_NONFRAGILEABI_TWO
      unsigned nonFragileABIVersion = 1;
#else
      unsigned nonFragileABIVersion = 2;
#endif

      if (Arg *abiArg =
              args.getLastArg(options::OPT_fobjc_nonfragile_abi_version_EQ)) {
        StringRef value = abiArg->getValue();
        if (value == "1")
          nonFragileABIVersion = 1;
        else if (value == "2")
          nonFragileABIVersion = 2;
        else
          getToolChain().getDriver().Diag(diag::err_drv_clang_unsupported)
              << value;
      }

      objcABIVersion = 1 + nonFragileABIVersion;
    } else {
      objcABIVersion = 1;
    }
  }

  // We don't actually care about the ABI version other than whether
  // it's non-fragile.
  bool isNonFragile = objcABIVersion != 1;

  // If we have no runtime argument, ask the toolchain for its default runtime.
  // However, the rewriter only really supports the Mac runtime, so assume that.
  ObjCRuntime runtime;
  if (!runtimeArg) {
    switch (rewriteKind) {
    case RK_None:
      runtime = getToolChain().getDefaultObjCRuntime(isNonFragile);
      break;
    case RK_Fragile:
      runtime = ObjCRuntime(ObjCRuntime::FragileMacOSX, VersionTuple());
      break;
    case RK_NonFragile:
      runtime = ObjCRuntime(ObjCRuntime::MacOSX, VersionTuple());
      break;
    }

    // -fnext-runtime
  } else if (runtimeArg->getOption().matches(options::OPT_fnext_runtime)) {
    // On Darwin, make this use the default behavior for the toolchain.
    if (getToolChain().getTriple().isOSDarwin()) {
      runtime = getToolChain().getDefaultObjCRuntime(isNonFragile);

      // Otherwise, build for a generic macosx port.
    } else {
      runtime = ObjCRuntime(ObjCRuntime::MacOSX, VersionTuple());
    }

    // -fgnu-runtime
  } else {
    assert(runtimeArg->getOption().matches(options::OPT_fgnu_runtime));
    // Legacy behaviour is to target the gnustep runtime if we are i
    // non-fragile mode or the GCC runtime in fragile mode.
    if (isNonFragile)
      runtime = ObjCRuntime(ObjCRuntime::GNUstep, VersionTuple(1, 6));
    else
      runtime = ObjCRuntime(ObjCRuntime::GCC, VersionTuple());
  }

  cmdArgs.push_back(
      args.MakeArgString("-fobjc-runtime=" + runtime.getAsString()));
  return runtime;
}

static bool maybeConsumeDash(const std::string &EH, size_t &I) {
  bool HaveDash = (I + 1 < EH.size() && EH[I + 1] == '-');
  I += HaveDash;
  return !HaveDash;
}

struct EHFlags {
  EHFlags() : Synch(false), Asynch(false), NoExceptC(false) {}
  bool Synch;
  bool Asynch;
  bool NoExceptC;
};

/// /EH controls whether to run destructor cleanups when exceptions are
/// thrown.  There are three modifiers:
/// - s: Cleanup after "synchronous" exceptions, aka C++ exceptions.
/// - a: Cleanup after "asynchronous" exceptions, aka structured exceptions.
///      The 'a' modifier is unimplemented and fundamentally hard in LLVM IR.
/// - c: Assume that extern "C" functions are implicitly noexcept.  This
///      modifier is an optimization, so we ignore it for now.
/// The default is /EHs-c-, meaning cleanups are disabled.
static EHFlags parseClangCLEHFlags(const Driver &D, const ArgList &Args) {
  EHFlags EH;

  std::vector<std::string> EHArgs =
      Args.getAllArgValues(options::OPT__SLASH_EH);
  for (auto EHVal : EHArgs) {
    for (size_t I = 0, E = EHVal.size(); I != E; ++I) {
      switch (EHVal[I]) {
      case 'a':
        EH.Asynch = maybeConsumeDash(EHVal, I);
        continue;
      case 'c':
        EH.NoExceptC = maybeConsumeDash(EHVal, I);
        continue;
      case 's':
        EH.Synch = maybeConsumeDash(EHVal, I);
        continue;
      default:
        break;
      }
      D.Diag(clang::diag::err_drv_invalid_value) << "/EH" << EHVal;
      break;
    }
  }

  // FIXME: Disable C++ EH completely, until it becomes more reliable. Users
  // can use -Xclang to manually enable C++ EH until then.
  EH = EHFlags();

  return EH;
}

void Clang::AddClangCLArgs(const ArgList &Args, ArgStringList &CmdArgs) const {
  unsigned RTOptionID = options::OPT__SLASH_MT;

  if (Args.hasArg(options::OPT__SLASH_LDd))
    // The /LDd option implies /MTd. The dependent lib part can be overridden,
    // but defining _DEBUG is sticky.
    RTOptionID = options::OPT__SLASH_MTd;

  if (Arg *A = Args.getLastArg(options::OPT__SLASH_M_Group))
    RTOptionID = A->getOption().getID();

  StringRef FlagForCRT;
  switch (RTOptionID) {
  case options::OPT__SLASH_MD:
    if (Args.hasArg(options::OPT__SLASH_LDd))
      CmdArgs.push_back("-D_DEBUG");
    CmdArgs.push_back("-D_MT");
    CmdArgs.push_back("-D_DLL");
    FlagForCRT = "--dependent-lib=msvcrt";
    break;
  case options::OPT__SLASH_MDd:
    CmdArgs.push_back("-D_DEBUG");
    CmdArgs.push_back("-D_MT");
    CmdArgs.push_back("-D_DLL");
    FlagForCRT = "--dependent-lib=msvcrtd";
    break;
  case options::OPT__SLASH_MT:
    if (Args.hasArg(options::OPT__SLASH_LDd))
      CmdArgs.push_back("-D_DEBUG");
    CmdArgs.push_back("-D_MT");
    FlagForCRT = "--dependent-lib=libcmt";
    break;
  case options::OPT__SLASH_MTd:
    CmdArgs.push_back("-D_DEBUG");
    CmdArgs.push_back("-D_MT");
    FlagForCRT = "--dependent-lib=libcmtd";
    break;
  default:
    llvm_unreachable("Unexpected option ID.");
  }

  if (Args.hasArg(options::OPT__SLASH_Zl)) {
    CmdArgs.push_back("-D_VC_NODEFAULTLIB");
  } else {
    CmdArgs.push_back(FlagForCRT.data());

    // This provides POSIX compatibility (maps 'open' to '_open'), which most
    // users want.  The /Za flag to cl.exe turns this off, but it's not
    // implemented in clang.
    CmdArgs.push_back("--dependent-lib=oldnames");
  }

  // Both /showIncludes and /E (and /EP) write to stdout. Allowing both
  // would produce interleaved output, so ignore /showIncludes in such cases.
  if (!Args.hasArg(options::OPT_E) && !Args.hasArg(options::OPT__SLASH_EP))
    if (Arg *A = Args.getLastArg(options::OPT_show_includes))
      A->render(Args, CmdArgs);

  // This controls whether or not we emit RTTI data for polymorphic types.
  if (Args.hasFlag(options::OPT__SLASH_GR_, options::OPT__SLASH_GR,
                   /*default=*/false))
    CmdArgs.push_back("-fno-rtti-data");

  const Driver &D = getToolChain().getDriver();
  EHFlags EH = parseClangCLEHFlags(D, Args);
  // FIXME: Do something with NoExceptC.
  if (EH.Synch || EH.Asynch) {
    CmdArgs.push_back("-fcxx-exceptions");
    CmdArgs.push_back("-fexceptions");
  }

  // /EP should expand to -E -P.
  if (Args.hasArg(options::OPT__SLASH_EP)) {
    CmdArgs.push_back("-E");
    CmdArgs.push_back("-P");
  }

  unsigned VolatileOptionID;
  if (getToolChain().getArch() == llvm::Triple::x86_64 ||
      getToolChain().getArch() == llvm::Triple::x86)
    VolatileOptionID = options::OPT__SLASH_volatile_ms;
  else
    VolatileOptionID = options::OPT__SLASH_volatile_iso;

  if (Arg *A = Args.getLastArg(options::OPT__SLASH_volatile_Group))
    VolatileOptionID = A->getOption().getID();

  if (VolatileOptionID == options::OPT__SLASH_volatile_ms)
    CmdArgs.push_back("-fms-volatile");

  Arg *MostGeneralArg = Args.getLastArg(options::OPT__SLASH_vmg);
  Arg *BestCaseArg = Args.getLastArg(options::OPT__SLASH_vmb);
  if (MostGeneralArg && BestCaseArg)
    D.Diag(clang::diag::err_drv_argument_not_allowed_with)
        << MostGeneralArg->getAsString(Args) << BestCaseArg->getAsString(Args);

  if (MostGeneralArg) {
    Arg *SingleArg = Args.getLastArg(options::OPT__SLASH_vms);
    Arg *MultipleArg = Args.getLastArg(options::OPT__SLASH_vmm);
    Arg *VirtualArg = Args.getLastArg(options::OPT__SLASH_vmv);

    Arg *FirstConflict = SingleArg ? SingleArg : MultipleArg;
    Arg *SecondConflict = VirtualArg ? VirtualArg : MultipleArg;
    if (FirstConflict && SecondConflict && FirstConflict != SecondConflict)
      D.Diag(clang::diag::err_drv_argument_not_allowed_with)
          << FirstConflict->getAsString(Args)
          << SecondConflict->getAsString(Args);

    if (SingleArg)
      CmdArgs.push_back("-fms-memptr-rep=single");
    else if (MultipleArg)
      CmdArgs.push_back("-fms-memptr-rep=multiple");
    else
      CmdArgs.push_back("-fms-memptr-rep=virtual");
  }

  if (Arg *A = Args.getLastArg(options::OPT_vtordisp_mode_EQ))
    A->render(Args, CmdArgs);

  if (!Args.hasArg(options::OPT_fdiagnostics_format_EQ)) {
    CmdArgs.push_back("-fdiagnostics-format");
    if (Args.hasArg(options::OPT__SLASH_fallback))
      CmdArgs.push_back("msvc-fallback");
    else
      CmdArgs.push_back("msvc");
  }
}

visualstudio::Compiler *Clang::getCLFallback() const {
  if (!CLFallback)
    CLFallback.reset(new visualstudio::Compiler(getToolChain()));
  return CLFallback.get();
}

void ClangAs::AddMIPSTargetArgs(const ArgList &Args,
                                ArgStringList &CmdArgs) const {
  StringRef CPUName;
  StringRef ABIName;
  const llvm::Triple &Triple = getToolChain().getTriple();
  mips::getMipsCPUAndABI(Args, Triple, CPUName, ABIName);

  CmdArgs.push_back("-target-abi");
  CmdArgs.push_back(ABIName.data());
}

void ClangAs::ConstructJob(Compilation &C, const JobAction &JA,
                           const InputInfo &Output, const InputInfoList &Inputs,
                           const ArgList &Args,
                           const char *LinkingOutput) const {
  ArgStringList CmdArgs;

  assert(Inputs.size() == 1 && "Unexpected number of inputs.");
  const InputInfo &Input = Inputs[0];

  // Don't warn about "clang -w -c foo.s"
  Args.ClaimAllArgs(options::OPT_w);
  // and "clang -emit-llvm -c foo.s"
  Args.ClaimAllArgs(options::OPT_emit_llvm);

  claimNoWarnArgs(Args);

  // Invoke ourselves in -cc1as mode.
  //
  // FIXME: Implement custom jobs for internal actions.
  CmdArgs.push_back("-cc1as");

  // Add the "effective" target triple.
  CmdArgs.push_back("-triple");
  std::string TripleStr =
      getToolChain().ComputeEffectiveClangTriple(Args, Input.getType());
  CmdArgs.push_back(Args.MakeArgString(TripleStr));

  // Set the output mode, we currently only expect to be used as a real
  // assembler.
  CmdArgs.push_back("-filetype");
  CmdArgs.push_back("obj");

  // Set the main file name, so that debug info works even with
  // -save-temps or preprocessed assembly.
  CmdArgs.push_back("-main-file-name");
  CmdArgs.push_back(Clang::getBaseInputName(Args, Input));

  // Add the target cpu
  const llvm::Triple Triple(TripleStr);
  std::string CPU = getCPUName(Args, Triple, /*FromAs*/ true);
  if (!CPU.empty()) {
    CmdArgs.push_back("-target-cpu");
    CmdArgs.push_back(Args.MakeArgString(CPU));
  }

  // Add the target features
  const Driver &D = getToolChain().getDriver();
  getTargetFeatures(D, Triple, Args, CmdArgs, true);

  // Ignore explicit -force_cpusubtype_ALL option.
  (void)Args.hasArg(options::OPT_force__cpusubtype__ALL);

  // Pass along any -I options so we get proper .include search paths.
  Args.AddAllArgs(CmdArgs, options::OPT_I_Group);

  // Determine the original source input.
  const Action *SourceAction = &JA;
  while (SourceAction->getKind() != Action::InputClass) {
    assert(!SourceAction->getInputs().empty() && "unexpected root action!");
    SourceAction = SourceAction->getInputs()[0];
  }

  // Forward -g and handle debug info related flags, assuming we are dealing
  // with an actual assembly file.
  if (SourceAction->getType() == types::TY_Asm ||
      SourceAction->getType() == types::TY_PP_Asm) {
    Args.ClaimAllArgs(options::OPT_g_Group);
    if (Arg *A = Args.getLastArg(options::OPT_g_Group))
      if (!A->getOption().matches(options::OPT_g0))
        CmdArgs.push_back("-g");

    if (Args.hasArg(options::OPT_gdwarf_2))
      CmdArgs.push_back("-gdwarf-2");
    if (Args.hasArg(options::OPT_gdwarf_3))
      CmdArgs.push_back("-gdwarf-3");
    if (Args.hasArg(options::OPT_gdwarf_4))
      CmdArgs.push_back("-gdwarf-4");

    // Add the -fdebug-compilation-dir flag if needed.
    addDebugCompDirArg(Args, CmdArgs);

    // Set the AT_producer to the clang version when using the integrated
    // assembler on assembly source files.
    CmdArgs.push_back("-dwarf-debug-producer");
    CmdArgs.push_back(Args.MakeArgString(getClangFullVersion()));

    // And pass along -I options
    Args.AddAllArgs(CmdArgs, options::OPT_I);
  }

  // Optionally embed the -cc1as level arguments into the debug info, for build
  // analysis.
  if (getToolChain().UseDwarfDebugFlags()) {
    ArgStringList OriginalArgs;
    for (const auto &Arg : Args)
      Arg->render(Args, OriginalArgs);

    SmallString<256> Flags;
    const char *Exec = getToolChain().getDriver().getClangProgramPath();
    Flags += Exec;
    for (const char *OriginalArg : OriginalArgs) {
      SmallString<128> EscapedArg;
      EscapeSpacesAndBackslashes(OriginalArg, EscapedArg);
      Flags += " ";
      Flags += EscapedArg;
    }
    CmdArgs.push_back("-dwarf-debug-flags");
    CmdArgs.push_back(Args.MakeArgString(Flags));
  }

  // FIXME: Add -static support, once we have it.

  // Add target specific flags.
  switch (getToolChain().getArch()) {
  default:
    break;

  case llvm::Triple::mips:
  case llvm::Triple::mipsel:
  case llvm::Triple::mips64:
  case llvm::Triple::mips64el:
    AddMIPSTargetArgs(Args, CmdArgs);
    break;
  }

  // Consume all the warning flags. Usually this would be handled more
  // gracefully by -cc1 (warning about unknown warning flags, etc) but -cc1as
  // doesn't handle that so rather than warning about unused flags that are
  // actually used, we'll lie by omission instead.
  // FIXME: Stop lying and consume only the appropriate driver flags
  for (const Arg *A : Args.filtered(options::OPT_W_Group))
    A->claim();

  CollectArgsForIntegratedAssembler(C, Args, CmdArgs,
                                    getToolChain().getDriver());

  Args.AddAllArgs(CmdArgs, options::OPT_mllvm);

  assert(Output.isFilename() && "Unexpected lipo output.");
  CmdArgs.push_back("-o");
  CmdArgs.push_back(Output.getFilename());

  assert(Input.isFilename() && "Invalid input.");
  CmdArgs.push_back(Input.getFilename());

  const char *Exec = getToolChain().getDriver().getClangProgramPath();
  C.addCommand(llvm::make_unique<Command>(JA, *this, Exec, CmdArgs, Inputs));

  // Handle the debug info splitting at object creation time if we're
  // creating an object.
  // TODO: Currently only works on linux with newer objcopy.
  if (Args.hasArg(options::OPT_gsplit_dwarf) &&
      getToolChain().getTriple().isOSLinux())
    SplitDebugInfo(getToolChain(), C, *this, JA, Args, Output,
                   SplitDebugName(Args, Input));
}

void GnuTool::anchor() {}

void gcc::Common::ConstructJob(Compilation &C, const JobAction &JA,
                               const InputInfo &Output,
                               const InputInfoList &Inputs, const ArgList &Args,
                               const char *LinkingOutput) const {
  const Driver &D = getToolChain().getDriver();
  ArgStringList CmdArgs;

  for (const auto &A : Args) {
    if (forwardToGCC(A->getOption())) {
      // Don't forward any -g arguments to assembly steps.
      if (isa<AssembleJobAction>(JA) &&
          A->getOption().matches(options::OPT_g_Group))
        continue;

      // Don't forward any -W arguments to assembly and link steps.
      if ((isa<AssembleJobAction>(JA) || isa<LinkJobAction>(JA)) &&
          A->getOption().matches(options::OPT_W_Group))
        continue;

      // It is unfortunate that we have to claim here, as this means
      // we will basically never report anything interesting for
      // platforms using a generic gcc, even if we are just using gcc
      // to get to the assembler.
      A->claim();
      A->render(Args, CmdArgs);
    }
  }

  RenderExtraToolArgs(JA, CmdArgs);

  // If using a driver driver, force the arch.
  if (getToolChain().getTriple().isOSDarwin()) {
    CmdArgs.push_back("-arch");
    CmdArgs.push_back(
        Args.MakeArgString(getToolChain().getDefaultUniversalArchName()));
  }

  // Try to force gcc to match the tool chain we want, if we recognize
  // the arch.
  //
  // FIXME: The triple class should directly provide the information we want
  // here.
  const llvm::Triple::ArchType Arch = getToolChain().getArch();
  if (Arch == llvm::Triple::x86 || Arch == llvm::Triple::ppc)
    CmdArgs.push_back("-m32");
  else if (Arch == llvm::Triple::x86_64 || Arch == llvm::Triple::ppc64 ||
           Arch == llvm::Triple::ppc64le)
    CmdArgs.push_back("-m64");

  if (Output.isFilename()) {
    CmdArgs.push_back("-o");
    CmdArgs.push_back(Output.getFilename());
  } else {
    assert(Output.isNothing() && "Unexpected output");
    CmdArgs.push_back("-fsyntax-only");
  }

  Args.AddAllArgValues(CmdArgs, options::OPT_Wa_COMMA, options::OPT_Xassembler);

  // Only pass -x if gcc will understand it; otherwise hope gcc
  // understands the suffix correctly. The main use case this would go
  // wrong in is for linker inputs if they happened to have an odd
  // suffix; really the only way to get this to happen is a command
  // like '-x foobar a.c' which will treat a.c like a linker input.
  //
  // FIXME: For the linker case specifically, can we safely convert
  // inputs into '-Wl,' options?
  for (const auto &II : Inputs) {
    // Don't try to pass LLVM or AST inputs to a generic gcc.
    if (II.getType() == types::TY_LLVM_IR || II.getType() == types::TY_LTO_IR ||
        II.getType() == types::TY_LLVM_BC || II.getType() == types::TY_LTO_BC)
      D.Diag(diag::err_drv_no_linker_llvm_support)
          << getToolChain().getTripleString();
    else if (II.getType() == types::TY_AST)
      D.Diag(diag::err_drv_no_ast_support) << getToolChain().getTripleString();
    else if (II.getType() == types::TY_ModuleFile)
      D.Diag(diag::err_drv_no_module_support)
          << getToolChain().getTripleString();

    if (types::canTypeBeUserSpecified(II.getType())) {
      CmdArgs.push_back("-x");
      CmdArgs.push_back(types::getTypeName(II.getType()));
    }

    if (II.isFilename())
      CmdArgs.push_back(II.getFilename());
    else {
      const Arg &A = II.getInputArg();

      // Reverse translate some rewritten options.
      if (A.getOption().matches(options::OPT_Z_reserved_lib_stdcxx)) {
        CmdArgs.push_back("-lstdc++");
        continue;
      }

      // Don't render as input, we need gcc to do the translations.
      A.render(Args, CmdArgs);
    }
  }

  const std::string customGCCName = D.getCCCGenericGCCName();
  const char *GCCName;
  if (!customGCCName.empty())
    GCCName = customGCCName.c_str();
  else if (D.CCCIsCXX()) {
    GCCName = "g++";
  } else
    GCCName = "gcc";

  const char *Exec = Args.MakeArgString(getToolChain().GetProgramPath(GCCName));
  C.addCommand(llvm::make_unique<Command>(JA, *this, Exec, CmdArgs, Inputs));
}

void gcc::Preprocessor::RenderExtraToolArgs(const JobAction &JA,
                                            ArgStringList &CmdArgs) const {
  CmdArgs.push_back("-E");
}

void gcc::Compiler::RenderExtraToolArgs(const JobAction &JA,
                                        ArgStringList &CmdArgs) const {
  const Driver &D = getToolChain().getDriver();

  switch (JA.getType()) {
  // If -flto, etc. are present then make sure not to force assembly output.
  case types::TY_LLVM_IR:
  case types::TY_LTO_IR:
  case types::TY_LLVM_BC:
  case types::TY_LTO_BC:
    CmdArgs.push_back("-c");
    break;
  case types::TY_PP_Asm:
    CmdArgs.push_back("-S");
    break;
  case types::TY_Nothing:
    CmdArgs.push_back("-fsyntax-only");
    break;
  default:
    D.Diag(diag::err_drv_invalid_gcc_output_type) << getTypeName(JA.getType());
  }
}

void gcc::Linker::RenderExtraToolArgs(const JobAction &JA,
                                      ArgStringList &CmdArgs) const {
  // The types are (hopefully) good enough.
}

// Hexagon tools start.
void hexagon::Assembler::RenderExtraToolArgs(const JobAction &JA,
                                             ArgStringList &CmdArgs) const {}
void hexagon::Assembler::ConstructJob(Compilation &C, const JobAction &JA,
                                      const InputInfo &Output,
                                      const InputInfoList &Inputs,
                                      const ArgList &Args,
                                      const char *LinkingOutput) const {
  claimNoWarnArgs(Args);

  const Driver &D = getToolChain().getDriver();
  ArgStringList CmdArgs;

  std::string MarchString = "-march=";
  MarchString += toolchains::HexagonToolChain::GetTargetCPU(Args);
  CmdArgs.push_back(Args.MakeArgString(MarchString));

  RenderExtraToolArgs(JA, CmdArgs);

  if (Output.isFilename()) {
    CmdArgs.push_back("-o");
    CmdArgs.push_back(Output.getFilename());
  } else {
    assert(Output.isNothing() && "Unexpected output");
    CmdArgs.push_back("-fsyntax-only");
  }

  if (const char *v = toolchains::HexagonToolChain::GetSmallDataThreshold(Args))
    CmdArgs.push_back(Args.MakeArgString(std::string("-G") + v));

  Args.AddAllArgValues(CmdArgs, options::OPT_Wa_COMMA, options::OPT_Xassembler);

  // Only pass -x if gcc will understand it; otherwise hope gcc
  // understands the suffix correctly. The main use case this would go
  // wrong in is for linker inputs if they happened to have an odd
  // suffix; really the only way to get this to happen is a command
  // like '-x foobar a.c' which will treat a.c like a linker input.
  //
  // FIXME: For the linker case specifically, can we safely convert
  // inputs into '-Wl,' options?
  for (const auto &II : Inputs) {
    // Don't try to pass LLVM or AST inputs to a generic gcc.
    if (II.getType() == types::TY_LLVM_IR || II.getType() == types::TY_LTO_IR ||
        II.getType() == types::TY_LLVM_BC || II.getType() == types::TY_LTO_BC)
      D.Diag(clang::diag::err_drv_no_linker_llvm_support)
          << getToolChain().getTripleString();
    else if (II.getType() == types::TY_AST)
      D.Diag(clang::diag::err_drv_no_ast_support)
          << getToolChain().getTripleString();
    else if (II.getType() == types::TY_ModuleFile)
      D.Diag(diag::err_drv_no_module_support)
          << getToolChain().getTripleString();

    if (II.isFilename())
      CmdArgs.push_back(II.getFilename());
    else
      // Don't render as input, we need gcc to do the translations.
      // FIXME: Pranav: What is this ?
      II.getInputArg().render(Args, CmdArgs);
  }

  const char *GCCName = "hexagon-as";
  const char *Exec = Args.MakeArgString(getToolChain().GetProgramPath(GCCName));
  C.addCommand(llvm::make_unique<Command>(JA, *this, Exec, CmdArgs, Inputs));
}

void hexagon::Linker::RenderExtraToolArgs(const JobAction &JA,
                                          ArgStringList &CmdArgs) const {
  // The types are (hopefully) good enough.
}

static void
constructHexagonLinkArgs(Compilation &C, const JobAction &JA,
                         const toolchains::HexagonToolChain &ToolChain,
                         const InputInfo &Output, const InputInfoList &Inputs,
                         const ArgList &Args, ArgStringList &CmdArgs,
                         const char *LinkingOutput) {

  const Driver &D = ToolChain.getDriver();

  //----------------------------------------------------------------------------
  //
  //----------------------------------------------------------------------------
  bool hasStaticArg = Args.hasArg(options::OPT_static);
  bool buildingLib = Args.hasArg(options::OPT_shared);
  bool buildPIE = Args.hasArg(options::OPT_pie);
  bool incStdLib = !Args.hasArg(options::OPT_nostdlib);
  bool incStartFiles = !Args.hasArg(options::OPT_nostartfiles);
  bool incDefLibs = !Args.hasArg(options::OPT_nodefaultlibs);
  bool useG0 = false;
  bool useShared = buildingLib && !hasStaticArg;

  //----------------------------------------------------------------------------
  // Silence warnings for various options
  //----------------------------------------------------------------------------

  Args.ClaimAllArgs(options::OPT_g_Group);
  Args.ClaimAllArgs(options::OPT_emit_llvm);
  Args.ClaimAllArgs(options::OPT_w); // Other warning options are already
                                     // handled somewhere else.
  Args.ClaimAllArgs(options::OPT_static_libgcc);

  //----------------------------------------------------------------------------
  //
  //----------------------------------------------------------------------------
  for (const auto &Opt : ToolChain.ExtraOpts)
    CmdArgs.push_back(Opt.c_str());

  std::string MarchString = toolchains::HexagonToolChain::GetTargetCPU(Args);
  CmdArgs.push_back(Args.MakeArgString("-m" + MarchString));

  if (buildingLib) {
    CmdArgs.push_back("-shared");
    CmdArgs.push_back("-call_shared"); // should be the default, but doing as
                                       // hexagon-gcc does
  }

  if (hasStaticArg)
    CmdArgs.push_back("-static");

  if (buildPIE && !buildingLib)
    CmdArgs.push_back("-pie");

  if (const char *v =
          toolchains::HexagonToolChain::GetSmallDataThreshold(Args)) {
    CmdArgs.push_back(Args.MakeArgString(std::string("-G") + v));
    useG0 = toolchains::HexagonToolChain::UsesG0(v);
  }

  //----------------------------------------------------------------------------
  //
  //----------------------------------------------------------------------------
  CmdArgs.push_back("-o");
  CmdArgs.push_back(Output.getFilename());

  const std::string MarchSuffix = "/" + MarchString;
  const std::string G0Suffix = "/G0";
  const std::string MarchG0Suffix = MarchSuffix + G0Suffix;
  const std::string RootDir =
      toolchains::HexagonToolChain::GetGnuDir(D.InstalledDir, Args) + "/";
  const std::string StartFilesDir =
      RootDir + "hexagon/lib" + (useG0 ? MarchG0Suffix : MarchSuffix);

  //----------------------------------------------------------------------------
  // moslib
  //----------------------------------------------------------------------------
  std::vector<std::string> oslibs;
  bool hasStandalone = false;

  for (const Arg *A : Args.filtered(options::OPT_moslib_EQ)) {
    A->claim();
    oslibs.emplace_back(A->getValue());
    hasStandalone = hasStandalone || (oslibs.back() == "standalone");
  }
  if (oslibs.empty()) {
    oslibs.push_back("standalone");
    hasStandalone = true;
  }

  //----------------------------------------------------------------------------
  // Start Files
  //----------------------------------------------------------------------------
  if (incStdLib && incStartFiles) {

    if (!buildingLib) {
      if (hasStandalone) {
        CmdArgs.push_back(
            Args.MakeArgString(StartFilesDir + "/crt0_standalone.o"));
      }
      CmdArgs.push_back(Args.MakeArgString(StartFilesDir + "/crt0.o"));
    }
    std::string initObj = useShared ? "/initS.o" : "/init.o";
    CmdArgs.push_back(Args.MakeArgString(StartFilesDir + initObj));
  }

  //----------------------------------------------------------------------------
  // Library Search Paths
  //----------------------------------------------------------------------------
  const ToolChain::path_list &LibPaths = ToolChain.getFilePaths();
  for (const auto &LibPath : LibPaths)
    CmdArgs.push_back(Args.MakeArgString(StringRef("-L") + LibPath));

  //----------------------------------------------------------------------------
  //
  //----------------------------------------------------------------------------
  Args.AddAllArgs(CmdArgs,
                  {options::OPT_T_Group, options::OPT_e, options::OPT_s,
                   options::OPT_t, options::OPT_u_Group});

  AddLinkerInputs(ToolChain, Inputs, Args, CmdArgs);

  //----------------------------------------------------------------------------
  // Libraries
  //----------------------------------------------------------------------------
  if (incStdLib && incDefLibs) {
    if (D.CCCIsCXX()) {
      ToolChain.AddCXXStdlibLibArgs(Args, CmdArgs);
      CmdArgs.push_back("-lm");
    }

    CmdArgs.push_back("--start-group");

    if (!buildingLib) {
      for (const std::string &Lib : oslibs)
        CmdArgs.push_back(Args.MakeArgString("-l" + Lib));
      CmdArgs.push_back("-lc");
    }
    CmdArgs.push_back("-lgcc");

    CmdArgs.push_back("--end-group");
  }

  //----------------------------------------------------------------------------
  // End files
  //----------------------------------------------------------------------------
  if (incStdLib && incStartFiles) {
    std::string finiObj = useShared ? "/finiS.o" : "/fini.o";
    CmdArgs.push_back(Args.MakeArgString(StartFilesDir + finiObj));
  }
}

void hexagon::Linker::ConstructJob(Compilation &C, const JobAction &JA,
                                   const InputInfo &Output,
                                   const InputInfoList &Inputs,
                                   const ArgList &Args,
                                   const char *LinkingOutput) const {

  const toolchains::HexagonToolChain &ToolChain =
      static_cast<const toolchains::HexagonToolChain &>(getToolChain());

  ArgStringList CmdArgs;
  constructHexagonLinkArgs(C, JA, ToolChain, Output, Inputs, Args, CmdArgs,
                           LinkingOutput);

  std::string Linker = ToolChain.GetProgramPath("hexagon-ld");
  C.addCommand(llvm::make_unique<Command>(JA, *this, Args.MakeArgString(Linker),
                                          CmdArgs, Inputs));
}
// Hexagon tools end.

void amdgpu::Linker::ConstructJob(Compilation &C, const JobAction &JA,
                                  const InputInfo &Output,
                                  const InputInfoList &Inputs,
                                  const ArgList &Args,
                                  const char *LinkingOutput) const {

  std::string Linker = getToolChain().GetProgramPath(getShortName());
  ArgStringList CmdArgs;
  CmdArgs.push_back("-flavor");
  CmdArgs.push_back("gnu");
  CmdArgs.push_back("-target");
  CmdArgs.push_back(Args.MakeArgString(getToolChain().getTripleString()));
  AddLinkerInputs(getToolChain(), Inputs, Args, CmdArgs);
  CmdArgs.push_back("-o");
  CmdArgs.push_back(Output.getFilename());
  C.addCommand(llvm::make_unique<Command>(JA, *this, Args.MakeArgString(Linker),
                                          CmdArgs, Inputs));
}
// AMDGPU tools end.

const std::string arm::getARMArch(StringRef Arch, const llvm::Triple &Triple) {
  std::string MArch;
  if (!Arch.empty())
    MArch = Arch;
  else
    MArch = Triple.getArchName();
  MArch = StringRef(MArch).lower();

  // Handle -march=native.
  if (MArch == "native") {
    std::string CPU = llvm::sys::getHostCPUName();
    if (CPU != "generic") {
      // Translate the native cpu into the architecture suffix for that CPU.
      const char *Suffix = arm::getLLVMArchSuffixForARM(CPU, MArch);
      // If there is no valid architecture suffix for this CPU we don't know how
      // to handle it, so return no architecture.
      if (strcmp(Suffix, "") == 0)
        MArch = "";
      else
        MArch = std::string("arm") + Suffix;
    }
  }

  return MArch;
}
/// Get the (LLVM) name of the minimum ARM CPU for the arch we are targeting.
const char *arm::getARMCPUForMArch(StringRef Arch, const llvm::Triple &Triple) {
  std::string MArch = getARMArch(Arch, Triple);
  // getARMCPUForArch defaults to the triple if MArch is empty, but empty MArch
  // here means an -march=native that we can't handle, so instead return no CPU.
  if (MArch.empty())
    return "";

  // We need to return an empty string here on invalid MArch values as the
  // various places that call this function can't cope with a null result.
  const char *result = Triple.getARMCPUForArch(MArch);
  if (result)
    return result;
  else
    return "";
}

/// getARMTargetCPU - Get the (LLVM) name of the ARM cpu we are targeting.
std::string arm::getARMTargetCPU(StringRef CPU, StringRef Arch,
                                 const llvm::Triple &Triple) {
  // FIXME: Warn on inconsistent use of -mcpu and -march.
  // If we have -mcpu=, use that.
  if (!CPU.empty()) {
    std::string MCPU = StringRef(CPU).lower();
    // Handle -mcpu=native.
    if (MCPU == "native")
      return llvm::sys::getHostCPUName();
    else
      return MCPU;
  }

  return getARMCPUForMArch(Arch, Triple);
}

/// getLLVMArchSuffixForARM - Get the LLVM arch name to use for a particular
/// CPU  (or Arch, if CPU is generic).
// FIXME: This is redundant with -mcpu, why does LLVM use this.
const char *arm::getLLVMArchSuffixForARM(StringRef CPU, StringRef Arch) {
  if (CPU == "generic" &&
      llvm::ARMTargetParser::parseArch(Arch) == llvm::ARM::AK_ARMV8_1A)
    return "v8.1a";

  unsigned ArchKind = llvm::ARMTargetParser::parseCPUArch(CPU);
  if (ArchKind == llvm::ARM::AK_INVALID)
    return "";
  return llvm::ARMTargetParser::getSubArch(ArchKind);
}

void arm::appendEBLinkFlags(const ArgList &Args, ArgStringList &CmdArgs,
                            const llvm::Triple &Triple) {
  if (Args.hasArg(options::OPT_r))
    return;

  // ARMv7 (and later) and ARMv6-M do not support BE-32, so instruct the linker
  // to generate BE-8 executables.
  if (getARMSubArchVersionNumber(Triple) >= 7 || isARMMProfile(Triple))
    CmdArgs.push_back("--be8");
}

mips::NanEncoding mips::getSupportedNanEncoding(StringRef &CPU) {
  return (NanEncoding)llvm::StringSwitch<int>(CPU)
      .Case("mips1", NanLegacy)
      .Case("mips2", NanLegacy)
      .Case("mips3", NanLegacy)
      .Case("mips4", NanLegacy)
      .Case("mips5", NanLegacy)
      .Case("mips32", NanLegacy)
      .Case("mips32r2", NanLegacy)
      .Case("mips32r3", NanLegacy | Nan2008)
      .Case("mips32r5", NanLegacy | Nan2008)
      .Case("mips32r6", Nan2008)
      .Case("mips64", NanLegacy)
      .Case("mips64r2", NanLegacy)
      .Case("mips64r3", NanLegacy | Nan2008)
      .Case("mips64r5", NanLegacy | Nan2008)
      .Case("mips64r6", Nan2008)
      .Default(NanLegacy);
}

bool mips::hasMipsAbiArg(const ArgList &Args, const char *Value) {
  Arg *A = Args.getLastArg(options::OPT_mabi_EQ);
  return A && (A->getValue() == StringRef(Value));
}

bool mips::isUCLibc(const ArgList &Args) {
  Arg *A = Args.getLastArg(options::OPT_m_libc_Group);
  return A && A->getOption().matches(options::OPT_muclibc);
}

bool mips::isNaN2008(const ArgList &Args, const llvm::Triple &Triple) {
  if (Arg *NaNArg = Args.getLastArg(options::OPT_mnan_EQ))
    return llvm::StringSwitch<bool>(NaNArg->getValue())
        .Case("2008", true)
        .Case("legacy", false)
        .Default(false);

  // NaN2008 is the default for MIPS32r6/MIPS64r6.
  return llvm::StringSwitch<bool>(getCPUName(Args, Triple))
      .Cases("mips32r6", "mips64r6", true)
      .Default(false);

  return false;
}

bool mips::isFPXXDefault(const llvm::Triple &Triple, StringRef CPUName,
                         StringRef ABIName, StringRef FloatABI) {
  if (Triple.getVendor() != llvm::Triple::ImaginationTechnologies &&
      Triple.getVendor() != llvm::Triple::MipsTechnologies)
    return false;

  if (ABIName != "32")
    return false;

  // FPXX shouldn't be used if either -msoft-float or -mfloat-abi=soft is
  // present.
  if (FloatABI == "soft")
    return false;

  return llvm::StringSwitch<bool>(CPUName)
      .Cases("mips2", "mips3", "mips4", "mips5", true)
      .Cases("mips32", "mips32r2", "mips32r3", "mips32r5", true)
      .Cases("mips64", "mips64r2", "mips64r3", "mips64r5", true)
      .Default(false);
}

bool mips::shouldUseFPXX(const ArgList &Args, const llvm::Triple &Triple,
                         StringRef CPUName, StringRef ABIName,
                         StringRef FloatABI) {
  bool UseFPXX = isFPXXDefault(Triple, CPUName, ABIName, FloatABI);

  // FPXX shouldn't be used if -msingle-float is present.
  if (Arg *A = Args.getLastArg(options::OPT_msingle_float,
                               options::OPT_mdouble_float))
    if (A->getOption().matches(options::OPT_msingle_float))
      UseFPXX = false;

  return UseFPXX;
}

llvm::Triple::ArchType darwin::getArchTypeForMachOArchName(StringRef Str) {
  // See arch(3) and llvm-gcc's driver-driver.c. We don't implement support for
  // archs which Darwin doesn't use.

  // The matching this routine does is fairly pointless, since it is neither the
  // complete architecture list, nor a reasonable subset. The problem is that
  // historically the driver driver accepts this and also ties its -march=
  // handling to the architecture name, so we need to be careful before removing
  // support for it.

  // This code must be kept in sync with Clang's Darwin specific argument
  // translation.

  return llvm::StringSwitch<llvm::Triple::ArchType>(Str)
      .Cases("ppc", "ppc601", "ppc603", "ppc604", "ppc604e", llvm::Triple::ppc)
      .Cases("ppc750", "ppc7400", "ppc7450", "ppc970", llvm::Triple::ppc)
      .Case("ppc64", llvm::Triple::ppc64)
      .Cases("i386", "i486", "i486SX", "i586", "i686", llvm::Triple::x86)
      .Cases("pentium", "pentpro", "pentIIm3", "pentIIm5", "pentium4",
             llvm::Triple::x86)
      .Cases("x86_64", "x86_64h", llvm::Triple::x86_64)
      // This is derived from the driver driver.
      .Cases("arm", "armv4t", "armv5", "armv6", "armv6m", llvm::Triple::arm)
      .Cases("armv7", "armv7em", "armv7k", "armv7m", llvm::Triple::arm)
      .Cases("armv7s", "xscale", llvm::Triple::arm)
      .Case("arm64", llvm::Triple::aarch64)
      .Case("r600", llvm::Triple::r600)
      .Case("amdgcn", llvm::Triple::amdgcn)
      .Case("nvptx", llvm::Triple::nvptx)
      .Case("nvptx64", llvm::Triple::nvptx64)
      .Case("amdil", llvm::Triple::amdil)
      .Case("spir", llvm::Triple::spir)
      .Default(llvm::Triple::UnknownArch);
}

void darwin::setTripleTypeForMachOArchName(llvm::Triple &T, StringRef Str) {
  const llvm::Triple::ArchType Arch = getArchTypeForMachOArchName(Str);
  T.setArch(Arch);

  if (Str == "x86_64h")
    T.setArchName(Str);
  else if (Str == "armv6m" || Str == "armv7m" || Str == "armv7em") {
    T.setOS(llvm::Triple::UnknownOS);
    T.setObjectFormat(llvm::Triple::MachO);
  }
}

const char *Clang::getBaseInputName(const ArgList &Args,
                                    const InputInfo &Input) {
  return Args.MakeArgString(llvm::sys::path::filename(Input.getBaseInput()));
}

const char *Clang::getBaseInputStem(const ArgList &Args,
                                    const InputInfoList &Inputs) {
  const char *Str = getBaseInputName(Args, Inputs[0]);

  if (const char *End = strrchr(Str, '.'))
    return Args.MakeArgString(std::string(Str, End));

  return Str;
}

const char *Clang::getDependencyFileName(const ArgList &Args,
                                         const InputInfoList &Inputs) {
  // FIXME: Think about this more.
  std::string Res;

  if (Arg *OutputOpt = Args.getLastArg(options::OPT_o)) {
    std::string Str(OutputOpt->getValue());
    Res = Str.substr(0, Str.rfind('.'));
  } else {
    Res = getBaseInputStem(Args, Inputs);
  }
  return Args.MakeArgString(Res + ".d");
}

void cloudabi::Linker::ConstructJob(Compilation &C, const JobAction &JA,
                                    const InputInfo &Output,
                                    const InputInfoList &Inputs,
                                    const ArgList &Args,
                                    const char *LinkingOutput) const {
  const ToolChain &ToolChain = getToolChain();
  const Driver &D = ToolChain.getDriver();
  ArgStringList CmdArgs;

  // Silence warning for "clang -g foo.o -o foo"
  Args.ClaimAllArgs(options::OPT_g_Group);
  // and "clang -emit-llvm foo.o -o foo"
  Args.ClaimAllArgs(options::OPT_emit_llvm);
  // and for "clang -w foo.o -o foo". Other warning options are already
  // handled somewhere else.
  Args.ClaimAllArgs(options::OPT_w);

  if (!D.SysRoot.empty())
    CmdArgs.push_back(Args.MakeArgString("--sysroot=" + D.SysRoot));

  // CloudABI only supports static linkage.
  CmdArgs.push_back("-Bstatic");
  CmdArgs.push_back("--eh-frame-hdr");
  CmdArgs.push_back("--gc-sections");

  if (Output.isFilename()) {
    CmdArgs.push_back("-o");
    CmdArgs.push_back(Output.getFilename());
  } else {
    assert(Output.isNothing() && "Invalid output.");
  }

  if (!Args.hasArg(options::OPT_nostdlib) &&
      !Args.hasArg(options::OPT_nostartfiles)) {
    CmdArgs.push_back(Args.MakeArgString(ToolChain.GetFilePath("crt0.o")));
    CmdArgs.push_back(Args.MakeArgString(ToolChain.GetFilePath("crtbegin.o")));
  }

  Args.AddAllArgs(CmdArgs, options::OPT_L);
  const ToolChain::path_list &Paths = ToolChain.getFilePaths();
  for (const auto &Path : Paths)
    CmdArgs.push_back(Args.MakeArgString(StringRef("-L") + Path));
  Args.AddAllArgs(CmdArgs,
                  {options::OPT_T_Group, options::OPT_e, options::OPT_s,
                   options::OPT_t, options::OPT_Z_Flag, options::OPT_r});

  if (D.IsUsingLTO(Args))
    AddGoldPlugin(ToolChain, Args, CmdArgs);

  AddLinkerInputs(ToolChain, Inputs, Args, CmdArgs);

  if (!Args.hasArg(options::OPT_nostdlib) &&
      !Args.hasArg(options::OPT_nodefaultlibs)) {
    if (D.CCCIsCXX())
      ToolChain.AddCXXStdlibLibArgs(Args, CmdArgs);
    CmdArgs.push_back("-lc");
    CmdArgs.push_back("-lcompiler_rt");
  }

  if (!Args.hasArg(options::OPT_nostdlib) &&
      !Args.hasArg(options::OPT_nostartfiles))
    CmdArgs.push_back(Args.MakeArgString(ToolChain.GetFilePath("crtend.o")));

  const char *Exec = Args.MakeArgString(ToolChain.GetLinkerPath());
  C.addCommand(llvm::make_unique<Command>(JA, *this, Exec, CmdArgs, Inputs));
}

void darwin::Assembler::ConstructJob(Compilation &C, const JobAction &JA,
                                     const InputInfo &Output,
                                     const InputInfoList &Inputs,
                                     const ArgList &Args,
                                     const char *LinkingOutput) const {
  ArgStringList CmdArgs;

  assert(Inputs.size() == 1 && "Unexpected number of inputs.");
  const InputInfo &Input = Inputs[0];

  // Determine the original source input.
  const Action *SourceAction = &JA;
  while (SourceAction->getKind() != Action::InputClass) {
    assert(!SourceAction->getInputs().empty() && "unexpected root action!");
    SourceAction = SourceAction->getInputs()[0];
  }

  // If -fno_integrated_as is used add -Q to the darwin assember driver to make
  // sure it runs its system assembler not clang's integrated assembler.
  // Applicable to darwin11+ and Xcode 4+.  darwin<10 lacked integrated-as.
  // FIXME: at run-time detect assembler capabilities or rely on version
  // information forwarded by -target-assembler-version (future)
  if (Args.hasArg(options::OPT_fno_integrated_as)) {
    const llvm::Triple &T(getToolChain().getTriple());
    if (!(T.isMacOSX() && T.isMacOSXVersionLT(10, 7)))
      CmdArgs.push_back("-Q");
  }

  // Forward -g, assuming we are dealing with an actual assembly file.
  if (SourceAction->getType() == types::TY_Asm ||
      SourceAction->getType() == types::TY_PP_Asm) {
    if (Args.hasArg(options::OPT_gstabs))
      CmdArgs.push_back("--gstabs");
    else if (Args.hasArg(options::OPT_g_Group))
      CmdArgs.push_back("-g");
  }

  // Derived from asm spec.
  AddMachOArch(Args, CmdArgs);

  // Use -force_cpusubtype_ALL on x86 by default.
  if (getToolChain().getArch() == llvm::Triple::x86 ||
      getToolChain().getArch() == llvm::Triple::x86_64 ||
      Args.hasArg(options::OPT_force__cpusubtype__ALL))
    CmdArgs.push_back("-force_cpusubtype_ALL");

  if (getToolChain().getArch() != llvm::Triple::x86_64 &&
      (((Args.hasArg(options::OPT_mkernel) ||
         Args.hasArg(options::OPT_fapple_kext)) &&
        getMachOToolChain().isKernelStatic()) ||
       Args.hasArg(options::OPT_static)))
    CmdArgs.push_back("-static");

  Args.AddAllArgValues(CmdArgs, options::OPT_Wa_COMMA, options::OPT_Xassembler);

  assert(Output.isFilename() && "Unexpected lipo output.");
  CmdArgs.push_back("-o");
  CmdArgs.push_back(Output.getFilename());

  assert(Input.isFilename() && "Invalid input.");
  CmdArgs.push_back(Input.getFilename());

  // asm_final spec is empty.

  const char *Exec = Args.MakeArgString(getToolChain().GetProgramPath("as"));
  C.addCommand(llvm::make_unique<Command>(JA, *this, Exec, CmdArgs, Inputs));
}

void darwin::MachOTool::anchor() {}

void darwin::MachOTool::AddMachOArch(const ArgList &Args,
                                     ArgStringList &CmdArgs) const {
  StringRef ArchName = getMachOToolChain().getMachOArchName(Args);

  // Derived from darwin_arch spec.
  CmdArgs.push_back("-arch");
  CmdArgs.push_back(Args.MakeArgString(ArchName));

  // FIXME: Is this needed anymore?
  if (ArchName == "arm")
    CmdArgs.push_back("-force_cpusubtype_ALL");
}

bool darwin::Linker::NeedsTempPath(const InputInfoList &Inputs) const {
  // We only need to generate a temp path for LTO if we aren't compiling object
  // files. When compiling source files, we run 'dsymutil' after linking. We
  // don't run 'dsymutil' when compiling object files.
  for (const auto &Input : Inputs)
    if (Input.getType() != types::TY_Object)
      return true;

  return false;
}

void darwin::Linker::AddLinkArgs(Compilation &C, const ArgList &Args,
                                 ArgStringList &CmdArgs,
                                 const InputInfoList &Inputs) const {
  const Driver &D = getToolChain().getDriver();
  const toolchains::MachO &MachOTC = getMachOToolChain();

  unsigned Version[3] = {0, 0, 0};
  if (Arg *A = Args.getLastArg(options::OPT_mlinker_version_EQ)) {
    bool HadExtra;
    if (!Driver::GetReleaseVersion(A->getValue(), Version[0], Version[1],
                                   Version[2], HadExtra) ||
        HadExtra)
      D.Diag(diag::err_drv_invalid_version_number) << A->getAsString(Args);
  }

  // Newer linkers support -demangle. Pass it if supported and not disabled by
  // the user.
  if (Version[0] >= 100 && !Args.hasArg(options::OPT_Z_Xlinker__no_demangle))
    CmdArgs.push_back("-demangle");

  if (Args.hasArg(options::OPT_rdynamic) && Version[0] >= 137)
    CmdArgs.push_back("-export_dynamic");

  // If we are using App Extension restrictions, pass a flag to the linker
  // telling it that the compiled code has been audited.
  if (Args.hasFlag(options::OPT_fapplication_extension,
                   options::OPT_fno_application_extension, false))
    CmdArgs.push_back("-application_extension");

  // If we are using LTO, then automatically create a temporary file path for
  // the linker to use, so that it's lifetime will extend past a possible
  // dsymutil step.
  if (Version[0] >= 116 && D.IsUsingLTO(Args) && NeedsTempPath(Inputs)) {
    const char *TmpPath = C.getArgs().MakeArgString(
        D.GetTemporaryPath("cc", types::getTypeTempSuffix(types::TY_Object)));
    C.addTempFile(TmpPath);
    CmdArgs.push_back("-object_path_lto");
    CmdArgs.push_back(TmpPath);
  }

  // Derived from the "link" spec.
  Args.AddAllArgs(CmdArgs, options::OPT_static);
  if (!Args.hasArg(options::OPT_static))
    CmdArgs.push_back("-dynamic");
  if (Args.hasArg(options::OPT_fgnu_runtime)) {
    // FIXME: gcc replaces -lobjc in forward args with -lobjc-gnu
    // here. How do we wish to handle such things?
  }

  if (!Args.hasArg(options::OPT_dynamiclib)) {
    AddMachOArch(Args, CmdArgs);
    // FIXME: Why do this only on this path?
    Args.AddLastArg(CmdArgs, options::OPT_force__cpusubtype__ALL);

    Args.AddLastArg(CmdArgs, options::OPT_bundle);
    Args.AddAllArgs(CmdArgs, options::OPT_bundle__loader);
    Args.AddAllArgs(CmdArgs, options::OPT_client__name);

    Arg *A;
    if ((A = Args.getLastArg(options::OPT_compatibility__version)) ||
        (A = Args.getLastArg(options::OPT_current__version)) ||
        (A = Args.getLastArg(options::OPT_install__name)))
      D.Diag(diag::err_drv_argument_only_allowed_with) << A->getAsString(Args)
                                                       << "-dynamiclib";

    Args.AddLastArg(CmdArgs, options::OPT_force__flat__namespace);
    Args.AddLastArg(CmdArgs, options::OPT_keep__private__externs);
    Args.AddLastArg(CmdArgs, options::OPT_private__bundle);
  } else {
    CmdArgs.push_back("-dylib");

    Arg *A;
    if ((A = Args.getLastArg(options::OPT_bundle)) ||
        (A = Args.getLastArg(options::OPT_bundle__loader)) ||
        (A = Args.getLastArg(options::OPT_client__name)) ||
        (A = Args.getLastArg(options::OPT_force__flat__namespace)) ||
        (A = Args.getLastArg(options::OPT_keep__private__externs)) ||
        (A = Args.getLastArg(options::OPT_private__bundle)))
      D.Diag(diag::err_drv_argument_not_allowed_with) << A->getAsString(Args)
                                                      << "-dynamiclib";

    Args.AddAllArgsTranslated(CmdArgs, options::OPT_compatibility__version,
                              "-dylib_compatibility_version");
    Args.AddAllArgsTranslated(CmdArgs, options::OPT_current__version,
                              "-dylib_current_version");

    AddMachOArch(Args, CmdArgs);

    Args.AddAllArgsTranslated(CmdArgs, options::OPT_install__name,
                              "-dylib_install_name");
  }

  Args.AddLastArg(CmdArgs, options::OPT_all__load);
  Args.AddAllArgs(CmdArgs, options::OPT_allowable__client);
  Args.AddLastArg(CmdArgs, options::OPT_bind__at__load);
  if (MachOTC.isTargetIOSBased())
    Args.AddLastArg(CmdArgs, options::OPT_arch__errors__fatal);
  Args.AddLastArg(CmdArgs, options::OPT_dead__strip);
  Args.AddLastArg(CmdArgs, options::OPT_no__dead__strip__inits__and__terms);
  Args.AddAllArgs(CmdArgs, options::OPT_dylib__file);
  Args.AddLastArg(CmdArgs, options::OPT_dynamic);
  Args.AddAllArgs(CmdArgs, options::OPT_exported__symbols__list);
  Args.AddLastArg(CmdArgs, options::OPT_flat__namespace);
  Args.AddAllArgs(CmdArgs, options::OPT_force__load);
  Args.AddAllArgs(CmdArgs, options::OPT_headerpad__max__install__names);
  Args.AddAllArgs(CmdArgs, options::OPT_image__base);
  Args.AddAllArgs(CmdArgs, options::OPT_init);

  // Add the deployment target.
  MachOTC.addMinVersionArgs(Args, CmdArgs);

  Args.AddLastArg(CmdArgs, options::OPT_nomultidefs);
  Args.AddLastArg(CmdArgs, options::OPT_multi__module);
  Args.AddLastArg(CmdArgs, options::OPT_single__module);
  Args.AddAllArgs(CmdArgs, options::OPT_multiply__defined);
  Args.AddAllArgs(CmdArgs, options::OPT_multiply__defined__unused);

  if (const Arg *A =
          Args.getLastArg(options::OPT_fpie, options::OPT_fPIE,
                          options::OPT_fno_pie, options::OPT_fno_PIE)) {
    if (A->getOption().matches(options::OPT_fpie) ||
        A->getOption().matches(options::OPT_fPIE))
      CmdArgs.push_back("-pie");
    else
      CmdArgs.push_back("-no_pie");
  }

  Args.AddLastArg(CmdArgs, options::OPT_prebind);
  Args.AddLastArg(CmdArgs, options::OPT_noprebind);
  Args.AddLastArg(CmdArgs, options::OPT_nofixprebinding);
  Args.AddLastArg(CmdArgs, options::OPT_prebind__all__twolevel__modules);
  Args.AddLastArg(CmdArgs, options::OPT_read__only__relocs);
  Args.AddAllArgs(CmdArgs, options::OPT_sectcreate);
  Args.AddAllArgs(CmdArgs, options::OPT_sectorder);
  Args.AddAllArgs(CmdArgs, options::OPT_seg1addr);
  Args.AddAllArgs(CmdArgs, options::OPT_segprot);
  Args.AddAllArgs(CmdArgs, options::OPT_segaddr);
  Args.AddAllArgs(CmdArgs, options::OPT_segs__read__only__addr);
  Args.AddAllArgs(CmdArgs, options::OPT_segs__read__write__addr);
  Args.AddAllArgs(CmdArgs, options::OPT_seg__addr__table);
  Args.AddAllArgs(CmdArgs, options::OPT_seg__addr__table__filename);
  Args.AddAllArgs(CmdArgs, options::OPT_sub__library);
  Args.AddAllArgs(CmdArgs, options::OPT_sub__umbrella);

  // Give --sysroot= preference, over the Apple specific behavior to also use
  // --isysroot as the syslibroot.
  StringRef sysroot = C.getSysRoot();
  if (sysroot != "") {
    CmdArgs.push_back("-syslibroot");
    CmdArgs.push_back(C.getArgs().MakeArgString(sysroot));
  } else if (const Arg *A = Args.getLastArg(options::OPT_isysroot)) {
    CmdArgs.push_back("-syslibroot");
    CmdArgs.push_back(A->getValue());
  }

  Args.AddLastArg(CmdArgs, options::OPT_twolevel__namespace);
  Args.AddLastArg(CmdArgs, options::OPT_twolevel__namespace__hints);
  Args.AddAllArgs(CmdArgs, options::OPT_umbrella);
  Args.AddAllArgs(CmdArgs, options::OPT_undefined);
  Args.AddAllArgs(CmdArgs, options::OPT_unexported__symbols__list);
  Args.AddAllArgs(CmdArgs, options::OPT_weak__reference__mismatches);
  Args.AddLastArg(CmdArgs, options::OPT_X_Flag);
  Args.AddAllArgs(CmdArgs, options::OPT_y);
  Args.AddLastArg(CmdArgs, options::OPT_w);
  Args.AddAllArgs(CmdArgs, options::OPT_pagezero__size);
  Args.AddAllArgs(CmdArgs, options::OPT_segs__read__);
  Args.AddLastArg(CmdArgs, options::OPT_seglinkedit);
  Args.AddLastArg(CmdArgs, options::OPT_noseglinkedit);
  Args.AddAllArgs(CmdArgs, options::OPT_sectalign);
  Args.AddAllArgs(CmdArgs, options::OPT_sectobjectsymbols);
  Args.AddAllArgs(CmdArgs, options::OPT_segcreate);
  Args.AddLastArg(CmdArgs, options::OPT_whyload);
  Args.AddLastArg(CmdArgs, options::OPT_whatsloaded);
  Args.AddAllArgs(CmdArgs, options::OPT_dylinker__install__name);
  Args.AddLastArg(CmdArgs, options::OPT_dylinker);
  Args.AddLastArg(CmdArgs, options::OPT_Mach);
}

void darwin::Linker::ConstructJob(Compilation &C, const JobAction &JA,
                                  const InputInfo &Output,
                                  const InputInfoList &Inputs,
                                  const ArgList &Args,
                                  const char *LinkingOutput) const {
  assert(Output.getType() == types::TY_Image && "Invalid linker output type.");

  // If the number of arguments surpasses the system limits, we will encode the
  // input files in a separate file, shortening the command line. To this end,
  // build a list of input file names that can be passed via a file with the
  // -filelist linker option.
  llvm::opt::ArgStringList InputFileList;

  // The logic here is derived from gcc's behavior; most of which
  // comes from specs (starting with link_command). Consult gcc for
  // more information.
  ArgStringList CmdArgs;

  /// Hack(tm) to ignore linking errors when we are doing ARC migration.
  if (Args.hasArg(options::OPT_ccc_arcmt_check,
                  options::OPT_ccc_arcmt_migrate)) {
    for (const auto &Arg : Args)
      Arg->claim();
    const char *Exec =
        Args.MakeArgString(getToolChain().GetProgramPath("touch"));
    CmdArgs.push_back(Output.getFilename());
    C.addCommand(llvm::make_unique<Command>(JA, *this, Exec, CmdArgs, None));
    return;
  }

  // I'm not sure why this particular decomposition exists in gcc, but
  // we follow suite for ease of comparison.
  AddLinkArgs(C, Args, CmdArgs, Inputs);

  // It seems that the 'e' option is completely ignored for dynamic executables
  // (the default), and with static executables, the last one wins, as expected.
  Args.AddAllArgs(CmdArgs, {options::OPT_d_Flag, options::OPT_s, options::OPT_t,
                            options::OPT_Z_Flag, options::OPT_u_Group,
                            options::OPT_e, options::OPT_r});

  // Forward -ObjC when either -ObjC or -ObjC++ is used, to force loading
  // members of static archive libraries which implement Objective-C classes or
  // categories.
  if (Args.hasArg(options::OPT_ObjC) || Args.hasArg(options::OPT_ObjCXX))
    CmdArgs.push_back("-ObjC");

  CmdArgs.push_back("-o");
  CmdArgs.push_back(Output.getFilename());

  if (!Args.hasArg(options::OPT_nostdlib) &&
      !Args.hasArg(options::OPT_nostartfiles))
    getMachOToolChain().addStartObjectFileArgs(Args, CmdArgs);

  // SafeStack requires its own runtime libraries
  // These libraries should be linked first, to make sure the
  // __safestack_init constructor executes before everything else
  if (getToolChain().getSanitizerArgs().needsSafeStackRt()) {
    getMachOToolChain().AddLinkRuntimeLib(Args, CmdArgs,
                                          "libclang_rt.safestack_osx.a",
                                          /*AlwaysLink=*/true);
  }

  Args.AddAllArgs(CmdArgs, options::OPT_L);

  if (Args.hasFlag(options::OPT_fopenmp, options::OPT_fopenmp_EQ,
                   options::OPT_fno_openmp, false)) {
    switch (getOpenMPRuntime(getToolChain(), Args)) {
    case OMPRT_OMP:
      CmdArgs.push_back("-lomp");
      break;
    case OMPRT_GOMP:
      CmdArgs.push_back("-lgomp");
      break;
    case OMPRT_IOMP5:
      CmdArgs.push_back("-liomp5");
      break;
    case OMPRT_Unknown:
      // Already diagnosed.
      break;
    }
  }

  AddLinkerInputs(getToolChain(), Inputs, Args, CmdArgs);
  // Build the input file for -filelist (list of linker input files) in case we
  // need it later
  for (const auto &II : Inputs) {
    if (!II.isFilename()) {
      // This is a linker input argument.
      // We cannot mix input arguments and file names in a -filelist input, thus
      // we prematurely stop our list (remaining files shall be passed as
      // arguments).
      if (InputFileList.size() > 0)
        break;

      continue;
    }

    InputFileList.push_back(II.getFilename());
  }

  if (isObjCRuntimeLinked(Args) && !Args.hasArg(options::OPT_nostdlib) &&
      !Args.hasArg(options::OPT_nodefaultlibs)) {
    // We use arclite library for both ARC and subscripting support.
    getMachOToolChain().AddLinkARCArgs(Args, CmdArgs);

    CmdArgs.push_back("-framework");
    CmdArgs.push_back("Foundation");
    // Link libobj.
    CmdArgs.push_back("-lobjc");
  }

  if (LinkingOutput) {
    CmdArgs.push_back("-arch_multiple");
    CmdArgs.push_back("-final_output");
    CmdArgs.push_back(LinkingOutput);
  }

  if (Args.hasArg(options::OPT_fnested_functions))
    CmdArgs.push_back("-allow_stack_execute");

  // TODO: It would be nice to use addProfileRT() here, but darwin's compiler-rt
  // paths are different enough from other toolchains that this needs a fair
  // amount of refactoring done first.
  getMachOToolChain().addProfileRTLibs(Args, CmdArgs);

  if (!Args.hasArg(options::OPT_nostdlib) &&
      !Args.hasArg(options::OPT_nodefaultlibs)) {
    if (getToolChain().getDriver().CCCIsCXX())
      getToolChain().AddCXXStdlibLibArgs(Args, CmdArgs);

    // link_ssp spec is empty.

    // Let the tool chain choose which runtime library to link.
    getMachOToolChain().AddLinkRuntimeLibArgs(Args, CmdArgs);
  }

  if (!Args.hasArg(options::OPT_nostdlib) &&
      !Args.hasArg(options::OPT_nostartfiles)) {
    // endfile_spec is empty.
  }

  Args.AddAllArgs(CmdArgs, options::OPT_T_Group);
  Args.AddAllArgs(CmdArgs, options::OPT_F);

  // -iframework should be forwarded as -F.
  for (const Arg *A : Args.filtered(options::OPT_iframework))
    CmdArgs.push_back(Args.MakeArgString(std::string("-F") + A->getValue()));

  if (!Args.hasArg(options::OPT_nostdlib) &&
      !Args.hasArg(options::OPT_nodefaultlibs)) {
    if (Arg *A = Args.getLastArg(options::OPT_fveclib)) {
      if (A->getValue() == StringRef("Accelerate")) {
        CmdArgs.push_back("-framework");
        CmdArgs.push_back("Accelerate");
      }
    }
  }

  const char *Exec = Args.MakeArgString(getToolChain().GetLinkerPath());
  std::unique_ptr<Command> Cmd =
      llvm::make_unique<Command>(JA, *this, Exec, CmdArgs, Inputs);
  Cmd->setInputFileList(std::move(InputFileList));
  C.addCommand(std::move(Cmd));
}

void darwin::Lipo::ConstructJob(Compilation &C, const JobAction &JA,
                                const InputInfo &Output,
                                const InputInfoList &Inputs,
                                const ArgList &Args,
                                const char *LinkingOutput) const {
  ArgStringList CmdArgs;

  CmdArgs.push_back("-create");
  assert(Output.isFilename() && "Unexpected lipo output.");

  CmdArgs.push_back("-output");
  CmdArgs.push_back(Output.getFilename());

  for (const auto &II : Inputs) {
    assert(II.isFilename() && "Unexpected lipo input.");
    CmdArgs.push_back(II.getFilename());
  }

  const char *Exec = Args.MakeArgString(getToolChain().GetProgramPath("lipo"));
  C.addCommand(llvm::make_unique<Command>(JA, *this, Exec, CmdArgs, Inputs));
}

void darwin::Dsymutil::ConstructJob(Compilation &C, const JobAction &JA,
                                    const InputInfo &Output,
                                    const InputInfoList &Inputs,
                                    const ArgList &Args,
                                    const char *LinkingOutput) const {
  ArgStringList CmdArgs;

  CmdArgs.push_back("-o");
  CmdArgs.push_back(Output.getFilename());

  assert(Inputs.size() == 1 && "Unable to handle multiple inputs.");
  const InputInfo &Input = Inputs[0];
  assert(Input.isFilename() && "Unexpected dsymutil input.");
  CmdArgs.push_back(Input.getFilename());

  const char *Exec =
      Args.MakeArgString(getToolChain().GetProgramPath("dsymutil"));
  C.addCommand(llvm::make_unique<Command>(JA, *this, Exec, CmdArgs, Inputs));
}

void darwin::VerifyDebug::ConstructJob(Compilation &C, const JobAction &JA,
                                       const InputInfo &Output,
                                       const InputInfoList &Inputs,
                                       const ArgList &Args,
                                       const char *LinkingOutput) const {
  ArgStringList CmdArgs;
  CmdArgs.push_back("--verify");
  CmdArgs.push_back("--debug-info");
  CmdArgs.push_back("--eh-frame");
  CmdArgs.push_back("--quiet");

  assert(Inputs.size() == 1 && "Unable to handle multiple inputs.");
  const InputInfo &Input = Inputs[0];
  assert(Input.isFilename() && "Unexpected verify input");

  // Grabbing the output of the earlier dsymutil run.
  CmdArgs.push_back(Input.getFilename());

  const char *Exec =
      Args.MakeArgString(getToolChain().GetProgramPath("dwarfdump"));
  C.addCommand(llvm::make_unique<Command>(JA, *this, Exec, CmdArgs, Inputs));
}

void solaris::Assembler::ConstructJob(Compilation &C, const JobAction &JA,
                                      const InputInfo &Output,
                                      const InputInfoList &Inputs,
                                      const ArgList &Args,
                                      const char *LinkingOutput) const {
  claimNoWarnArgs(Args);
  ArgStringList CmdArgs;

  Args.AddAllArgValues(CmdArgs, options::OPT_Wa_COMMA, options::OPT_Xassembler);

  CmdArgs.push_back("-o");
  CmdArgs.push_back(Output.getFilename());

  for (const auto &II : Inputs)
    CmdArgs.push_back(II.getFilename());

  const char *Exec = Args.MakeArgString(getToolChain().GetProgramPath("as"));
  C.addCommand(llvm::make_unique<Command>(JA, *this, Exec, CmdArgs, Inputs));
}

void solaris::Linker::ConstructJob(Compilation &C, const JobAction &JA,
                                   const InputInfo &Output,
                                   const InputInfoList &Inputs,
                                   const ArgList &Args,
                                   const char *LinkingOutput) const {
  // FIXME: Find a real GCC, don't hard-code versions here
  std::string GCCLibPath = "/usr/gcc/4.5/lib/gcc/";
  const llvm::Triple &T = getToolChain().getTriple();
  std::string LibPath = "/usr/lib/";
  const llvm::Triple::ArchType Arch = T.getArch();
  switch (Arch) {
  case llvm::Triple::x86:
    GCCLibPath +=
        ("i386-" + T.getVendorName() + "-" + T.getOSName()).str() + "/4.5.2/";
    break;
  case llvm::Triple::x86_64:
    GCCLibPath += ("i386-" + T.getVendorName() + "-" + T.getOSName()).str();
    GCCLibPath += "/4.5.2/amd64/";
    LibPath += "amd64/";
    break;
  default:
    llvm_unreachable("Unsupported architecture");
  }

  ArgStringList CmdArgs;

  // Demangle C++ names in errors
  CmdArgs.push_back("-C");

  if ((!Args.hasArg(options::OPT_nostdlib)) &&
      (!Args.hasArg(options::OPT_shared))) {
    CmdArgs.push_back("-e");
    CmdArgs.push_back("_start");
  }

  if (Args.hasArg(options::OPT_static)) {
    CmdArgs.push_back("-Bstatic");
    CmdArgs.push_back("-dn");
  } else {
    CmdArgs.push_back("-Bdynamic");
    if (Args.hasArg(options::OPT_shared)) {
      CmdArgs.push_back("-shared");
    } else {
      CmdArgs.push_back("--dynamic-linker");
      CmdArgs.push_back(Args.MakeArgString(LibPath + "ld.so.1"));
    }
  }

  if (Output.isFilename()) {
    CmdArgs.push_back("-o");
    CmdArgs.push_back(Output.getFilename());
  } else {
    assert(Output.isNothing() && "Invalid output.");
  }

  if (!Args.hasArg(options::OPT_nostdlib) &&
      !Args.hasArg(options::OPT_nostartfiles)) {
    if (!Args.hasArg(options::OPT_shared)) {
      CmdArgs.push_back(Args.MakeArgString(LibPath + "crt1.o"));
      CmdArgs.push_back(Args.MakeArgString(LibPath + "crti.o"));
      CmdArgs.push_back(Args.MakeArgString(LibPath + "values-Xa.o"));
      CmdArgs.push_back(Args.MakeArgString(GCCLibPath + "crtbegin.o"));
    } else {
      CmdArgs.push_back(Args.MakeArgString(LibPath + "crti.o"));
      CmdArgs.push_back(Args.MakeArgString(LibPath + "values-Xa.o"));
      CmdArgs.push_back(Args.MakeArgString(GCCLibPath + "crtbegin.o"));
    }
    if (getToolChain().getDriver().CCCIsCXX())
      CmdArgs.push_back(Args.MakeArgString(LibPath + "cxa_finalize.o"));
  }

  CmdArgs.push_back(Args.MakeArgString("-L" + GCCLibPath));

  Args.AddAllArgs(CmdArgs, {options::OPT_L, options::OPT_T_Group,
                            options::OPT_e, options::OPT_r});

  AddLinkerInputs(getToolChain(), Inputs, Args, CmdArgs);

  if (!Args.hasArg(options::OPT_nostdlib) &&
      !Args.hasArg(options::OPT_nodefaultlibs)) {
    if (getToolChain().getDriver().CCCIsCXX())
      getToolChain().AddCXXStdlibLibArgs(Args, CmdArgs);
    CmdArgs.push_back("-lgcc_s");
    if (!Args.hasArg(options::OPT_shared)) {
      CmdArgs.push_back("-lgcc");
      CmdArgs.push_back("-lc");
      CmdArgs.push_back("-lm");
    }
  }

  if (!Args.hasArg(options::OPT_nostdlib) &&
      !Args.hasArg(options::OPT_nostartfiles)) {
    CmdArgs.push_back(Args.MakeArgString(GCCLibPath + "crtend.o"));
  }
  CmdArgs.push_back(Args.MakeArgString(LibPath + "crtn.o"));

  addProfileRT(getToolChain(), Args, CmdArgs);

  const char *Exec = Args.MakeArgString(getToolChain().GetLinkerPath());
  C.addCommand(llvm::make_unique<Command>(JA, *this, Exec, CmdArgs, Inputs));
}

void openbsd::Assembler::ConstructJob(Compilation &C, const JobAction &JA,
                                      const InputInfo &Output,
                                      const InputInfoList &Inputs,
                                      const ArgList &Args,
                                      const char *LinkingOutput) const {
  claimNoWarnArgs(Args);
  ArgStringList CmdArgs;
  bool NeedsKPIC = false;

  switch (getToolChain().getArch()) {
  case llvm::Triple::x86:
    // When building 32-bit code on OpenBSD/amd64, we have to explicitly
    // instruct as in the base system to assemble 32-bit code.
    CmdArgs.push_back("--32");
    break;

  case llvm::Triple::ppc:
    CmdArgs.push_back("-mppc");
    CmdArgs.push_back("-many");
    break;

  case llvm::Triple::sparc:
  case llvm::Triple::sparcel:
    CmdArgs.push_back("-32");
    NeedsKPIC = true;
    break;

  case llvm::Triple::sparcv9:
    CmdArgs.push_back("-64");
    CmdArgs.push_back("-Av9a");
    NeedsKPIC = true;
    break;

  case llvm::Triple::mips64:
  case llvm::Triple::mips64el: {
    StringRef CPUName;
    StringRef ABIName;
    mips::getMipsCPUAndABI(Args, getToolChain().getTriple(), CPUName, ABIName);

    CmdArgs.push_back("-mabi");
    CmdArgs.push_back(getGnuCompatibleMipsABIName(ABIName).data());

    if (getToolChain().getArch() == llvm::Triple::mips64)
      CmdArgs.push_back("-EB");
    else
      CmdArgs.push_back("-EL");

    NeedsKPIC = true;
    break;
  }

  default:
    break;
  }

  if (NeedsKPIC)
    addAssemblerKPIC(Args, CmdArgs);

  Args.AddAllArgValues(CmdArgs, options::OPT_Wa_COMMA, options::OPT_Xassembler);

  CmdArgs.push_back("-o");
  CmdArgs.push_back(Output.getFilename());

  for (const auto &II : Inputs)
    CmdArgs.push_back(II.getFilename());

  const char *Exec = Args.MakeArgString(getToolChain().GetProgramPath("as"));
  C.addCommand(llvm::make_unique<Command>(JA, *this, Exec, CmdArgs, Inputs));
}

void openbsd::Linker::ConstructJob(Compilation &C, const JobAction &JA,
                                   const InputInfo &Output,
                                   const InputInfoList &Inputs,
                                   const ArgList &Args,
                                   const char *LinkingOutput) const {
  const Driver &D = getToolChain().getDriver();
  ArgStringList CmdArgs;

  // Silence warning for "clang -g foo.o -o foo"
  Args.ClaimAllArgs(options::OPT_g_Group);
  // and "clang -emit-llvm foo.o -o foo"
  Args.ClaimAllArgs(options::OPT_emit_llvm);
  // and for "clang -w foo.o -o foo". Other warning options are already
  // handled somewhere else.
  Args.ClaimAllArgs(options::OPT_w);

  if (getToolChain().getArch() == llvm::Triple::mips64)
    CmdArgs.push_back("-EB");
  else if (getToolChain().getArch() == llvm::Triple::mips64el)
    CmdArgs.push_back("-EL");

  if ((!Args.hasArg(options::OPT_nostdlib)) &&
      (!Args.hasArg(options::OPT_shared))) {
    CmdArgs.push_back("-e");
    CmdArgs.push_back("__start");
  }

  if (Args.hasArg(options::OPT_static)) {
    CmdArgs.push_back("-Bstatic");
  } else {
    if (Args.hasArg(options::OPT_rdynamic))
      CmdArgs.push_back("-export-dynamic");
    CmdArgs.push_back("--eh-frame-hdr");
    CmdArgs.push_back("-Bdynamic");
    if (Args.hasArg(options::OPT_shared)) {
      CmdArgs.push_back("-shared");
    } else {
      CmdArgs.push_back("-dynamic-linker");
      CmdArgs.push_back("/usr/libexec/ld.so");
    }
  }

  if (Args.hasArg(options::OPT_nopie))
    CmdArgs.push_back("-nopie");

  if (Output.isFilename()) {
    CmdArgs.push_back("-o");
    CmdArgs.push_back(Output.getFilename());
  } else {
    assert(Output.isNothing() && "Invalid output.");
  }

  if (!Args.hasArg(options::OPT_nostdlib) &&
      !Args.hasArg(options::OPT_nostartfiles)) {
    if (!Args.hasArg(options::OPT_shared)) {
      if (Args.hasArg(options::OPT_pg))
        CmdArgs.push_back(
            Args.MakeArgString(getToolChain().GetFilePath("gcrt0.o")));
      else
        CmdArgs.push_back(
            Args.MakeArgString(getToolChain().GetFilePath("crt0.o")));
      CmdArgs.push_back(
          Args.MakeArgString(getToolChain().GetFilePath("crtbegin.o")));
    } else {
      CmdArgs.push_back(
          Args.MakeArgString(getToolChain().GetFilePath("crtbeginS.o")));
    }
  }

  std::string Triple = getToolChain().getTripleString();
  if (Triple.substr(0, 6) == "x86_64")
    Triple.replace(0, 6, "amd64");
  CmdArgs.push_back(
      Args.MakeArgString("-L/usr/lib/gcc-lib/" + Triple + "/4.2.1"));

  Args.AddAllArgs(CmdArgs, {options::OPT_L, options::OPT_T_Group,
                            options::OPT_e, options::OPT_s, options::OPT_t,
                            options::OPT_Z_Flag, options::OPT_r});

  AddLinkerInputs(getToolChain(), Inputs, Args, CmdArgs);

  if (!Args.hasArg(options::OPT_nostdlib) &&
      !Args.hasArg(options::OPT_nodefaultlibs)) {
    if (D.CCCIsCXX()) {
      getToolChain().AddCXXStdlibLibArgs(Args, CmdArgs);
      if (Args.hasArg(options::OPT_pg))
        CmdArgs.push_back("-lm_p");
      else
        CmdArgs.push_back("-lm");
    }

    // FIXME: For some reason GCC passes -lgcc before adding
    // the default system libraries. Just mimic this for now.
    CmdArgs.push_back("-lgcc");

    if (Args.hasArg(options::OPT_pthread)) {
      if (!Args.hasArg(options::OPT_shared) && Args.hasArg(options::OPT_pg))
        CmdArgs.push_back("-lpthread_p");
      else
        CmdArgs.push_back("-lpthread");
    }

    if (!Args.hasArg(options::OPT_shared)) {
      if (Args.hasArg(options::OPT_pg))
        CmdArgs.push_back("-lc_p");
      else
        CmdArgs.push_back("-lc");
    }

    CmdArgs.push_back("-lgcc");
  }

  if (!Args.hasArg(options::OPT_nostdlib) &&
      !Args.hasArg(options::OPT_nostartfiles)) {
    if (!Args.hasArg(options::OPT_shared))
      CmdArgs.push_back(
          Args.MakeArgString(getToolChain().GetFilePath("crtend.o")));
    else
      CmdArgs.push_back(
          Args.MakeArgString(getToolChain().GetFilePath("crtendS.o")));
  }

  const char *Exec = Args.MakeArgString(getToolChain().GetLinkerPath());
  C.addCommand(llvm::make_unique<Command>(JA, *this, Exec, CmdArgs, Inputs));
}

void bitrig::Assembler::ConstructJob(Compilation &C, const JobAction &JA,
                                     const InputInfo &Output,
                                     const InputInfoList &Inputs,
                                     const ArgList &Args,
                                     const char *LinkingOutput) const {
  claimNoWarnArgs(Args);
  ArgStringList CmdArgs;

  Args.AddAllArgValues(CmdArgs, options::OPT_Wa_COMMA, options::OPT_Xassembler);

  CmdArgs.push_back("-o");
  CmdArgs.push_back(Output.getFilename());

  for (const auto &II : Inputs)
    CmdArgs.push_back(II.getFilename());

  const char *Exec = Args.MakeArgString(getToolChain().GetProgramPath("as"));
  C.addCommand(llvm::make_unique<Command>(JA, *this, Exec, CmdArgs, Inputs));
}

void bitrig::Linker::ConstructJob(Compilation &C, const JobAction &JA,
                                  const InputInfo &Output,
                                  const InputInfoList &Inputs,
                                  const ArgList &Args,
                                  const char *LinkingOutput) const {
  const Driver &D = getToolChain().getDriver();
  ArgStringList CmdArgs;

  if ((!Args.hasArg(options::OPT_nostdlib)) &&
      (!Args.hasArg(options::OPT_shared))) {
    CmdArgs.push_back("-e");
    CmdArgs.push_back("__start");
  }

  if (Args.hasArg(options::OPT_static)) {
    CmdArgs.push_back("-Bstatic");
  } else {
    if (Args.hasArg(options::OPT_rdynamic))
      CmdArgs.push_back("-export-dynamic");
    CmdArgs.push_back("--eh-frame-hdr");
    CmdArgs.push_back("-Bdynamic");
    if (Args.hasArg(options::OPT_shared)) {
      CmdArgs.push_back("-shared");
    } else {
      CmdArgs.push_back("-dynamic-linker");
      CmdArgs.push_back("/usr/libexec/ld.so");
    }
  }

  if (Output.isFilename()) {
    CmdArgs.push_back("-o");
    CmdArgs.push_back(Output.getFilename());
  } else {
    assert(Output.isNothing() && "Invalid output.");
  }

  if (!Args.hasArg(options::OPT_nostdlib) &&
      !Args.hasArg(options::OPT_nostartfiles)) {
    if (!Args.hasArg(options::OPT_shared)) {
      if (Args.hasArg(options::OPT_pg))
        CmdArgs.push_back(
            Args.MakeArgString(getToolChain().GetFilePath("gcrt0.o")));
      else
        CmdArgs.push_back(
            Args.MakeArgString(getToolChain().GetFilePath("crt0.o")));
      CmdArgs.push_back(
          Args.MakeArgString(getToolChain().GetFilePath("crtbegin.o")));
    } else {
      CmdArgs.push_back(
          Args.MakeArgString(getToolChain().GetFilePath("crtbeginS.o")));
    }
  }

  Args.AddAllArgs(CmdArgs,
                  {options::OPT_L, options::OPT_T_Group, options::OPT_e});

  AddLinkerInputs(getToolChain(), Inputs, Args, CmdArgs);

  if (!Args.hasArg(options::OPT_nostdlib) &&
      !Args.hasArg(options::OPT_nodefaultlibs)) {
    if (D.CCCIsCXX()) {
      getToolChain().AddCXXStdlibLibArgs(Args, CmdArgs);
      if (Args.hasArg(options::OPT_pg))
        CmdArgs.push_back("-lm_p");
      else
        CmdArgs.push_back("-lm");
    }

    if (Args.hasArg(options::OPT_pthread)) {
      if (!Args.hasArg(options::OPT_shared) && Args.hasArg(options::OPT_pg))
        CmdArgs.push_back("-lpthread_p");
      else
        CmdArgs.push_back("-lpthread");
    }

    if (!Args.hasArg(options::OPT_shared)) {
      if (Args.hasArg(options::OPT_pg))
        CmdArgs.push_back("-lc_p");
      else
        CmdArgs.push_back("-lc");
    }

    StringRef MyArch;
    switch (getToolChain().getArch()) {
    case llvm::Triple::arm:
      MyArch = "arm";
      break;
    case llvm::Triple::x86:
      MyArch = "i386";
      break;
    case llvm::Triple::x86_64:
      MyArch = "amd64";
      break;
    default:
      llvm_unreachable("Unsupported architecture");
    }
    CmdArgs.push_back(Args.MakeArgString("-lclang_rt." + MyArch));
  }

  if (!Args.hasArg(options::OPT_nostdlib) &&
      !Args.hasArg(options::OPT_nostartfiles)) {
    if (!Args.hasArg(options::OPT_shared))
      CmdArgs.push_back(
          Args.MakeArgString(getToolChain().GetFilePath("crtend.o")));
    else
      CmdArgs.push_back(
          Args.MakeArgString(getToolChain().GetFilePath("crtendS.o")));
  }

  const char *Exec = Args.MakeArgString(getToolChain().GetLinkerPath());
  C.addCommand(llvm::make_unique<Command>(JA, *this, Exec, CmdArgs, Inputs));
}

void freebsd::Assembler::ConstructJob(Compilation &C, const JobAction &JA,
                                      const InputInfo &Output,
                                      const InputInfoList &Inputs,
                                      const ArgList &Args,
                                      const char *LinkingOutput) const {
  claimNoWarnArgs(Args);
  ArgStringList CmdArgs;

  // When building 32-bit code on FreeBSD/amd64, we have to explicitly
  // instruct as in the base system to assemble 32-bit code.
  if (getToolChain().getArch() == llvm::Triple::x86)
    CmdArgs.push_back("--32");
  else if (getToolChain().getArch() == llvm::Triple::ppc)
    CmdArgs.push_back("-a32");
  else if (getToolChain().getArch() == llvm::Triple::mips ||
           getToolChain().getArch() == llvm::Triple::mipsel ||
           getToolChain().getArch() == llvm::Triple::mips64 ||
           getToolChain().getArch() == llvm::Triple::mips64el) {
    StringRef CPUName;
    StringRef ABIName;
    mips::getMipsCPUAndABI(Args, getToolChain().getTriple(), CPUName, ABIName);

    CmdArgs.push_back("-march");
    CmdArgs.push_back(CPUName.data());

    CmdArgs.push_back("-mabi");
    CmdArgs.push_back(getGnuCompatibleMipsABIName(ABIName).data());

    if (getToolChain().getArch() == llvm::Triple::mips ||
        getToolChain().getArch() == llvm::Triple::mips64)
      CmdArgs.push_back("-EB");
    else
      CmdArgs.push_back("-EL");

    addAssemblerKPIC(Args, CmdArgs);
  } else if (getToolChain().getArch() == llvm::Triple::arm ||
             getToolChain().getArch() == llvm::Triple::armeb ||
             getToolChain().getArch() == llvm::Triple::thumb ||
             getToolChain().getArch() == llvm::Triple::thumbeb) {
    const Driver &D = getToolChain().getDriver();
    const llvm::Triple &Triple = getToolChain().getTriple();
    StringRef FloatABI = arm::getARMFloatABI(D, Args, Triple);

    if (FloatABI == "hard") {
      CmdArgs.push_back("-mfpu=vfp");
    } else {
      CmdArgs.push_back("-mfpu=softvfp");
    }

    switch (getToolChain().getTriple().getEnvironment()) {
    case llvm::Triple::GNUEABIHF:
    case llvm::Triple::GNUEABI:
    case llvm::Triple::EABI:
      CmdArgs.push_back("-meabi=5");
      break;

    default:
      CmdArgs.push_back("-matpcs");
    }
  } else if (getToolChain().getArch() == llvm::Triple::sparc ||
             getToolChain().getArch() == llvm::Triple::sparcel ||
             getToolChain().getArch() == llvm::Triple::sparcv9) {
    if (getToolChain().getArch() == llvm::Triple::sparc)
      CmdArgs.push_back("-Av8plusa");
    else
      CmdArgs.push_back("-Av9a");

    addAssemblerKPIC(Args, CmdArgs);
  }

  Args.AddAllArgValues(CmdArgs, options::OPT_Wa_COMMA, options::OPT_Xassembler);

  CmdArgs.push_back("-o");
  CmdArgs.push_back(Output.getFilename());

  for (const auto &II : Inputs)
    CmdArgs.push_back(II.getFilename());

  const char *Exec = Args.MakeArgString(getToolChain().GetProgramPath("as"));
  C.addCommand(llvm::make_unique<Command>(JA, *this, Exec, CmdArgs, Inputs));
}

void freebsd::Linker::ConstructJob(Compilation &C, const JobAction &JA,
                                   const InputInfo &Output,
                                   const InputInfoList &Inputs,
                                   const ArgList &Args,
                                   const char *LinkingOutput) const {
  const toolchains::FreeBSD &ToolChain =
      static_cast<const toolchains::FreeBSD &>(getToolChain());
  const Driver &D = ToolChain.getDriver();
  const llvm::Triple::ArchType Arch = ToolChain.getArch();
  const bool IsPIE =
      !Args.hasArg(options::OPT_shared) &&
      (Args.hasArg(options::OPT_pie) || ToolChain.isPIEDefault());
  ArgStringList CmdArgs;

  // Silence warning for "clang -g foo.o -o foo"
  Args.ClaimAllArgs(options::OPT_g_Group);
  // and "clang -emit-llvm foo.o -o foo"
  Args.ClaimAllArgs(options::OPT_emit_llvm);
  // and for "clang -w foo.o -o foo". Other warning options are already
  // handled somewhere else.
  Args.ClaimAllArgs(options::OPT_w);

  if (!D.SysRoot.empty())
    CmdArgs.push_back(Args.MakeArgString("--sysroot=" + D.SysRoot));

  if (IsPIE)
    CmdArgs.push_back("-pie");

  if (Args.hasArg(options::OPT_static)) {
    CmdArgs.push_back("-Bstatic");
  } else {
    if (Args.hasArg(options::OPT_rdynamic))
      CmdArgs.push_back("-export-dynamic");
    CmdArgs.push_back("--eh-frame-hdr");
    if (Args.hasArg(options::OPT_shared)) {
      CmdArgs.push_back("-Bshareable");
    } else {
      CmdArgs.push_back("-dynamic-linker");
      CmdArgs.push_back("/libexec/ld-elf.so.1");
    }
    if (ToolChain.getTriple().getOSMajorVersion() >= 9) {
      if (Arch == llvm::Triple::arm || Arch == llvm::Triple::sparc ||
          Arch == llvm::Triple::x86 || Arch == llvm::Triple::x86_64) {
        CmdArgs.push_back("--hash-style=both");
      }
    }
    CmdArgs.push_back("--enable-new-dtags");
  }

  // When building 32-bit code on FreeBSD/amd64, we have to explicitly
  // instruct ld in the base system to link 32-bit code.
  if (Arch == llvm::Triple::x86) {
    CmdArgs.push_back("-m");
    CmdArgs.push_back("elf_i386_fbsd");
  }

  if (Arch == llvm::Triple::ppc) {
    CmdArgs.push_back("-m");
    CmdArgs.push_back("elf32ppc_fbsd");
  }

  if (Output.isFilename()) {
    CmdArgs.push_back("-o");
    CmdArgs.push_back(Output.getFilename());
  } else {
    assert(Output.isNothing() && "Invalid output.");
  }

  if (!Args.hasArg(options::OPT_nostdlib) &&
      !Args.hasArg(options::OPT_nostartfiles)) {
    const char *crt1 = nullptr;
    if (!Args.hasArg(options::OPT_shared)) {
      if (Args.hasArg(options::OPT_pg))
        crt1 = "gcrt1.o";
      else if (IsPIE)
        crt1 = "Scrt1.o";
      else
        crt1 = "crt1.o";
    }
    if (crt1)
      CmdArgs.push_back(Args.MakeArgString(ToolChain.GetFilePath(crt1)));

    CmdArgs.push_back(Args.MakeArgString(ToolChain.GetFilePath("crti.o")));

    const char *crtbegin = nullptr;
    if (Args.hasArg(options::OPT_static))
      crtbegin = "crtbeginT.o";
    else if (Args.hasArg(options::OPT_shared) || IsPIE)
      crtbegin = "crtbeginS.o";
    else
      crtbegin = "crtbegin.o";

    CmdArgs.push_back(Args.MakeArgString(ToolChain.GetFilePath(crtbegin)));
  }

  Args.AddAllArgs(CmdArgs, options::OPT_L);
  const ToolChain::path_list &Paths = ToolChain.getFilePaths();
  for (const auto &Path : Paths)
    CmdArgs.push_back(Args.MakeArgString(StringRef("-L") + Path));
  Args.AddAllArgs(CmdArgs, options::OPT_T_Group);
  Args.AddAllArgs(CmdArgs, options::OPT_e);
  Args.AddAllArgs(CmdArgs, options::OPT_s);
  Args.AddAllArgs(CmdArgs, options::OPT_t);
  Args.AddAllArgs(CmdArgs, options::OPT_Z_Flag);
  Args.AddAllArgs(CmdArgs, options::OPT_r);

  if (D.IsUsingLTO(Args))
    AddGoldPlugin(ToolChain, Args, CmdArgs);

  bool NeedsSanitizerDeps = addSanitizerRuntimes(ToolChain, Args, CmdArgs);
  AddLinkerInputs(ToolChain, Inputs, Args, CmdArgs);

  if (!Args.hasArg(options::OPT_nostdlib) &&
      !Args.hasArg(options::OPT_nodefaultlibs)) {
    if (D.CCCIsCXX()) {
      ToolChain.AddCXXStdlibLibArgs(Args, CmdArgs);
      if (Args.hasArg(options::OPT_pg))
        CmdArgs.push_back("-lm_p");
      else
        CmdArgs.push_back("-lm");
    }
    if (NeedsSanitizerDeps)
      linkSanitizerRuntimeDeps(ToolChain, CmdArgs);
    // FIXME: For some reason GCC passes -lgcc and -lgcc_s before adding
    // the default system libraries. Just mimic this for now.
    if (Args.hasArg(options::OPT_pg))
      CmdArgs.push_back("-lgcc_p");
    else
      CmdArgs.push_back("-lgcc");
    if (Args.hasArg(options::OPT_static)) {
      CmdArgs.push_back("-lgcc_eh");
    } else if (Args.hasArg(options::OPT_pg)) {
      CmdArgs.push_back("-lgcc_eh_p");
    } else {
      CmdArgs.push_back("--as-needed");
      CmdArgs.push_back("-lgcc_s");
      CmdArgs.push_back("--no-as-needed");
    }

    if (Args.hasArg(options::OPT_pthread)) {
      if (Args.hasArg(options::OPT_pg))
        CmdArgs.push_back("-lpthread_p");
      else
        CmdArgs.push_back("-lpthread");
    }

    if (Args.hasArg(options::OPT_pg)) {
      if (Args.hasArg(options::OPT_shared))
        CmdArgs.push_back("-lc");
      else
        CmdArgs.push_back("-lc_p");
      CmdArgs.push_back("-lgcc_p");
    } else {
      CmdArgs.push_back("-lc");
      CmdArgs.push_back("-lgcc");
    }

    if (Args.hasArg(options::OPT_static)) {
      CmdArgs.push_back("-lgcc_eh");
    } else if (Args.hasArg(options::OPT_pg)) {
      CmdArgs.push_back("-lgcc_eh_p");
    } else {
      CmdArgs.push_back("--as-needed");
      CmdArgs.push_back("-lgcc_s");
      CmdArgs.push_back("--no-as-needed");
    }
  }

  if (!Args.hasArg(options::OPT_nostdlib) &&
      !Args.hasArg(options::OPT_nostartfiles)) {
    if (Args.hasArg(options::OPT_shared) || IsPIE)
      CmdArgs.push_back(Args.MakeArgString(ToolChain.GetFilePath("crtendS.o")));
    else
      CmdArgs.push_back(Args.MakeArgString(ToolChain.GetFilePath("crtend.o")));
    CmdArgs.push_back(Args.MakeArgString(ToolChain.GetFilePath("crtn.o")));
  }

  addProfileRT(ToolChain, Args, CmdArgs);

  const char *Exec = Args.MakeArgString(getToolChain().GetLinkerPath());
  C.addCommand(llvm::make_unique<Command>(JA, *this, Exec, CmdArgs, Inputs));
}

void netbsd::Assembler::ConstructJob(Compilation &C, const JobAction &JA,
                                     const InputInfo &Output,
                                     const InputInfoList &Inputs,
                                     const ArgList &Args,
                                     const char *LinkingOutput) const {
  claimNoWarnArgs(Args);
  ArgStringList CmdArgs;

  // GNU as needs different flags for creating the correct output format
  // on architectures with different ABIs or optional feature sets.
  switch (getToolChain().getArch()) {
  case llvm::Triple::x86:
    CmdArgs.push_back("--32");
    break;
  case llvm::Triple::arm:
  case llvm::Triple::armeb:
  case llvm::Triple::thumb:
  case llvm::Triple::thumbeb: {
    StringRef MArch, MCPU;
    getARMArchCPUFromArgs(Args, MArch, MCPU, /*FromAs*/ true);
    std::string Arch =
        arm::getARMTargetCPU(MCPU, MArch, getToolChain().getTriple());
    CmdArgs.push_back(Args.MakeArgString("-mcpu=" + Arch));
    break;
  }

  case llvm::Triple::mips:
  case llvm::Triple::mipsel:
  case llvm::Triple::mips64:
  case llvm::Triple::mips64el: {
    StringRef CPUName;
    StringRef ABIName;
    mips::getMipsCPUAndABI(Args, getToolChain().getTriple(), CPUName, ABIName);

    CmdArgs.push_back("-march");
    CmdArgs.push_back(CPUName.data());

    CmdArgs.push_back("-mabi");
    CmdArgs.push_back(getGnuCompatibleMipsABIName(ABIName).data());

    if (getToolChain().getArch() == llvm::Triple::mips ||
        getToolChain().getArch() == llvm::Triple::mips64)
      CmdArgs.push_back("-EB");
    else
      CmdArgs.push_back("-EL");

    addAssemblerKPIC(Args, CmdArgs);
    break;
  }

  case llvm::Triple::sparc:
  case llvm::Triple::sparcel:
    CmdArgs.push_back("-32");
    addAssemblerKPIC(Args, CmdArgs);
    break;

  case llvm::Triple::sparcv9:
    CmdArgs.push_back("-64");
    CmdArgs.push_back("-Av9");
    addAssemblerKPIC(Args, CmdArgs);
    break;

  default:
    break;
  }

  Args.AddAllArgValues(CmdArgs, options::OPT_Wa_COMMA, options::OPT_Xassembler);

  CmdArgs.push_back("-o");
  CmdArgs.push_back(Output.getFilename());

  for (const auto &II : Inputs)
    CmdArgs.push_back(II.getFilename());

  const char *Exec = Args.MakeArgString((getToolChain().GetProgramPath("as")));
  C.addCommand(llvm::make_unique<Command>(JA, *this, Exec, CmdArgs, Inputs));
}

void netbsd::Linker::ConstructJob(Compilation &C, const JobAction &JA,
                                  const InputInfo &Output,
                                  const InputInfoList &Inputs,
                                  const ArgList &Args,
                                  const char *LinkingOutput) const {
  const Driver &D = getToolChain().getDriver();
  ArgStringList CmdArgs;

  if (!D.SysRoot.empty())
    CmdArgs.push_back(Args.MakeArgString("--sysroot=" + D.SysRoot));

  CmdArgs.push_back("--eh-frame-hdr");
  if (Args.hasArg(options::OPT_static)) {
    CmdArgs.push_back("-Bstatic");
  } else {
    if (Args.hasArg(options::OPT_rdynamic))
      CmdArgs.push_back("-export-dynamic");
    if (Args.hasArg(options::OPT_shared)) {
      CmdArgs.push_back("-Bshareable");
    } else {
      CmdArgs.push_back("-dynamic-linker");
      CmdArgs.push_back("/libexec/ld.elf_so");
    }
  }

  // Many NetBSD architectures support more than one ABI.
  // Determine the correct emulation for ld.
  switch (getToolChain().getArch()) {
  case llvm::Triple::x86:
    CmdArgs.push_back("-m");
    CmdArgs.push_back("elf_i386");
    break;
  case llvm::Triple::arm:
  case llvm::Triple::thumb:
    CmdArgs.push_back("-m");
    switch (getToolChain().getTriple().getEnvironment()) {
    case llvm::Triple::EABI:
    case llvm::Triple::GNUEABI:
      CmdArgs.push_back("armelf_nbsd_eabi");
      break;
    case llvm::Triple::EABIHF:
    case llvm::Triple::GNUEABIHF:
      CmdArgs.push_back("armelf_nbsd_eabihf");
      break;
    default:
      CmdArgs.push_back("armelf_nbsd");
      break;
    }
    break;
  case llvm::Triple::armeb:
  case llvm::Triple::thumbeb:
    arm::appendEBLinkFlags(
        Args, CmdArgs,
        llvm::Triple(getToolChain().ComputeEffectiveClangTriple(Args)));
    CmdArgs.push_back("-m");
    switch (getToolChain().getTriple().getEnvironment()) {
    case llvm::Triple::EABI:
    case llvm::Triple::GNUEABI:
      CmdArgs.push_back("armelfb_nbsd_eabi");
      break;
    case llvm::Triple::EABIHF:
    case llvm::Triple::GNUEABIHF:
      CmdArgs.push_back("armelfb_nbsd_eabihf");
      break;
    default:
      CmdArgs.push_back("armelfb_nbsd");
      break;
    }
    break;
  case llvm::Triple::mips64:
  case llvm::Triple::mips64el:
    if (mips::hasMipsAbiArg(Args, "32")) {
      CmdArgs.push_back("-m");
      if (getToolChain().getArch() == llvm::Triple::mips64)
        CmdArgs.push_back("elf32btsmip");
      else
        CmdArgs.push_back("elf32ltsmip");
    } else if (mips::hasMipsAbiArg(Args, "64")) {
      CmdArgs.push_back("-m");
      if (getToolChain().getArch() == llvm::Triple::mips64)
        CmdArgs.push_back("elf64btsmip");
      else
        CmdArgs.push_back("elf64ltsmip");
    }
    break;
  case llvm::Triple::ppc:
    CmdArgs.push_back("-m");
    CmdArgs.push_back("elf32ppc_nbsd");
    break;

  case llvm::Triple::ppc64:
  case llvm::Triple::ppc64le:
    CmdArgs.push_back("-m");
    CmdArgs.push_back("elf64ppc");
    break;

  case llvm::Triple::sparc:
    CmdArgs.push_back("-m");
    CmdArgs.push_back("elf32_sparc");
    break;

  case llvm::Triple::sparcv9:
    CmdArgs.push_back("-m");
    CmdArgs.push_back("elf64_sparc");
    break;

  default:
    break;
  }

  if (Output.isFilename()) {
    CmdArgs.push_back("-o");
    CmdArgs.push_back(Output.getFilename());
  } else {
    assert(Output.isNothing() && "Invalid output.");
  }

  if (!Args.hasArg(options::OPT_nostdlib) &&
      !Args.hasArg(options::OPT_nostartfiles)) {
    if (!Args.hasArg(options::OPT_shared)) {
      CmdArgs.push_back(
          Args.MakeArgString(getToolChain().GetFilePath("crt0.o")));
      CmdArgs.push_back(
          Args.MakeArgString(getToolChain().GetFilePath("crti.o")));
      CmdArgs.push_back(
          Args.MakeArgString(getToolChain().GetFilePath("crtbegin.o")));
    } else {
      CmdArgs.push_back(
          Args.MakeArgString(getToolChain().GetFilePath("crti.o")));
      CmdArgs.push_back(
          Args.MakeArgString(getToolChain().GetFilePath("crtbeginS.o")));
    }
  }

  Args.AddAllArgs(CmdArgs, options::OPT_L);
  Args.AddAllArgs(CmdArgs, options::OPT_T_Group);
  Args.AddAllArgs(CmdArgs, options::OPT_e);
  Args.AddAllArgs(CmdArgs, options::OPT_s);
  Args.AddAllArgs(CmdArgs, options::OPT_t);
  Args.AddAllArgs(CmdArgs, options::OPT_Z_Flag);
  Args.AddAllArgs(CmdArgs, options::OPT_r);

  AddLinkerInputs(getToolChain(), Inputs, Args, CmdArgs);

  unsigned Major, Minor, Micro;
  getToolChain().getTriple().getOSVersion(Major, Minor, Micro);
  bool useLibgcc = true;
  if (Major >= 7 || (Major == 6 && Minor == 99 && Micro >= 49) || Major == 0) {
    switch (getToolChain().getArch()) {
    case llvm::Triple::aarch64:
    case llvm::Triple::arm:
    case llvm::Triple::armeb:
    case llvm::Triple::thumb:
    case llvm::Triple::thumbeb:
    case llvm::Triple::ppc:
    case llvm::Triple::ppc64:
    case llvm::Triple::ppc64le:
    case llvm::Triple::x86:
    case llvm::Triple::x86_64:
      useLibgcc = false;
      break;
    default:
      break;
    }
  }

  if (!Args.hasArg(options::OPT_nostdlib) &&
      !Args.hasArg(options::OPT_nodefaultlibs)) {
    if (D.CCCIsCXX()) {
      getToolChain().AddCXXStdlibLibArgs(Args, CmdArgs);
      CmdArgs.push_back("-lm");
    }
    if (Args.hasArg(options::OPT_pthread))
      CmdArgs.push_back("-lpthread");
    CmdArgs.push_back("-lc");

    if (useLibgcc) {
      if (Args.hasArg(options::OPT_static)) {
        // libgcc_eh depends on libc, so resolve as much as possible,
        // pull in any new requirements from libc and then get the rest
        // of libgcc.
        CmdArgs.push_back("-lgcc_eh");
        CmdArgs.push_back("-lc");
        CmdArgs.push_back("-lgcc");
      } else {
        CmdArgs.push_back("-lgcc");
        CmdArgs.push_back("--as-needed");
        CmdArgs.push_back("-lgcc_s");
        CmdArgs.push_back("--no-as-needed");
      }
    }
  }

  if (!Args.hasArg(options::OPT_nostdlib) &&
      !Args.hasArg(options::OPT_nostartfiles)) {
    if (!Args.hasArg(options::OPT_shared))
      CmdArgs.push_back(
          Args.MakeArgString(getToolChain().GetFilePath("crtend.o")));
    else
      CmdArgs.push_back(
          Args.MakeArgString(getToolChain().GetFilePath("crtendS.o")));
    CmdArgs.push_back(Args.MakeArgString(getToolChain().GetFilePath("crtn.o")));
  }

  addProfileRT(getToolChain(), Args, CmdArgs);

  const char *Exec = Args.MakeArgString(getToolChain().GetLinkerPath());
  C.addCommand(llvm::make_unique<Command>(JA, *this, Exec, CmdArgs, Inputs));
}

void gnutools::Assembler::ConstructJob(Compilation &C, const JobAction &JA,
                                       const InputInfo &Output,
                                       const InputInfoList &Inputs,
                                       const ArgList &Args,
                                       const char *LinkingOutput) const {
  claimNoWarnArgs(Args);

  ArgStringList CmdArgs;
  bool NeedsKPIC = false;

  switch (getToolChain().getArch()) {
  default:
    break;
  // Add --32/--64 to make sure we get the format we want.
  // This is incomplete
  case llvm::Triple::x86:
    CmdArgs.push_back("--32");
    break;
  case llvm::Triple::x86_64:
    if (getToolChain().getTriple().getEnvironment() == llvm::Triple::GNUX32)
      CmdArgs.push_back("--x32");
    else
      CmdArgs.push_back("--64");
    break;
  case llvm::Triple::ppc:
    CmdArgs.push_back("-a32");
    CmdArgs.push_back("-mppc");
    CmdArgs.push_back("-many");
    break;
  case llvm::Triple::ppc64:
    CmdArgs.push_back("-a64");
    CmdArgs.push_back("-mppc64");
    CmdArgs.push_back("-many");
    break;
  case llvm::Triple::ppc64le:
    CmdArgs.push_back("-a64");
    CmdArgs.push_back("-mppc64");
    CmdArgs.push_back("-many");
    CmdArgs.push_back("-mlittle-endian");
    break;
  case llvm::Triple::sparc:
  case llvm::Triple::sparcel:
    CmdArgs.push_back("-32");
    CmdArgs.push_back("-Av8plusa");
    NeedsKPIC = true;
    break;
  case llvm::Triple::sparcv9:
    CmdArgs.push_back("-64");
    CmdArgs.push_back("-Av9a");
    NeedsKPIC = true;
    break;
  case llvm::Triple::arm:
  case llvm::Triple::armeb:
  case llvm::Triple::thumb:
  case llvm::Triple::thumbeb: {
    const llvm::Triple &Triple = getToolChain().getTriple();
    switch (Triple.getSubArch()) {
    case llvm::Triple::ARMSubArch_v7:
      CmdArgs.push_back("-mfpu=neon");
      break;
    case llvm::Triple::ARMSubArch_v8:
      CmdArgs.push_back("-mfpu=crypto-neon-fp-armv8");
      break;
    default:
      break;
    }

    StringRef ARMFloatABI = tools::arm::getARMFloatABI(
        getToolChain().getDriver(), Args,
        llvm::Triple(getToolChain().ComputeEffectiveClangTriple(Args)));
    CmdArgs.push_back(Args.MakeArgString("-mfloat-abi=" + ARMFloatABI));

    Args.AddLastArg(CmdArgs, options::OPT_march_EQ);

    // FIXME: remove krait check when GNU tools support krait cpu
    // for now replace it with -march=armv7-a  to avoid a lower
    // march from being picked in the absence of a cpu flag.
    Arg *A;
    if ((A = Args.getLastArg(options::OPT_mcpu_EQ)) &&
        StringRef(A->getValue()).lower() == "krait")
      CmdArgs.push_back("-march=armv7-a");
    else
      Args.AddLastArg(CmdArgs, options::OPT_mcpu_EQ);
    Args.AddLastArg(CmdArgs, options::OPT_mfpu_EQ);
    break;
  }
  case llvm::Triple::mips:
  case llvm::Triple::mipsel:
  case llvm::Triple::mips64:
  case llvm::Triple::mips64el: {
    StringRef CPUName;
    StringRef ABIName;
    mips::getMipsCPUAndABI(Args, getToolChain().getTriple(), CPUName, ABIName);
    ABIName = getGnuCompatibleMipsABIName(ABIName);

    CmdArgs.push_back("-march");
    CmdArgs.push_back(CPUName.data());

    CmdArgs.push_back("-mabi");
    CmdArgs.push_back(ABIName.data());

    // -mno-shared should be emitted unless -fpic, -fpie, -fPIC, -fPIE,
    // or -mshared (not implemented) is in effect.
    bool IsPicOrPie = false;
    if (Arg *A = Args.getLastArg(options::OPT_fPIC, options::OPT_fno_PIC,
                                 options::OPT_fpic, options::OPT_fno_pic,
                                 options::OPT_fPIE, options::OPT_fno_PIE,
                                 options::OPT_fpie, options::OPT_fno_pie)) {
      if (A->getOption().matches(options::OPT_fPIC) ||
          A->getOption().matches(options::OPT_fpic) ||
          A->getOption().matches(options::OPT_fPIE) ||
          A->getOption().matches(options::OPT_fpie))
        IsPicOrPie = true;
    }
    if (!IsPicOrPie)
      CmdArgs.push_back("-mno-shared");

    // LLVM doesn't support -mplt yet and acts as if it is always given.
    // However, -mplt has no effect with the N64 ABI.
    CmdArgs.push_back(ABIName == "64" ? "-KPIC" : "-call_nonpic");

    if (getToolChain().getArch() == llvm::Triple::mips ||
        getToolChain().getArch() == llvm::Triple::mips64)
      CmdArgs.push_back("-EB");
    else
      CmdArgs.push_back("-EL");

    if (Arg *A = Args.getLastArg(options::OPT_mnan_EQ)) {
      if (StringRef(A->getValue()) == "2008")
        CmdArgs.push_back(Args.MakeArgString("-mnan=2008"));
    }

    // Add the last -mfp32/-mfpxx/-mfp64 or -mfpxx if it is enabled by default.
    StringRef MIPSFloatABI = getMipsFloatABI(getToolChain().getDriver(), Args);
    if (Arg *A = Args.getLastArg(options::OPT_mfp32, options::OPT_mfpxx,
                                 options::OPT_mfp64)) {
      A->claim();
      A->render(Args, CmdArgs);
    } else if (mips::shouldUseFPXX(Args, getToolChain().getTriple(), CPUName,
                                   ABIName, MIPSFloatABI))
      CmdArgs.push_back("-mfpxx");

    // Pass on -mmips16 or -mno-mips16. However, the assembler equivalent of
    // -mno-mips16 is actually -no-mips16.
    if (Arg *A =
            Args.getLastArg(options::OPT_mips16, options::OPT_mno_mips16)) {
      if (A->getOption().matches(options::OPT_mips16)) {
        A->claim();
        A->render(Args, CmdArgs);
      } else {
        A->claim();
        CmdArgs.push_back("-no-mips16");
      }
    }

    Args.AddLastArg(CmdArgs, options::OPT_mmicromips,
                    options::OPT_mno_micromips);
    Args.AddLastArg(CmdArgs, options::OPT_mdsp, options::OPT_mno_dsp);
    Args.AddLastArg(CmdArgs, options::OPT_mdspr2, options::OPT_mno_dspr2);

    if (Arg *A = Args.getLastArg(options::OPT_mmsa, options::OPT_mno_msa)) {
      // Do not use AddLastArg because not all versions of MIPS assembler
      // support -mmsa / -mno-msa options.
      if (A->getOption().matches(options::OPT_mmsa))
        CmdArgs.push_back(Args.MakeArgString("-mmsa"));
    }

    Args.AddLastArg(CmdArgs, options::OPT_mhard_float,
                    options::OPT_msoft_float);

    Args.AddLastArg(CmdArgs, options::OPT_mdouble_float,
                    options::OPT_msingle_float);

    Args.AddLastArg(CmdArgs, options::OPT_modd_spreg,
                    options::OPT_mno_odd_spreg);

    NeedsKPIC = true;
    break;
  }
  case llvm::Triple::systemz: {
    // Always pass an -march option, since our default of z10 is later
    // than the GNU assembler's default.
    StringRef CPUName = getSystemZTargetCPU(Args);
    CmdArgs.push_back(Args.MakeArgString("-march=" + CPUName));
    break;
  }
  }

  if (NeedsKPIC)
    addAssemblerKPIC(Args, CmdArgs);

  Args.AddAllArgs(CmdArgs, options::OPT_I);
  Args.AddAllArgValues(CmdArgs, options::OPT_Wa_COMMA, options::OPT_Xassembler);

  CmdArgs.push_back("-o");
  CmdArgs.push_back(Output.getFilename());

  for (const auto &II : Inputs)
    CmdArgs.push_back(II.getFilename());

  const char *Exec = Args.MakeArgString(getToolChain().GetProgramPath("as"));
  C.addCommand(llvm::make_unique<Command>(JA, *this, Exec, CmdArgs, Inputs));

  // Handle the debug info splitting at object creation time if we're
  // creating an object.
  // TODO: Currently only works on linux with newer objcopy.
  if (Args.hasArg(options::OPT_gsplit_dwarf) &&
      getToolChain().getTriple().isOSLinux())
    SplitDebugInfo(getToolChain(), C, *this, JA, Args, Output,
                   SplitDebugName(Args, Inputs[0]));
}

static void AddLibgcc(const llvm::Triple &Triple, const Driver &D,
                      ArgStringList &CmdArgs, const ArgList &Args) {
  bool isAndroid = Triple.getEnvironment() == llvm::Triple::Android;
  bool isCygMing = Triple.isOSCygMing();
  bool StaticLibgcc = Args.hasArg(options::OPT_static_libgcc) ||
                      Args.hasArg(options::OPT_static);
  if (!D.CCCIsCXX())
    CmdArgs.push_back("-lgcc");

  if (StaticLibgcc || isAndroid) {
    if (D.CCCIsCXX())
      CmdArgs.push_back("-lgcc");
  } else {
    if (!D.CCCIsCXX() && !isCygMing)
      CmdArgs.push_back("--as-needed");
    CmdArgs.push_back("-lgcc_s");
    if (!D.CCCIsCXX() && !isCygMing)
      CmdArgs.push_back("--no-as-needed");
  }

  if (StaticLibgcc && !isAndroid)
    CmdArgs.push_back("-lgcc_eh");
  else if (!Args.hasArg(options::OPT_shared) && D.CCCIsCXX())
    CmdArgs.push_back("-lgcc");

  // According to Android ABI, we have to link with libdl if we are
  // linking with non-static libgcc.
  //
  // NOTE: This fixes a link error on Android MIPS as well.  The non-static
  // libgcc for MIPS relies on _Unwind_Find_FDE and dl_iterate_phdr from libdl.
  if (isAndroid && !StaticLibgcc)
    CmdArgs.push_back("-ldl");
}

static std::string getLinuxDynamicLinker(const ArgList &Args,
                                         const toolchains::Linux &ToolChain) {
  const llvm::Triple::ArchType Arch = ToolChain.getArch();

  if (ToolChain.getTriple().getEnvironment() == llvm::Triple::Android) {
    if (ToolChain.getTriple().isArch64Bit())
      return "/system/bin/linker64";
    else
      return "/system/bin/linker";
  } else if (Arch == llvm::Triple::x86 || Arch == llvm::Triple::sparc ||
             Arch == llvm::Triple::sparcel)
    return "/lib/ld-linux.so.2";
  else if (Arch == llvm::Triple::aarch64)
    return "/lib/ld-linux-aarch64.so.1";
  else if (Arch == llvm::Triple::aarch64_be)
    return "/lib/ld-linux-aarch64_be.so.1";
  else if (Arch == llvm::Triple::arm || Arch == llvm::Triple::thumb) {
    if (ToolChain.getTriple().getEnvironment() == llvm::Triple::GNUEABIHF ||
        tools::arm::getARMFloatABI(ToolChain.getDriver(), Args, ToolChain.getTriple()) == "hard")
      return "/lib/ld-linux-armhf.so.3";
    else
      return "/lib/ld-linux.so.3";
  } else if (Arch == llvm::Triple::armeb || Arch == llvm::Triple::thumbeb) {
    // TODO: check which dynamic linker name.
    if (ToolChain.getTriple().getEnvironment() == llvm::Triple::GNUEABIHF ||
        tools::arm::getARMFloatABI(ToolChain.getDriver(), Args, ToolChain.getTriple()) == "hard")
      return "/lib/ld-linux-armhf.so.3";
    else
      return "/lib/ld-linux.so.3";
  } else if (Arch == llvm::Triple::mips || Arch == llvm::Triple::mipsel ||
             Arch == llvm::Triple::mips64 || Arch == llvm::Triple::mips64el) {
    StringRef CPUName;
    StringRef ABIName;
    mips::getMipsCPUAndABI(Args, ToolChain.getTriple(), CPUName, ABIName);
    bool IsNaN2008 = mips::isNaN2008(Args, ToolChain.getTriple());

    StringRef LibDir = llvm::StringSwitch<llvm::StringRef>(ABIName)
                           .Case("o32", "/lib")
                           .Case("n32", "/lib32")
                           .Case("n64", "/lib64")
                           .Default("/lib");
    StringRef LibName;
    if (mips::isUCLibc(Args))
      LibName = IsNaN2008 ? "ld-uClibc-mipsn8.so.0" : "ld-uClibc.so.0";
    else
      LibName = IsNaN2008 ? "ld-linux-mipsn8.so.1" : "ld.so.1";

    return (LibDir + "/" + LibName).str();
  } else if (Arch == llvm::Triple::ppc)
    return "/lib/ld.so.1";
  else if (Arch == llvm::Triple::ppc64) {
    if (ppc::hasPPCAbiArg(Args, "elfv2"))
      return "/lib64/ld64.so.2";
    return "/lib64/ld64.so.1";
  } else if (Arch == llvm::Triple::ppc64le) {
    if (ppc::hasPPCAbiArg(Args, "elfv1"))
      return "/lib64/ld64.so.1";
    return "/lib64/ld64.so.2";
  } else if (Arch == llvm::Triple::systemz)
    return "/lib64/ld64.so.1";
  else if (Arch == llvm::Triple::sparcv9)
    return "/lib64/ld-linux.so.2";
  else if (Arch == llvm::Triple::x86_64 &&
           ToolChain.getTriple().getEnvironment() == llvm::Triple::GNUX32)
    return "/libx32/ld-linux-x32.so.2";
  else
    return "/lib64/ld-linux-x86-64.so.2";
}

static void AddRunTimeLibs(const ToolChain &TC, const Driver &D,
                           ArgStringList &CmdArgs, const ArgList &Args) {
  // Make use of compiler-rt if --rtlib option is used
  ToolChain::RuntimeLibType RLT = TC.GetRuntimeLibType(Args);

  switch (RLT) {
  case ToolChain::RLT_CompilerRT:
    switch (TC.getTriple().getOS()) {
    default:
      llvm_unreachable("unsupported OS");
    case llvm::Triple::Win32:
    case llvm::Triple::Linux:
      addClangRT(TC, Args, CmdArgs);
      break;
    }
    break;
  case ToolChain::RLT_Libgcc:
    AddLibgcc(TC.getTriple(), D, CmdArgs, Args);
    break;
  }
}

static const char *getLDMOption(const llvm::Triple &T, const ArgList &Args) {
  switch (T.getArch()) {
  case llvm::Triple::x86:
    return "elf_i386";
  case llvm::Triple::aarch64:
    return "aarch64linux";
  case llvm::Triple::aarch64_be:
    return "aarch64_be_linux";
  case llvm::Triple::arm:
  case llvm::Triple::thumb:
    return "armelf_linux_eabi";
  case llvm::Triple::armeb:
  case llvm::Triple::thumbeb:
    return "armebelf_linux_eabi"; /* TODO: check which NAME.  */
  case llvm::Triple::ppc:
    return "elf32ppclinux";
  case llvm::Triple::ppc64:
    return "elf64ppc";
  case llvm::Triple::ppc64le:
    return "elf64lppc";
  case llvm::Triple::sparc:
  case llvm::Triple::sparcel:
    return "elf32_sparc";
  case llvm::Triple::sparcv9:
    return "elf64_sparc";
  case llvm::Triple::mips:
    return "elf32btsmip";
  case llvm::Triple::mipsel:
    return "elf32ltsmip";
  case llvm::Triple::mips64:
    if (mips::hasMipsAbiArg(Args, "n32"))
      return "elf32btsmipn32";
    return "elf64btsmip";
  case llvm::Triple::mips64el:
    if (mips::hasMipsAbiArg(Args, "n32"))
      return "elf32ltsmipn32";
    return "elf64ltsmip";
  case llvm::Triple::systemz:
    return "elf64_s390";
  case llvm::Triple::x86_64:
    if (T.getEnvironment() == llvm::Triple::GNUX32)
      return "elf32_x86_64";
    return "elf_x86_64";
  default:
    llvm_unreachable("Unexpected arch");
  }
}

void gnutools::Linker::ConstructJob(Compilation &C, const JobAction &JA,
                                    const InputInfo &Output,
                                    const InputInfoList &Inputs,
                                    const ArgList &Args,
                                    const char *LinkingOutput) const {
  const toolchains::Linux &ToolChain =
      static_cast<const toolchains::Linux &>(getToolChain());
  const Driver &D = ToolChain.getDriver();
  const llvm::Triple::ArchType Arch = ToolChain.getArch();
  const bool isAndroid =
      ToolChain.getTriple().getEnvironment() == llvm::Triple::Android;
  const bool IsPIE =
      !Args.hasArg(options::OPT_shared) && !Args.hasArg(options::OPT_static) &&
      (Args.hasArg(options::OPT_pie) || ToolChain.isPIEDefault());

  ArgStringList CmdArgs;

  // Silence warning for "clang -g foo.o -o foo"
  Args.ClaimAllArgs(options::OPT_g_Group);
  // and "clang -emit-llvm foo.o -o foo"
  Args.ClaimAllArgs(options::OPT_emit_llvm);
  // and for "clang -w foo.o -o foo". Other warning options are already
  // handled somewhere else.
  Args.ClaimAllArgs(options::OPT_w);

  if (!D.SysRoot.empty())
    CmdArgs.push_back(Args.MakeArgString("--sysroot=" + D.SysRoot));

  if (IsPIE)
    CmdArgs.push_back("-pie");

  if (Args.hasArg(options::OPT_rdynamic))
    CmdArgs.push_back("-export-dynamic");

  if (Args.hasArg(options::OPT_s))
    CmdArgs.push_back("-s");

  if (Arch == llvm::Triple::armeb || Arch == llvm::Triple::thumbeb)
    arm::appendEBLinkFlags(
        Args, CmdArgs,
        llvm::Triple(getToolChain().ComputeEffectiveClangTriple(Args)));

  for (const auto &Opt : ToolChain.ExtraOpts)
    CmdArgs.push_back(Opt.c_str());

  if (!Args.hasArg(options::OPT_static)) {
    CmdArgs.push_back("--eh-frame-hdr");
  }

  CmdArgs.push_back("-m");
  CmdArgs.push_back(getLDMOption(ToolChain.getTriple(), Args));

  if (Args.hasArg(options::OPT_static)) {
    if (Arch == llvm::Triple::arm || Arch == llvm::Triple::armeb ||
        Arch == llvm::Triple::thumb || Arch == llvm::Triple::thumbeb)
      CmdArgs.push_back("-Bstatic");
    else
      CmdArgs.push_back("-static");
  } else if (Args.hasArg(options::OPT_shared)) {
    CmdArgs.push_back("-shared");
  }

  if (Arch == llvm::Triple::arm || Arch == llvm::Triple::armeb ||
      Arch == llvm::Triple::thumb || Arch == llvm::Triple::thumbeb ||
      (!Args.hasArg(options::OPT_static) &&
       !Args.hasArg(options::OPT_shared))) {
    CmdArgs.push_back("-dynamic-linker");
    CmdArgs.push_back(Args.MakeArgString(
        D.DyldPrefix + getLinuxDynamicLinker(Args, ToolChain)));
  }

  CmdArgs.push_back("-o");
  CmdArgs.push_back(Output.getFilename());

  if (!Args.hasArg(options::OPT_nostdlib) &&
      !Args.hasArg(options::OPT_nostartfiles)) {
    if (!isAndroid) {
      const char *crt1 = nullptr;
      if (!Args.hasArg(options::OPT_shared)) {
        if (Args.hasArg(options::OPT_pg))
          crt1 = "gcrt1.o";
        else if (IsPIE)
          crt1 = "Scrt1.o";
        else
          crt1 = "crt1.o";
      }
      if (crt1)
        CmdArgs.push_back(Args.MakeArgString(ToolChain.GetFilePath(crt1)));

      CmdArgs.push_back(Args.MakeArgString(ToolChain.GetFilePath("crti.o")));
    }

    const char *crtbegin;
    if (Args.hasArg(options::OPT_static))
      crtbegin = isAndroid ? "crtbegin_static.o" : "crtbeginT.o";
    else if (Args.hasArg(options::OPT_shared))
      crtbegin = isAndroid ? "crtbegin_so.o" : "crtbeginS.o";
    else if (IsPIE)
      crtbegin = isAndroid ? "crtbegin_dynamic.o" : "crtbeginS.o";
    else
      crtbegin = isAndroid ? "crtbegin_dynamic.o" : "crtbegin.o";
    CmdArgs.push_back(Args.MakeArgString(ToolChain.GetFilePath(crtbegin)));

    // Add crtfastmath.o if available and fast math is enabled.
    ToolChain.AddFastMathRuntimeIfAvailable(Args, CmdArgs);
  }

  Args.AddAllArgs(CmdArgs, options::OPT_L);
  Args.AddAllArgs(CmdArgs, options::OPT_u);

  const ToolChain::path_list &Paths = ToolChain.getFilePaths();

  for (const auto &Path : Paths)
    CmdArgs.push_back(Args.MakeArgString(StringRef("-L") + Path));

  if (D.IsUsingLTO(Args))
    AddGoldPlugin(ToolChain, Args, CmdArgs);

  if (Args.hasArg(options::OPT_Z_Xlinker__no_demangle))
    CmdArgs.push_back("--no-demangle");

  bool NeedsSanitizerDeps = addSanitizerRuntimes(ToolChain, Args, CmdArgs);
  AddLinkerInputs(ToolChain, Inputs, Args, CmdArgs);
  // The profile runtime also needs access to system libraries.
  addProfileRT(getToolChain(), Args, CmdArgs);

  if (D.CCCIsCXX() && !Args.hasArg(options::OPT_nostdlib) &&
      !Args.hasArg(options::OPT_nodefaultlibs)) {
    bool OnlyLibstdcxxStatic = Args.hasArg(options::OPT_static_libstdcxx) &&
                               !Args.hasArg(options::OPT_static);
    if (OnlyLibstdcxxStatic)
      CmdArgs.push_back("-Bstatic");
    ToolChain.AddCXXStdlibLibArgs(Args, CmdArgs);
    if (OnlyLibstdcxxStatic)
      CmdArgs.push_back("-Bdynamic");
    CmdArgs.push_back("-lm");
  }
  // Silence warnings when linking C code with a C++ '-stdlib' argument.
  Args.ClaimAllArgs(options::OPT_stdlib_EQ);

  if (!Args.hasArg(options::OPT_nostdlib)) {
    if (!Args.hasArg(options::OPT_nodefaultlibs)) {
      if (Args.hasArg(options::OPT_static))
        CmdArgs.push_back("--start-group");

      if (NeedsSanitizerDeps)
        linkSanitizerRuntimeDeps(ToolChain, CmdArgs);

      bool WantPthread = Args.hasArg(options::OPT_pthread) ||
                         Args.hasArg(options::OPT_pthreads);

      if (Args.hasFlag(options::OPT_fopenmp, options::OPT_fopenmp_EQ,
                       options::OPT_fno_openmp, false)) {
        // OpenMP runtimes implies pthreads when using the GNU toolchain.
        // FIXME: Does this really make sense for all GNU toolchains?
        WantPthread = true;

        // Also link the particular OpenMP runtimes.
        switch (getOpenMPRuntime(ToolChain, Args)) {
        case OMPRT_OMP:
          CmdArgs.push_back("-lomp");
          break;
        case OMPRT_GOMP:
          CmdArgs.push_back("-lgomp");

          // FIXME: Exclude this for platforms with libgomp that don't require
          // librt. Most modern Linux platforms require it, but some may not.
          CmdArgs.push_back("-lrt");
          break;
        case OMPRT_IOMP5:
          CmdArgs.push_back("-liomp5");
          break;
        case OMPRT_Unknown:
          // Already diagnosed.
          break;
        }
      }

      AddRunTimeLibs(ToolChain, D, CmdArgs, Args);

      if (WantPthread && !isAndroid)
        CmdArgs.push_back("-lpthread");

      CmdArgs.push_back("-lc");

      if (Args.hasArg(options::OPT_static))
        CmdArgs.push_back("--end-group");
      else
        AddRunTimeLibs(ToolChain, D, CmdArgs, Args);
    }

    if (!Args.hasArg(options::OPT_nostartfiles)) {
      const char *crtend;
      if (Args.hasArg(options::OPT_shared))
        crtend = isAndroid ? "crtend_so.o" : "crtendS.o";
      else if (IsPIE)
        crtend = isAndroid ? "crtend_android.o" : "crtendS.o";
      else
        crtend = isAndroid ? "crtend_android.o" : "crtend.o";

      CmdArgs.push_back(Args.MakeArgString(ToolChain.GetFilePath(crtend)));
      if (!isAndroid)
        CmdArgs.push_back(Args.MakeArgString(ToolChain.GetFilePath("crtn.o")));
    }
  }

  C.addCommand(llvm::make_unique<Command>(JA, *this, ToolChain.Linker.c_str(),
                                          CmdArgs, Inputs));
}

// NaCl ARM assembly (inline or standalone) can be written with a set of macros
// for the various SFI requirements like register masking. The assembly tool
// inserts the file containing the macros as an input into all the assembly
// jobs.
void nacltools::AssemblerARM::ConstructJob(Compilation &C, const JobAction &JA,
                                           const InputInfo &Output,
                                           const InputInfoList &Inputs,
                                           const ArgList &Args,
                                           const char *LinkingOutput) const {
  const toolchains::NaClToolChain &ToolChain =
      static_cast<const toolchains::NaClToolChain &>(getToolChain());
  InputInfo NaClMacros(ToolChain.GetNaClArmMacrosPath(), types::TY_PP_Asm,
                       "nacl-arm-macros.s");
  InputInfoList NewInputs;
  NewInputs.push_back(NaClMacros);
  NewInputs.append(Inputs.begin(), Inputs.end());
  gnutools::Assembler::ConstructJob(C, JA, Output, NewInputs, Args,
                                    LinkingOutput);
}

// This is quite similar to gnutools::Linker::ConstructJob with changes that
// we use static by default, do not yet support sanitizers or LTO, and a few
// others. Eventually we can support more of that and hopefully migrate back
// to gnutools::Linker.
void nacltools::Linker::ConstructJob(Compilation &C, const JobAction &JA,
                                     const InputInfo &Output,
                                     const InputInfoList &Inputs,
                                     const ArgList &Args,
                                     const char *LinkingOutput) const {

  const toolchains::NaClToolChain &ToolChain =
      static_cast<const toolchains::NaClToolChain &>(getToolChain());
  const Driver &D = ToolChain.getDriver();
  const llvm::Triple::ArchType Arch = ToolChain.getArch();
  const bool IsStatic =
      !Args.hasArg(options::OPT_dynamic) && !Args.hasArg(options::OPT_shared);

  ArgStringList CmdArgs;

  // Silence warning for "clang -g foo.o -o foo"
  Args.ClaimAllArgs(options::OPT_g_Group);
  // and "clang -emit-llvm foo.o -o foo"
  Args.ClaimAllArgs(options::OPT_emit_llvm);
  // and for "clang -w foo.o -o foo". Other warning options are already
  // handled somewhere else.
  Args.ClaimAllArgs(options::OPT_w);

  if (!D.SysRoot.empty())
    CmdArgs.push_back(Args.MakeArgString("--sysroot=" + D.SysRoot));

  if (Args.hasArg(options::OPT_rdynamic))
    CmdArgs.push_back("-export-dynamic");

  if (Args.hasArg(options::OPT_s))
    CmdArgs.push_back("-s");

  // NaClToolChain doesn't have ExtraOpts like Linux; the only relevant flag
  // from there is --build-id, which we do want.
  CmdArgs.push_back("--build-id");

  if (!IsStatic)
    CmdArgs.push_back("--eh-frame-hdr");

  CmdArgs.push_back("-m");
  if (Arch == llvm::Triple::x86)
    CmdArgs.push_back("elf_i386_nacl");
  else if (Arch == llvm::Triple::arm)
    CmdArgs.push_back("armelf_nacl");
  else if (Arch == llvm::Triple::x86_64)
    CmdArgs.push_back("elf_x86_64_nacl");
<<<<<<< HEAD
  else if (ToolChain.getArch() == llvm::Triple::mipsel)
=======
  else if (Arch == llvm::Triple::mipsel)
>>>>>>> 68930759
    CmdArgs.push_back("mipselelf_nacl");
  else
    D.Diag(diag::err_target_unsupported_arch) << ToolChain.getArchName()
                                              << "Native Client";

  if (IsStatic)
    CmdArgs.push_back("-static");
  else if (Args.hasArg(options::OPT_shared))
    CmdArgs.push_back("-shared");

  CmdArgs.push_back("-o");
  CmdArgs.push_back(Output.getFilename());
  if (!Args.hasArg(options::OPT_nostdlib) &&
      !Args.hasArg(options::OPT_nostartfiles)) {
    if (!Args.hasArg(options::OPT_shared))
      CmdArgs.push_back(Args.MakeArgString(ToolChain.GetFilePath("crt1.o")));
    CmdArgs.push_back(Args.MakeArgString(ToolChain.GetFilePath("crti.o")));

    const char *crtbegin;
    if (IsStatic)
      crtbegin = "crtbeginT.o";
    else if (Args.hasArg(options::OPT_shared))
      crtbegin = "crtbeginS.o";
    else
      crtbegin = "crtbegin.o";
    CmdArgs.push_back(Args.MakeArgString(ToolChain.GetFilePath(crtbegin)));
  }

  Args.AddAllArgs(CmdArgs, options::OPT_L);
  Args.AddAllArgs(CmdArgs, options::OPT_u);

  const ToolChain::path_list &Paths = ToolChain.getFilePaths();

  for (const auto &Path : Paths)
    CmdArgs.push_back(Args.MakeArgString(StringRef("-L") + Path));

  if (Args.hasArg(options::OPT_Z_Xlinker__no_demangle))
    CmdArgs.push_back("--no-demangle");

  AddLinkerInputs(ToolChain, Inputs, Args, CmdArgs);

  if (D.CCCIsCXX() && !Args.hasArg(options::OPT_nostdlib) &&
      !Args.hasArg(options::OPT_nodefaultlibs)) {
    bool OnlyLibstdcxxStatic =
        Args.hasArg(options::OPT_static_libstdcxx) && !IsStatic;
    if (OnlyLibstdcxxStatic)
      CmdArgs.push_back("-Bstatic");
    ToolChain.AddCXXStdlibLibArgs(Args, CmdArgs);
    if (OnlyLibstdcxxStatic)
      CmdArgs.push_back("-Bdynamic");
    CmdArgs.push_back("-lm");
  }

  if (!Args.hasArg(options::OPT_nostdlib)) {
    if (!Args.hasArg(options::OPT_nodefaultlibs)) {
      // Always use groups, since it has no effect on dynamic libraries.
      CmdArgs.push_back("--start-group");
      CmdArgs.push_back("-lc");
      // NaCl's libc++ currently requires libpthread, so just always include it
      // in the group for C++.
      if (Args.hasArg(options::OPT_pthread) ||
<<<<<<< HEAD
          Args.hasArg(options::OPT_pthreads) ||
          D.CCCIsCXX()) {
=======
          Args.hasArg(options::OPT_pthreads) || D.CCCIsCXX()) {
>>>>>>> 68930759
        // Gold, used by Mips, handles nested groups differently than ld, and
        // without '-lnacl' it prefers symbols from libpthread.a over libnacl.a,
        // which is not a desired behaviour here.
        // See https://sourceware.org/ml/binutils/2015-03/msg00034.html
        if (getToolChain().getArch() == llvm::Triple::mipsel)
          CmdArgs.push_back("-lnacl");

        CmdArgs.push_back("-lpthread");
      }

      CmdArgs.push_back("-lgcc");
      CmdArgs.push_back("--as-needed");
      if (IsStatic)
        CmdArgs.push_back("-lgcc_eh");
      else
        CmdArgs.push_back("-lgcc_s");
      CmdArgs.push_back("--no-as-needed");

      // Mips needs to create and use pnacl_legacy library that contains
      // definitions from bitcode/pnaclmm.c and definitions for
      // __nacl_tp_tls_offset() and __nacl_tp_tdb_offset().
      if (getToolChain().getArch() == llvm::Triple::mipsel)
        CmdArgs.push_back("-lpnacl_legacy");

      CmdArgs.push_back("--end-group");
    }

    if (!Args.hasArg(options::OPT_nostartfiles)) {
      const char *crtend;
      if (Args.hasArg(options::OPT_shared))
        crtend = "crtendS.o";
      else
        crtend = "crtend.o";

      CmdArgs.push_back(Args.MakeArgString(ToolChain.GetFilePath(crtend)));
      CmdArgs.push_back(Args.MakeArgString(ToolChain.GetFilePath("crtn.o")));
    }
  }

  C.addCommand(llvm::make_unique<Command>(JA, *this, ToolChain.Linker.c_str(),
                                          CmdArgs, Inputs));
}

void minix::Assembler::ConstructJob(Compilation &C, const JobAction &JA,
                                    const InputInfo &Output,
                                    const InputInfoList &Inputs,
                                    const ArgList &Args,
                                    const char *LinkingOutput) const {
  claimNoWarnArgs(Args);
  ArgStringList CmdArgs;

  Args.AddAllArgValues(CmdArgs, options::OPT_Wa_COMMA, options::OPT_Xassembler);

  CmdArgs.push_back("-o");
  CmdArgs.push_back(Output.getFilename());

  for (const auto &II : Inputs)
    CmdArgs.push_back(II.getFilename());

  const char *Exec = Args.MakeArgString(getToolChain().GetProgramPath("as"));
  C.addCommand(llvm::make_unique<Command>(JA, *this, Exec, CmdArgs, Inputs));
}

void minix::Linker::ConstructJob(Compilation &C, const JobAction &JA,
                                 const InputInfo &Output,
                                 const InputInfoList &Inputs,
                                 const ArgList &Args,
                                 const char *LinkingOutput) const {
  const Driver &D = getToolChain().getDriver();
  ArgStringList CmdArgs;

  if (Output.isFilename()) {
    CmdArgs.push_back("-o");
    CmdArgs.push_back(Output.getFilename());
  } else {
    assert(Output.isNothing() && "Invalid output.");
  }

  if (!Args.hasArg(options::OPT_nostdlib) &&
      !Args.hasArg(options::OPT_nostartfiles)) {
    CmdArgs.push_back(Args.MakeArgString(getToolChain().GetFilePath("crt1.o")));
    CmdArgs.push_back(Args.MakeArgString(getToolChain().GetFilePath("crti.o")));
    CmdArgs.push_back(
        Args.MakeArgString(getToolChain().GetFilePath("crtbegin.o")));
    CmdArgs.push_back(Args.MakeArgString(getToolChain().GetFilePath("crtn.o")));
  }

  Args.AddAllArgs(CmdArgs,
                  {options::OPT_L, options::OPT_T_Group, options::OPT_e});

  AddLinkerInputs(getToolChain(), Inputs, Args, CmdArgs);

  addProfileRT(getToolChain(), Args, CmdArgs);

  if (!Args.hasArg(options::OPT_nostdlib) &&
      !Args.hasArg(options::OPT_nodefaultlibs)) {
    if (D.CCCIsCXX()) {
      getToolChain().AddCXXStdlibLibArgs(Args, CmdArgs);
      CmdArgs.push_back("-lm");
    }
  }

  if (!Args.hasArg(options::OPT_nostdlib) &&
      !Args.hasArg(options::OPT_nostartfiles)) {
    if (Args.hasArg(options::OPT_pthread))
      CmdArgs.push_back("-lpthread");
    CmdArgs.push_back("-lc");
    CmdArgs.push_back("-lCompilerRT-Generic");
    CmdArgs.push_back("-L/usr/pkg/compiler-rt/lib");
    CmdArgs.push_back(
        Args.MakeArgString(getToolChain().GetFilePath("crtend.o")));
  }

  const char *Exec = Args.MakeArgString(getToolChain().GetLinkerPath());
  C.addCommand(llvm::make_unique<Command>(JA, *this, Exec, CmdArgs, Inputs));
}

/// DragonFly Tools

// For now, DragonFly Assemble does just about the same as for
// FreeBSD, but this may change soon.
void dragonfly::Assembler::ConstructJob(Compilation &C, const JobAction &JA,
                                        const InputInfo &Output,
                                        const InputInfoList &Inputs,
                                        const ArgList &Args,
                                        const char *LinkingOutput) const {
  claimNoWarnArgs(Args);
  ArgStringList CmdArgs;

  // When building 32-bit code on DragonFly/pc64, we have to explicitly
  // instruct as in the base system to assemble 32-bit code.
  if (getToolChain().getArch() == llvm::Triple::x86)
    CmdArgs.push_back("--32");

  Args.AddAllArgValues(CmdArgs, options::OPT_Wa_COMMA, options::OPT_Xassembler);

  CmdArgs.push_back("-o");
  CmdArgs.push_back(Output.getFilename());

  for (const auto &II : Inputs)
    CmdArgs.push_back(II.getFilename());

  const char *Exec = Args.MakeArgString(getToolChain().GetProgramPath("as"));
  C.addCommand(llvm::make_unique<Command>(JA, *this, Exec, CmdArgs, Inputs));
}

void dragonfly::Linker::ConstructJob(Compilation &C, const JobAction &JA,
                                     const InputInfo &Output,
                                     const InputInfoList &Inputs,
                                     const ArgList &Args,
                                     const char *LinkingOutput) const {
  const Driver &D = getToolChain().getDriver();
  ArgStringList CmdArgs;
  bool UseGCC47 = llvm::sys::fs::exists("/usr/lib/gcc47");

  if (!D.SysRoot.empty())
    CmdArgs.push_back(Args.MakeArgString("--sysroot=" + D.SysRoot));

  CmdArgs.push_back("--eh-frame-hdr");
  if (Args.hasArg(options::OPT_static)) {
    CmdArgs.push_back("-Bstatic");
  } else {
    if (Args.hasArg(options::OPT_rdynamic))
      CmdArgs.push_back("-export-dynamic");
    if (Args.hasArg(options::OPT_shared))
      CmdArgs.push_back("-Bshareable");
    else {
      CmdArgs.push_back("-dynamic-linker");
      CmdArgs.push_back("/usr/libexec/ld-elf.so.2");
    }
    CmdArgs.push_back("--hash-style=both");
  }

  // When building 32-bit code on DragonFly/pc64, we have to explicitly
  // instruct ld in the base system to link 32-bit code.
  if (getToolChain().getArch() == llvm::Triple::x86) {
    CmdArgs.push_back("-m");
    CmdArgs.push_back("elf_i386");
  }

  if (Output.isFilename()) {
    CmdArgs.push_back("-o");
    CmdArgs.push_back(Output.getFilename());
  } else {
    assert(Output.isNothing() && "Invalid output.");
  }

  if (!Args.hasArg(options::OPT_nostdlib) &&
      !Args.hasArg(options::OPT_nostartfiles)) {
    if (!Args.hasArg(options::OPT_shared)) {
      if (Args.hasArg(options::OPT_pg))
        CmdArgs.push_back(
            Args.MakeArgString(getToolChain().GetFilePath("gcrt1.o")));
      else {
        if (Args.hasArg(options::OPT_pie))
          CmdArgs.push_back(
              Args.MakeArgString(getToolChain().GetFilePath("Scrt1.o")));
        else
          CmdArgs.push_back(
              Args.MakeArgString(getToolChain().GetFilePath("crt1.o")));
      }
    }
    CmdArgs.push_back(Args.MakeArgString(getToolChain().GetFilePath("crti.o")));
    if (Args.hasArg(options::OPT_shared) || Args.hasArg(options::OPT_pie))
      CmdArgs.push_back(
          Args.MakeArgString(getToolChain().GetFilePath("crtbeginS.o")));
    else
      CmdArgs.push_back(
          Args.MakeArgString(getToolChain().GetFilePath("crtbegin.o")));
  }

  Args.AddAllArgs(CmdArgs,
                  {options::OPT_L, options::OPT_T_Group, options::OPT_e});

  AddLinkerInputs(getToolChain(), Inputs, Args, CmdArgs);

  if (!Args.hasArg(options::OPT_nostdlib) &&
      !Args.hasArg(options::OPT_nodefaultlibs)) {
    // FIXME: GCC passes on -lgcc, -lgcc_pic and a whole lot of
    //         rpaths
    if (UseGCC47)
      CmdArgs.push_back("-L/usr/lib/gcc47");
    else
      CmdArgs.push_back("-L/usr/lib/gcc44");

    if (!Args.hasArg(options::OPT_static)) {
      if (UseGCC47) {
        CmdArgs.push_back("-rpath");
        CmdArgs.push_back("/usr/lib/gcc47");
      } else {
        CmdArgs.push_back("-rpath");
        CmdArgs.push_back("/usr/lib/gcc44");
      }
    }

    if (D.CCCIsCXX()) {
      getToolChain().AddCXXStdlibLibArgs(Args, CmdArgs);
      CmdArgs.push_back("-lm");
    }

    if (Args.hasArg(options::OPT_pthread))
      CmdArgs.push_back("-lpthread");

    if (!Args.hasArg(options::OPT_nolibc)) {
      CmdArgs.push_back("-lc");
    }

    if (UseGCC47) {
      if (Args.hasArg(options::OPT_static) ||
          Args.hasArg(options::OPT_static_libgcc)) {
        CmdArgs.push_back("-lgcc");
        CmdArgs.push_back("-lgcc_eh");
      } else {
        if (Args.hasArg(options::OPT_shared_libgcc)) {
          CmdArgs.push_back("-lgcc_pic");
          if (!Args.hasArg(options::OPT_shared))
            CmdArgs.push_back("-lgcc");
        } else {
          CmdArgs.push_back("-lgcc");
          CmdArgs.push_back("--as-needed");
          CmdArgs.push_back("-lgcc_pic");
          CmdArgs.push_back("--no-as-needed");
        }
      }
    } else {
      if (Args.hasArg(options::OPT_shared)) {
        CmdArgs.push_back("-lgcc_pic");
      } else {
        CmdArgs.push_back("-lgcc");
      }
    }
  }

  if (!Args.hasArg(options::OPT_nostdlib) &&
      !Args.hasArg(options::OPT_nostartfiles)) {
    if (Args.hasArg(options::OPT_shared) || Args.hasArg(options::OPT_pie))
      CmdArgs.push_back(
          Args.MakeArgString(getToolChain().GetFilePath("crtendS.o")));
    else
      CmdArgs.push_back(
          Args.MakeArgString(getToolChain().GetFilePath("crtend.o")));
    CmdArgs.push_back(Args.MakeArgString(getToolChain().GetFilePath("crtn.o")));
  }

  addProfileRT(getToolChain(), Args, CmdArgs);

  const char *Exec = Args.MakeArgString(getToolChain().GetLinkerPath());
  C.addCommand(llvm::make_unique<Command>(JA, *this, Exec, CmdArgs, Inputs));
}

// Try to find Exe from a Visual Studio distribution.  This first tries to find
// an installed copy of Visual Studio and, failing that, looks in the PATH,
// making sure that whatever executable that's found is not a same-named exe
// from clang itself to prevent clang from falling back to itself.
static std::string FindVisualStudioExecutable(const ToolChain &TC,
                                              const char *Exe,
                                              const char *ClangProgramPath) {
  const auto &MSVC = static_cast<const toolchains::MSVCToolChain &>(TC);
  std::string visualStudioBinDir;
  if (MSVC.getVisualStudioBinariesFolder(ClangProgramPath,
                                         visualStudioBinDir)) {
    SmallString<128> FilePath(visualStudioBinDir);
    llvm::sys::path::append(FilePath, Exe);
    if (llvm::sys::fs::can_execute(FilePath.c_str()))
      return FilePath.str();
  }

  return Exe;
}

void visualstudio::Linker::ConstructJob(Compilation &C, const JobAction &JA,
                                        const InputInfo &Output,
                                        const InputInfoList &Inputs,
                                        const ArgList &Args,
                                        const char *LinkingOutput) const {
  ArgStringList CmdArgs;
  const ToolChain &TC = getToolChain();

  assert((Output.isFilename() || Output.isNothing()) && "invalid output");
  if (Output.isFilename())
    CmdArgs.push_back(
        Args.MakeArgString(std::string("-out:") + Output.getFilename()));

  if (!Args.hasArg(options::OPT_nostdlib) &&
      !Args.hasArg(options::OPT_nostartfiles) && !C.getDriver().IsCLMode())
    CmdArgs.push_back("-defaultlib:libcmt");

  if (!llvm::sys::Process::GetEnv("LIB")) {
    // If the VC environment hasn't been configured (perhaps because the user
    // did not run vcvarsall), try to build a consistent link environment.  If
    // the environment variable is set however, assume the user knows what
    // they're doing.
    std::string VisualStudioDir;
    const auto &MSVC = static_cast<const toolchains::MSVCToolChain &>(TC);
    if (MSVC.getVisualStudioInstallDir(VisualStudioDir)) {
      SmallString<128> LibDir(VisualStudioDir);
      llvm::sys::path::append(LibDir, "VC", "lib");
      switch (MSVC.getArch()) {
      case llvm::Triple::x86:
        // x86 just puts the libraries directly in lib
        break;
      case llvm::Triple::x86_64:
        llvm::sys::path::append(LibDir, "amd64");
        break;
      case llvm::Triple::arm:
        llvm::sys::path::append(LibDir, "arm");
        break;
      default:
        break;
      }
      CmdArgs.push_back(
          Args.MakeArgString(std::string("-libpath:") + LibDir.c_str()));
    }

    std::string WindowsSdkLibPath;
    if (MSVC.getWindowsSDKLibraryPath(WindowsSdkLibPath))
      CmdArgs.push_back(Args.MakeArgString(std::string("-libpath:") +
                                           WindowsSdkLibPath.c_str()));
  }

  CmdArgs.push_back("-nologo");

  if (Args.hasArg(options::OPT_g_Group))
    CmdArgs.push_back("-debug");

  bool DLL = Args.hasArg(options::OPT__SLASH_LD, options::OPT__SLASH_LDd,
                         options::OPT_shared);
  if (DLL) {
    CmdArgs.push_back(Args.MakeArgString("-dll"));

    SmallString<128> ImplibName(Output.getFilename());
    llvm::sys::path::replace_extension(ImplibName, "lib");
    CmdArgs.push_back(Args.MakeArgString(std::string("-implib:") + ImplibName));
  }

  if (TC.getSanitizerArgs().needsAsanRt()) {
    CmdArgs.push_back(Args.MakeArgString("-debug"));
    CmdArgs.push_back(Args.MakeArgString("-incremental:no"));
    if (Args.hasArg(options::OPT__SLASH_MD, options::OPT__SLASH_MDd)) {
      static const char *CompilerRTComponents[] = {
          "asan_dynamic", "asan_dynamic_runtime_thunk",
      };
      for (const auto &Component : CompilerRTComponents)
        CmdArgs.push_back(Args.MakeArgString(getCompilerRT(TC, Component)));
      // Make sure the dynamic runtime thunk is not optimized out at link time
      // to ensure proper SEH handling.
      CmdArgs.push_back(Args.MakeArgString("-include:___asan_seh_interceptor"));
    } else if (DLL) {
      CmdArgs.push_back(
          Args.MakeArgString(getCompilerRT(TC, "asan_dll_thunk")));
    } else {
      static const char *CompilerRTComponents[] = {
          "asan", "asan_cxx",
      };
      for (const auto &Component : CompilerRTComponents)
        CmdArgs.push_back(Args.MakeArgString(getCompilerRT(TC, Component)));
    }
  }

  Args.AddAllArgValues(CmdArgs, options::OPT__SLASH_link);

  // Add filenames, libraries, and other linker inputs.
  for (const auto &Input : Inputs) {
    if (Input.isFilename()) {
      CmdArgs.push_back(Input.getFilename());
      continue;
    }

    const Arg &A = Input.getInputArg();

    // Render -l options differently for the MSVC linker.
    if (A.getOption().matches(options::OPT_l)) {
      StringRef Lib = A.getValue();
      const char *LinkLibArg;
      if (Lib.endswith(".lib"))
        LinkLibArg = Args.MakeArgString(Lib);
      else
        LinkLibArg = Args.MakeArgString(Lib + ".lib");
      CmdArgs.push_back(LinkLibArg);
      continue;
    }

    // Otherwise, this is some other kind of linker input option like -Wl, -z,
    // or -L. Render it, even if MSVC doesn't understand it.
    A.renderAsInput(Args, CmdArgs);
  }

  // We need to special case some linker paths.  In the case of lld, we need to
  // translate 'lld' into 'lld-link', and in the case of the regular msvc
  // linker, we need to use a special search algorithm.
  llvm::SmallString<128> linkPath;
  StringRef Linker = Args.getLastArgValue(options::OPT_fuse_ld_EQ, "link");
  if (Linker.equals_lower("lld"))
    Linker = "lld-link";

  if (Linker.equals_lower("link")) {
    // If we're using the MSVC linker, it's not sufficient to just use link
    // from the program PATH, because other environments like GnuWin32 install
    // their own link.exe which may come first.
    linkPath = FindVisualStudioExecutable(TC, "link.exe",
                                          C.getDriver().getClangProgramPath());
  } else {
    linkPath = Linker;
    llvm::sys::path::replace_extension(linkPath, "exe");
    linkPath = TC.GetProgramPath(linkPath.c_str());
  }

  const char *Exec = Args.MakeArgString(linkPath);
  C.addCommand(llvm::make_unique<Command>(JA, *this, Exec, CmdArgs, Inputs));
}

void visualstudio::Compiler::ConstructJob(Compilation &C, const JobAction &JA,
                                          const InputInfo &Output,
                                          const InputInfoList &Inputs,
                                          const ArgList &Args,
                                          const char *LinkingOutput) const {
  C.addCommand(GetCommand(C, JA, Output, Inputs, Args, LinkingOutput));
}

std::unique_ptr<Command> visualstudio::Compiler::GetCommand(
    Compilation &C, const JobAction &JA, const InputInfo &Output,
    const InputInfoList &Inputs, const ArgList &Args,
    const char *LinkingOutput) const {
  ArgStringList CmdArgs;
  CmdArgs.push_back("/nologo");
  CmdArgs.push_back("/c");  // Compile only.
  CmdArgs.push_back("/W0"); // No warnings.

  // The goal is to be able to invoke this tool correctly based on
  // any flag accepted by clang-cl.

  // These are spelled the same way in clang and cl.exe,.
  Args.AddAllArgs(CmdArgs, {options::OPT_D, options::OPT_U, options::OPT_I});

  // Optimization level.
  if (Arg *A = Args.getLastArg(options::OPT_fbuiltin, options::OPT_fno_builtin))
    CmdArgs.push_back(A->getOption().getID() == options::OPT_fbuiltin ? "/Oi"
                                                                      : "/Oi-");
  if (Arg *A = Args.getLastArg(options::OPT_O, options::OPT_O0)) {
    if (A->getOption().getID() == options::OPT_O0) {
      CmdArgs.push_back("/Od");
    } else {
      CmdArgs.push_back("/Og");

      StringRef OptLevel = A->getValue();
      if (OptLevel == "s" || OptLevel == "z")
        CmdArgs.push_back("/Os");
      else
        CmdArgs.push_back("/Ot");

      CmdArgs.push_back("/Ob2");
    }
  }
  if (Arg *A = Args.getLastArg(options::OPT_fomit_frame_pointer,
                               options::OPT_fno_omit_frame_pointer))
    CmdArgs.push_back(A->getOption().getID() == options::OPT_fomit_frame_pointer
                          ? "/Oy"
                          : "/Oy-");
  if (!Args.hasArg(options::OPT_fwritable_strings))
    CmdArgs.push_back("/GF");

  // Flags for which clang-cl has an alias.
  // FIXME: How can we ensure this stays in sync with relevant clang-cl options?

  if (Args.hasFlag(options::OPT__SLASH_GR_, options::OPT__SLASH_GR,
                   /*default=*/false))
    CmdArgs.push_back("/GR-");
  if (Arg *A = Args.getLastArg(options::OPT_ffunction_sections,
                               options::OPT_fno_function_sections))
    CmdArgs.push_back(A->getOption().getID() == options::OPT_ffunction_sections
                          ? "/Gy"
                          : "/Gy-");
  if (Arg *A = Args.getLastArg(options::OPT_fdata_sections,
                               options::OPT_fno_data_sections))
    CmdArgs.push_back(
        A->getOption().getID() == options::OPT_fdata_sections ? "/Gw" : "/Gw-");
  if (Args.hasArg(options::OPT_fsyntax_only))
    CmdArgs.push_back("/Zs");
  if (Args.hasArg(options::OPT_g_Flag, options::OPT_gline_tables_only))
    CmdArgs.push_back("/Z7");

  std::vector<std::string> Includes =
      Args.getAllArgValues(options::OPT_include);
  for (const auto &Include : Includes)
    CmdArgs.push_back(Args.MakeArgString(std::string("/FI") + Include));

  // Flags that can simply be passed through.
  Args.AddAllArgs(CmdArgs, options::OPT__SLASH_LD);
  Args.AddAllArgs(CmdArgs, options::OPT__SLASH_LDd);
  Args.AddAllArgs(CmdArgs, options::OPT__SLASH_EH);
  Args.AddAllArgs(CmdArgs, options::OPT__SLASH_Zl);

  // The order of these flags is relevant, so pick the last one.
  if (Arg *A = Args.getLastArg(options::OPT__SLASH_MD, options::OPT__SLASH_MDd,
                               options::OPT__SLASH_MT, options::OPT__SLASH_MTd))
    A->render(Args, CmdArgs);

  // Input filename.
  assert(Inputs.size() == 1);
  const InputInfo &II = Inputs[0];
  assert(II.getType() == types::TY_C || II.getType() == types::TY_CXX);
  CmdArgs.push_back(II.getType() == types::TY_C ? "/Tc" : "/Tp");
  if (II.isFilename())
    CmdArgs.push_back(II.getFilename());
  else
    II.getInputArg().renderAsInput(Args, CmdArgs);

  // Output filename.
  assert(Output.getType() == types::TY_Object);
  const char *Fo =
      Args.MakeArgString(std::string("/Fo") + Output.getFilename());
  CmdArgs.push_back(Fo);

  const Driver &D = getToolChain().getDriver();
  std::string Exec = FindVisualStudioExecutable(getToolChain(), "cl.exe",
                                                D.getClangProgramPath());
  return llvm::make_unique<Command>(JA, *this, Args.MakeArgString(Exec),
                                    CmdArgs, Inputs);
}

/// MinGW Tools
void MinGW::Assembler::ConstructJob(Compilation &C, const JobAction &JA,
                                    const InputInfo &Output,
                                    const InputInfoList &Inputs,
                                    const ArgList &Args,
                                    const char *LinkingOutput) const {
  claimNoWarnArgs(Args);
  ArgStringList CmdArgs;

  if (getToolChain().getArch() == llvm::Triple::x86) {
    CmdArgs.push_back("--32");
  } else if (getToolChain().getArch() == llvm::Triple::x86_64) {
    CmdArgs.push_back("--64");
  }

  Args.AddAllArgValues(CmdArgs, options::OPT_Wa_COMMA, options::OPT_Xassembler);

  CmdArgs.push_back("-o");
  CmdArgs.push_back(Output.getFilename());

  for (const auto &II : Inputs)
    CmdArgs.push_back(II.getFilename());

  const char *Exec = Args.MakeArgString(getToolChain().GetProgramPath("as"));
  C.addCommand(llvm::make_unique<Command>(JA, *this, Exec, CmdArgs, Inputs));

  if (Args.hasArg(options::OPT_gsplit_dwarf))
    SplitDebugInfo(getToolChain(), C, *this, JA, Args, Output,
                   SplitDebugName(Args, Inputs[0]));
}

void MinGW::Linker::AddLibGCC(const ArgList &Args,
                              ArgStringList &CmdArgs) const {
  if (Args.hasArg(options::OPT_mthreads))
    CmdArgs.push_back("-lmingwthrd");
  CmdArgs.push_back("-lmingw32");

  // Add libgcc or compiler-rt.
  AddRunTimeLibs(getToolChain(), getToolChain().getDriver(), CmdArgs, Args);

  CmdArgs.push_back("-lmoldname");
  CmdArgs.push_back("-lmingwex");
  CmdArgs.push_back("-lmsvcrt");
}

void MinGW::Linker::ConstructJob(Compilation &C, const JobAction &JA,
                                 const InputInfo &Output,
                                 const InputInfoList &Inputs,
                                 const ArgList &Args,
                                 const char *LinkingOutput) const {
  const ToolChain &TC = getToolChain();
  const Driver &D = TC.getDriver();
  // const SanitizerArgs &Sanitize = TC.getSanitizerArgs();

  ArgStringList CmdArgs;

  // Silence warning for "clang -g foo.o -o foo"
  Args.ClaimAllArgs(options::OPT_g_Group);
  // and "clang -emit-llvm foo.o -o foo"
  Args.ClaimAllArgs(options::OPT_emit_llvm);
  // and for "clang -w foo.o -o foo". Other warning options are already
  // handled somewhere else.
  Args.ClaimAllArgs(options::OPT_w);

  StringRef LinkerName = Args.getLastArgValue(options::OPT_fuse_ld_EQ, "ld");
  if (LinkerName.equals_lower("lld")) {
    CmdArgs.push_back("-flavor");
    CmdArgs.push_back("gnu");
  }

  if (!D.SysRoot.empty())
    CmdArgs.push_back(Args.MakeArgString("--sysroot=" + D.SysRoot));

  if (Args.hasArg(options::OPT_s))
    CmdArgs.push_back("-s");

  CmdArgs.push_back("-m");
  if (TC.getArch() == llvm::Triple::x86)
    CmdArgs.push_back("i386pe");
  if (TC.getArch() == llvm::Triple::x86_64)
    CmdArgs.push_back("i386pep");
  if (TC.getArch() == llvm::Triple::arm)
    CmdArgs.push_back("thumb2pe");

  if (Args.hasArg(options::OPT_mwindows)) {
    CmdArgs.push_back("--subsystem");
    CmdArgs.push_back("windows");
  } else if (Args.hasArg(options::OPT_mconsole)) {
    CmdArgs.push_back("--subsystem");
    CmdArgs.push_back("console");
  }

  if (Args.hasArg(options::OPT_static))
    CmdArgs.push_back("-Bstatic");
  else {
    if (Args.hasArg(options::OPT_mdll))
      CmdArgs.push_back("--dll");
    else if (Args.hasArg(options::OPT_shared))
      CmdArgs.push_back("--shared");
    CmdArgs.push_back("-Bdynamic");
    if (Args.hasArg(options::OPT_mdll) || Args.hasArg(options::OPT_shared)) {
      CmdArgs.push_back("-e");
      if (TC.getArch() == llvm::Triple::x86)
        CmdArgs.push_back("_DllMainCRTStartup@12");
      else
        CmdArgs.push_back("DllMainCRTStartup");
      CmdArgs.push_back("--enable-auto-image-base");
    }
  }

  CmdArgs.push_back("-o");
  CmdArgs.push_back(Output.getFilename());

  Args.AddAllArgs(CmdArgs, options::OPT_e);
  // FIXME: add -N, -n flags
  Args.AddLastArg(CmdArgs, options::OPT_r);
  Args.AddLastArg(CmdArgs, options::OPT_s);
  Args.AddLastArg(CmdArgs, options::OPT_t);
  Args.AddAllArgs(CmdArgs, options::OPT_u_Group);
  Args.AddLastArg(CmdArgs, options::OPT_Z_Flag);

  if (!Args.hasArg(options::OPT_nostdlib) &&
      !Args.hasArg(options::OPT_nostartfiles)) {
    if (Args.hasArg(options::OPT_shared) || Args.hasArg(options::OPT_mdll)) {
      CmdArgs.push_back(Args.MakeArgString(TC.GetFilePath("dllcrt2.o")));
    } else {
      if (Args.hasArg(options::OPT_municode))
        CmdArgs.push_back(Args.MakeArgString(TC.GetFilePath("crt2u.o")));
      else
        CmdArgs.push_back(Args.MakeArgString(TC.GetFilePath("crt2.o")));
    }
    if (Args.hasArg(options::OPT_pg))
      CmdArgs.push_back(Args.MakeArgString(TC.GetFilePath("gcrt2.o")));
    CmdArgs.push_back(Args.MakeArgString(TC.GetFilePath("crtbegin.o")));
  }

  Args.AddAllArgs(CmdArgs, options::OPT_L);
  const ToolChain::path_list Paths = TC.getFilePaths();
  for (const auto &Path : Paths)
    CmdArgs.push_back(Args.MakeArgString(StringRef("-L") + Path));

  AddLinkerInputs(TC, Inputs, Args, CmdArgs);

  // TODO: Add ASan stuff here

  // TODO: Add profile stuff here

  if (D.CCCIsCXX() && !Args.hasArg(options::OPT_nostdlib) &&
      !Args.hasArg(options::OPT_nodefaultlibs)) {
    bool OnlyLibstdcxxStatic = Args.hasArg(options::OPT_static_libstdcxx) &&
                               !Args.hasArg(options::OPT_static);
    if (OnlyLibstdcxxStatic)
      CmdArgs.push_back("-Bstatic");
    TC.AddCXXStdlibLibArgs(Args, CmdArgs);
    if (OnlyLibstdcxxStatic)
      CmdArgs.push_back("-Bdynamic");
  }

  if (!Args.hasArg(options::OPT_nostdlib)) {
    if (!Args.hasArg(options::OPT_nodefaultlibs)) {
      if (Args.hasArg(options::OPT_static))
        CmdArgs.push_back("--start-group");

      if (Args.hasArg(options::OPT_fstack_protector) ||
          Args.hasArg(options::OPT_fstack_protector_strong) ||
          Args.hasArg(options::OPT_fstack_protector_all)) {
        CmdArgs.push_back("-lssp_nonshared");
        CmdArgs.push_back("-lssp");
      }
      if (Args.hasArg(options::OPT_fopenmp))
        CmdArgs.push_back("-lgomp");

      AddLibGCC(Args, CmdArgs);

      if (Args.hasArg(options::OPT_pg))
        CmdArgs.push_back("-lgmon");

      if (Args.hasArg(options::OPT_pthread))
        CmdArgs.push_back("-lpthread");

      // add system libraries
      if (Args.hasArg(options::OPT_mwindows)) {
        CmdArgs.push_back("-lgdi32");
        CmdArgs.push_back("-lcomdlg32");
      }
      CmdArgs.push_back("-ladvapi32");
      CmdArgs.push_back("-lshell32");
      CmdArgs.push_back("-luser32");
      CmdArgs.push_back("-lkernel32");

      if (Args.hasArg(options::OPT_static))
        CmdArgs.push_back("--end-group");
      else if (!LinkerName.equals_lower("lld"))
        AddLibGCC(Args, CmdArgs);
    }

    if (!Args.hasArg(options::OPT_nostartfiles)) {
      // Add crtfastmath.o if available and fast math is enabled.
      TC.AddFastMathRuntimeIfAvailable(Args, CmdArgs);

      CmdArgs.push_back(Args.MakeArgString(TC.GetFilePath("crtend.o")));
    }
  }
  const char *Exec = Args.MakeArgString(TC.GetProgramPath(LinkerName.data()));
  C.addCommand(llvm::make_unique<Command>(JA, *this, Exec, CmdArgs, Inputs));
}

/// XCore Tools
// We pass assemble and link construction to the xcc tool.

void XCore::Assembler::ConstructJob(Compilation &C, const JobAction &JA,
                                    const InputInfo &Output,
                                    const InputInfoList &Inputs,
                                    const ArgList &Args,
                                    const char *LinkingOutput) const {
  claimNoWarnArgs(Args);
  ArgStringList CmdArgs;

  CmdArgs.push_back("-o");
  CmdArgs.push_back(Output.getFilename());

  CmdArgs.push_back("-c");

  if (Args.hasArg(options::OPT_v))
    CmdArgs.push_back("-v");

  if (Arg *A = Args.getLastArg(options::OPT_g_Group))
    if (!A->getOption().matches(options::OPT_g0))
      CmdArgs.push_back("-g");

  if (Args.hasFlag(options::OPT_fverbose_asm, options::OPT_fno_verbose_asm,
                   false))
    CmdArgs.push_back("-fverbose-asm");

  Args.AddAllArgValues(CmdArgs, options::OPT_Wa_COMMA, options::OPT_Xassembler);

  for (const auto &II : Inputs)
    CmdArgs.push_back(II.getFilename());

  const char *Exec = Args.MakeArgString(getToolChain().GetProgramPath("xcc"));
  C.addCommand(llvm::make_unique<Command>(JA, *this, Exec, CmdArgs, Inputs));
}

void XCore::Linker::ConstructJob(Compilation &C, const JobAction &JA,
                                 const InputInfo &Output,
                                 const InputInfoList &Inputs,
                                 const ArgList &Args,
                                 const char *LinkingOutput) const {
  ArgStringList CmdArgs;

  if (Output.isFilename()) {
    CmdArgs.push_back("-o");
    CmdArgs.push_back(Output.getFilename());
  } else {
    assert(Output.isNothing() && "Invalid output.");
  }

  if (Args.hasArg(options::OPT_v))
    CmdArgs.push_back("-v");

  // Pass -fexceptions through to the linker if it was present.
  if (Args.hasFlag(options::OPT_fexceptions, options::OPT_fno_exceptions,
                   false))
    CmdArgs.push_back("-fexceptions");

  AddLinkerInputs(getToolChain(), Inputs, Args, CmdArgs);

  const char *Exec = Args.MakeArgString(getToolChain().GetProgramPath("xcc"));
  C.addCommand(llvm::make_unique<Command>(JA, *this, Exec, CmdArgs, Inputs));
}

void CrossWindows::Assembler::ConstructJob(Compilation &C, const JobAction &JA,
                                           const InputInfo &Output,
                                           const InputInfoList &Inputs,
                                           const ArgList &Args,
                                           const char *LinkingOutput) const {
  claimNoWarnArgs(Args);
  const auto &TC =
      static_cast<const toolchains::CrossWindowsToolChain &>(getToolChain());
  ArgStringList CmdArgs;
  const char *Exec;

  switch (TC.getArch()) {
  default:
    llvm_unreachable("unsupported architecture");
  case llvm::Triple::arm:
  case llvm::Triple::thumb:
    break;
  case llvm::Triple::x86:
    CmdArgs.push_back("--32");
    break;
  case llvm::Triple::x86_64:
    CmdArgs.push_back("--64");
    break;
  }

  Args.AddAllArgValues(CmdArgs, options::OPT_Wa_COMMA, options::OPT_Xassembler);

  CmdArgs.push_back("-o");
  CmdArgs.push_back(Output.getFilename());

  for (const auto &Input : Inputs)
    CmdArgs.push_back(Input.getFilename());

  const std::string Assembler = TC.GetProgramPath("as");
  Exec = Args.MakeArgString(Assembler);

  C.addCommand(llvm::make_unique<Command>(JA, *this, Exec, CmdArgs, Inputs));
}

void CrossWindows::Linker::ConstructJob(Compilation &C, const JobAction &JA,
                                        const InputInfo &Output,
                                        const InputInfoList &Inputs,
                                        const ArgList &Args,
                                        const char *LinkingOutput) const {
  const auto &TC =
      static_cast<const toolchains::CrossWindowsToolChain &>(getToolChain());
  const llvm::Triple &T = TC.getTriple();
  const Driver &D = TC.getDriver();
  SmallString<128> EntryPoint;
  ArgStringList CmdArgs;
  const char *Exec;

  // Silence warning for "clang -g foo.o -o foo"
  Args.ClaimAllArgs(options::OPT_g_Group);
  // and "clang -emit-llvm foo.o -o foo"
  Args.ClaimAllArgs(options::OPT_emit_llvm);
  // and for "clang -w foo.o -o foo"
  Args.ClaimAllArgs(options::OPT_w);
  // Other warning options are already handled somewhere else.

  if (!D.SysRoot.empty())
    CmdArgs.push_back(Args.MakeArgString("--sysroot=" + D.SysRoot));

  if (Args.hasArg(options::OPT_pie))
    CmdArgs.push_back("-pie");
  if (Args.hasArg(options::OPT_rdynamic))
    CmdArgs.push_back("-export-dynamic");
  if (Args.hasArg(options::OPT_s))
    CmdArgs.push_back("--strip-all");

  CmdArgs.push_back("-m");
  switch (TC.getArch()) {
  default:
    llvm_unreachable("unsupported architecture");
  case llvm::Triple::arm:
  case llvm::Triple::thumb:
    // FIXME: this is incorrect for WinCE
    CmdArgs.push_back("thumb2pe");
    break;
  case llvm::Triple::x86:
    CmdArgs.push_back("i386pe");
    EntryPoint.append("_");
    break;
  case llvm::Triple::x86_64:
    CmdArgs.push_back("i386pep");
    break;
  }

  if (Args.hasArg(options::OPT_shared)) {
    switch (T.getArch()) {
    default:
      llvm_unreachable("unsupported architecture");
    case llvm::Triple::arm:
    case llvm::Triple::thumb:
    case llvm::Triple::x86_64:
      EntryPoint.append("_DllMainCRTStartup");
      break;
    case llvm::Triple::x86:
      EntryPoint.append("_DllMainCRTStartup@12");
      break;
    }

    CmdArgs.push_back("-shared");
    CmdArgs.push_back("-Bdynamic");

    CmdArgs.push_back("--enable-auto-image-base");

    CmdArgs.push_back("--entry");
    CmdArgs.push_back(Args.MakeArgString(EntryPoint));
  } else {
    EntryPoint.append("mainCRTStartup");

    CmdArgs.push_back(Args.hasArg(options::OPT_static) ? "-Bstatic"
                                                       : "-Bdynamic");

    if (!Args.hasArg(options::OPT_nostdlib) &&
        !Args.hasArg(options::OPT_nostartfiles)) {
      CmdArgs.push_back("--entry");
      CmdArgs.push_back(Args.MakeArgString(EntryPoint));
    }

    // FIXME: handle subsystem
  }

  // NOTE: deal with multiple definitions on Windows (e.g. COMDAT)
  CmdArgs.push_back("--allow-multiple-definition");

  CmdArgs.push_back("-o");
  CmdArgs.push_back(Output.getFilename());

  if (Args.hasArg(options::OPT_shared) || Args.hasArg(options::OPT_rdynamic)) {
    SmallString<261> ImpLib(Output.getFilename());
    llvm::sys::path::replace_extension(ImpLib, ".lib");

    CmdArgs.push_back("--out-implib");
    CmdArgs.push_back(Args.MakeArgString(ImpLib));
  }

  if (!Args.hasArg(options::OPT_nostdlib) &&
      !Args.hasArg(options::OPT_nostartfiles)) {
    const std::string CRTPath(D.SysRoot + "/usr/lib/");
    const char *CRTBegin;

    CRTBegin =
        Args.hasArg(options::OPT_shared) ? "crtbeginS.obj" : "crtbegin.obj";
    CmdArgs.push_back(Args.MakeArgString(CRTPath + CRTBegin));
  }

  Args.AddAllArgs(CmdArgs, options::OPT_L);

  const auto &Paths = TC.getFilePaths();
  for (const auto &Path : Paths)
    CmdArgs.push_back(Args.MakeArgString(StringRef("-L") + Path));

  AddLinkerInputs(TC, Inputs, Args, CmdArgs);

  if (D.CCCIsCXX() && !Args.hasArg(options::OPT_nostdlib) &&
      !Args.hasArg(options::OPT_nodefaultlibs)) {
    bool StaticCXX = Args.hasArg(options::OPT_static_libstdcxx) &&
                     !Args.hasArg(options::OPT_static);
    if (StaticCXX)
      CmdArgs.push_back("-Bstatic");
    TC.AddCXXStdlibLibArgs(Args, CmdArgs);
    if (StaticCXX)
      CmdArgs.push_back("-Bdynamic");
  }

  if (!Args.hasArg(options::OPT_nostdlib)) {
    if (!Args.hasArg(options::OPT_nodefaultlibs)) {
      // TODO handle /MT[d] /MD[d]
      CmdArgs.push_back("-lmsvcrt");
      AddRunTimeLibs(TC, D, CmdArgs, Args);
    }
  }

  const std::string Linker = TC.GetProgramPath("ld");
  Exec = Args.MakeArgString(Linker);

  C.addCommand(llvm::make_unique<Command>(JA, *this, Exec, CmdArgs, Inputs));
}

void tools::SHAVE::Compiler::ConstructJob(Compilation &C, const JobAction &JA,
                                          const InputInfo &Output,
                                          const InputInfoList &Inputs,
                                          const ArgList &Args,
                                          const char *LinkingOutput) const {

  ArgStringList CmdArgs;

  assert(Inputs.size() == 1);
  const InputInfo &II = Inputs[0];
  assert(II.getType() == types::TY_C || II.getType() == types::TY_CXX);
  assert(Output.getType() == types::TY_PP_Asm); // Require preprocessed asm.

  // Append all -I, -iquote, -isystem paths, and defines/undefines.
  // These are spelled the same way in clang and moviCompile.
  Args.AddAllArgs(CmdArgs,
                  {options::OPT_clang_i_Group, options::OPT_D, options::OPT_U});

  CmdArgs.push_back("-DMYRIAD2");
  CmdArgs.push_back("-mcpu=myriad2");
  CmdArgs.push_back("-S");

  // Any -O option passes through without translation. What about -Ofast ?
  if (Arg *A = Args.getLastArg(options::OPT_O_Group))
    A->render(Args, CmdArgs);

  if (Args.hasFlag(options::OPT_ffunction_sections,
                   options::OPT_fno_function_sections)) {
    CmdArgs.push_back("-ffunction-sections");
  }
  if (Args.hasArg(options::OPT_fno_inline_functions))
    CmdArgs.push_back("-fno-inline-functions");

  CmdArgs.push_back("-fno-exceptions"); // Always do this even if unspecified.

  CmdArgs.push_back(II.getFilename());
  CmdArgs.push_back("-o");
  CmdArgs.push_back(Output.getFilename());

  std::string Exec =
      Args.MakeArgString(getToolChain().GetProgramPath("moviCompile"));
  C.addCommand(llvm::make_unique<Command>(JA, *this, Args.MakeArgString(Exec),
                                          CmdArgs, Inputs));
}

void tools::SHAVE::Assembler::ConstructJob(Compilation &C, const JobAction &JA,
                                           const InputInfo &Output,
                                           const InputInfoList &Inputs,
                                           const ArgList &Args,
                                           const char *LinkingOutput) const {
  ArgStringList CmdArgs;

  assert(Inputs.size() == 1);
  const InputInfo &II = Inputs[0];
  assert(II.getType() == types::TY_PP_Asm); // Require preprocessed asm input.
  assert(Output.getType() == types::TY_Object);

  CmdArgs.push_back("-no6thSlotCompression");
  CmdArgs.push_back("-cv:myriad2"); // Chip Version ?
  CmdArgs.push_back("-noSPrefixing");
  CmdArgs.push_back("-a"); // Mystery option.
  for (auto Arg : Args.filtered(options::OPT_I)) {
    Arg->claim();
    CmdArgs.push_back(
        Args.MakeArgString(std::string("-i:") + Arg->getValue(0)));
  }
  CmdArgs.push_back("-elf"); // Output format.
  CmdArgs.push_back(II.getFilename());
  CmdArgs.push_back(
      Args.MakeArgString(std::string("-o:") + Output.getFilename()));

  std::string Exec =
      Args.MakeArgString(getToolChain().GetProgramPath("moviAsm"));
  C.addCommand(llvm::make_unique<Command>(JA, *this, Args.MakeArgString(Exec),
                                          CmdArgs, Inputs));
}<|MERGE_RESOLUTION|>--- conflicted
+++ resolved
@@ -8405,11 +8405,7 @@
     CmdArgs.push_back("armelf_nacl");
   else if (Arch == llvm::Triple::x86_64)
     CmdArgs.push_back("elf_x86_64_nacl");
-<<<<<<< HEAD
-  else if (ToolChain.getArch() == llvm::Triple::mipsel)
-=======
   else if (Arch == llvm::Triple::mipsel)
->>>>>>> 68930759
     CmdArgs.push_back("mipselelf_nacl");
   else
     D.Diag(diag::err_target_unsupported_arch) << ToolChain.getArchName()
@@ -8471,12 +8467,7 @@
       // NaCl's libc++ currently requires libpthread, so just always include it
       // in the group for C++.
       if (Args.hasArg(options::OPT_pthread) ||
-<<<<<<< HEAD
-          Args.hasArg(options::OPT_pthreads) ||
-          D.CCCIsCXX()) {
-=======
           Args.hasArg(options::OPT_pthreads) || D.CCCIsCXX()) {
->>>>>>> 68930759
         // Gold, used by Mips, handles nested groups differently than ld, and
         // without '-lnacl' it prefers symbols from libpthread.a over libnacl.a,
         // which is not a desired behaviour here.
