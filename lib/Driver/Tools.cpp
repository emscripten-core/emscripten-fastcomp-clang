--- conflicted
+++ resolved
@@ -7989,7 +7989,6 @@
       llvm::make_unique<Command>(JA, *this, ToolChain.Linker.c_str(), CmdArgs));
 }
 
-<<<<<<< HEAD
 // @LOCALMOD-BEGIN
 // ARM assembly (inline or standalone) can be written with a set of macros for
 // the various SFI requirements like register masking. The assembly tool inserts
@@ -7999,18 +7998,6 @@
                                        const InputInfoList &Inputs,
                                        const ArgList &Args,
                                        const char *LinkingOutput) const {
-=======
-
-// NaCl ARM assembly (inline or standalone) can be written with a set of macros
-// for the various SFI requirements like register masking. The assembly tool
-// inserts the file containing the macros as an input into all the assembly
-// jobs.
-void nacltools::AssembleARM::ConstructJob(Compilation &C, const JobAction &JA,
-                                          const InputInfo &Output,
-                                          const InputInfoList &Inputs,
-                                          const ArgList &Args,
-                                          const char *LinkingOutput) const {
->>>>>>> 8eceb42a
   const toolchains::NaCl_TC& ToolChain =
     static_cast<const toolchains::NaCl_TC&>(getToolChain());
   InputInfo NaClMacros(ToolChain.GetNaClArmMacrosPath(), types::TY_PP_Asm,
@@ -8023,16 +8010,9 @@
 }
 
 
-<<<<<<< HEAD
 // This is almost a duplicate of gnutools::link::ConstructJob with changes that
 // we use static by default, do not yet support sanitizers or LTO, and a few
 // others. Eventually we can probably migrate back to gnutools::link
-=======
-// This is quite similar to gnutools::link::ConstructJob with changes that
-// we use static by default, do not yet support sanitizers or LTO, and a few
-// others. Eventually we can support more of that and hopefully migrate back
-// to gnutools::link.
->>>>>>> 8eceb42a
 void nacltools::Link::ConstructJob(Compilation &C, const JobAction &JA,
                                   const InputInfo &Output,
                                   const InputInfoList &Inputs,
@@ -8077,17 +8057,8 @@
     CmdArgs.push_back("elf_i386_nacl");
   else if (ToolChain.getArch() == llvm::Triple::arm)
     CmdArgs.push_back("armelf_nacl");
-<<<<<<< HEAD
   else
     CmdArgs.push_back("elf_x86_64_nacl");
-=======
-  else if (ToolChain.getArch() == llvm::Triple::x86_64)
-    CmdArgs.push_back("elf_x86_64_nacl");
-  else
-    D.Diag(diag::err_target_unsupported_arch) << ToolChain.getArchName() <<
-        "Native Client";
-
->>>>>>> 8eceb42a
 
   if (IsStatic)
     CmdArgs.push_back("-static");
@@ -8096,10 +8067,7 @@
 
   CmdArgs.push_back("-o");
   CmdArgs.push_back(Output.getFilename());
-<<<<<<< HEAD
-
-=======
->>>>>>> 8eceb42a
+
   if (!Args.hasArg(options::OPT_nostdlib) &&
       !Args.hasArg(options::OPT_nostartfiles)) {
     if (!Args.hasArg(options::OPT_shared))
@@ -8119,11 +8087,7 @@
   Args.AddAllArgs(CmdArgs, options::OPT_L);
   Args.AddAllArgs(CmdArgs, options::OPT_u);
 
-<<<<<<< HEAD
   const ToolChain::path_list Paths = ToolChain.getFilePaths();
-=======
-  const ToolChain::path_list &Paths = ToolChain.getFilePaths();
->>>>>>> 8eceb42a
 
   for (const auto &Path : Paths)
     CmdArgs.push_back(Args.MakeArgString(StringRef("-L") + Path));
@@ -8151,13 +8115,8 @@
       // Always use groups, since it has no effect on dynamic libraries.
       CmdArgs.push_back("--start-group");
       CmdArgs.push_back("-lc");
-<<<<<<< HEAD
       // libc++ and PPAPI programs always require libpthread, so just always
       // include it in the group for C++.
-=======
-      // NaCl's libc++ currently requires libpthread, so just always include it
-      // in the group for C++.
->>>>>>> 8eceb42a
       if (Args.hasArg(options::OPT_pthread) ||
           Args.hasArg(options::OPT_pthreads) ||
           D.CCCIsCXX()) {
@@ -8186,16 +8145,175 @@
     }
   }
 
-<<<<<<< HEAD
   C.addCommand(llvm::make_unique<Command>(JA, *this, ToolChain.Linker.c_str(), CmdArgs));
 }
 // @LOCALMOD-END
-=======
+
+
+// NaCl ARM assembly (inline or standalone) can be written with a set of macros
+// for the various SFI requirements like register masking. The assembly tool
+// inserts the file containing the macros as an input into all the assembly
+// jobs.
+void nacltools::AssembleARM::ConstructJob(Compilation &C, const JobAction &JA,
+                                          const InputInfo &Output,
+                                          const InputInfoList &Inputs,
+                                          const ArgList &Args,
+                                          const char *LinkingOutput) const {
+  const toolchains::NaCl_TC& ToolChain =
+    static_cast<const toolchains::NaCl_TC&>(getToolChain());
+  InputInfo NaClMacros(ToolChain.GetNaClArmMacrosPath(), types::TY_PP_Asm,
+                       "nacl-arm-macros.s");
+  InputInfoList NewInputs;
+  NewInputs.push_back(NaClMacros);
+  NewInputs.append(Inputs.begin(), Inputs.end());
+  gnutools::Assemble::ConstructJob(C, JA, Output, NewInputs, Args,
+                                   LinkingOutput);
+}
+
+
+// This is quite similar to gnutools::link::ConstructJob with changes that
+// we use static by default, do not yet support sanitizers or LTO, and a few
+// others. Eventually we can support more of that and hopefully migrate back
+// to gnutools::link.
+void nacltools::Link::ConstructJob(Compilation &C, const JobAction &JA,
+                                  const InputInfo &Output,
+                                  const InputInfoList &Inputs,
+                                  const ArgList &Args,
+                                  const char *LinkingOutput) const {
+
+  const toolchains::NaCl_TC& ToolChain =
+    static_cast<const toolchains::NaCl_TC&>(getToolChain());
+  const Driver &D = ToolChain.getDriver();
+  const bool IsStatic =
+    !Args.hasArg(options::OPT_dynamic) &&
+    !Args.hasArg(options::OPT_shared);
+
+  ArgStringList CmdArgs;
+
+  // Silence warning for "clang -g foo.o -o foo"
+  Args.ClaimAllArgs(options::OPT_g_Group);
+  // and "clang -emit-llvm foo.o -o foo"
+  Args.ClaimAllArgs(options::OPT_emit_llvm);
+  // and for "clang -w foo.o -o foo". Other warning options are already
+  // handled somewhere else.
+  Args.ClaimAllArgs(options::OPT_w);
+
+  if (!D.SysRoot.empty())
+    CmdArgs.push_back(Args.MakeArgString("--sysroot=" + D.SysRoot));
+
+  if (Args.hasArg(options::OPT_rdynamic))
+    CmdArgs.push_back("-export-dynamic");
+
+  if (Args.hasArg(options::OPT_s))
+    CmdArgs.push_back("-s");
+
+  // NaCl_TC doesn't have ExtraOpts like Linux; the only relevant flag from
+  // there is --build-id, which we do want.
+  CmdArgs.push_back("--build-id");
+
+  if (!IsStatic)
+    CmdArgs.push_back("--eh-frame-hdr");
+
+  CmdArgs.push_back("-m");
+  if (ToolChain.getArch() == llvm::Triple::x86)
+    CmdArgs.push_back("elf_i386_nacl");
+  else if (ToolChain.getArch() == llvm::Triple::arm)
+    CmdArgs.push_back("armelf_nacl");
+  else if (ToolChain.getArch() == llvm::Triple::x86_64)
+    CmdArgs.push_back("elf_x86_64_nacl");
+  else
+    D.Diag(diag::err_target_unsupported_arch) << ToolChain.getArchName() <<
+        "Native Client";
+
+
+  if (IsStatic)
+    CmdArgs.push_back("-static");
+  else if (Args.hasArg(options::OPT_shared))
+    CmdArgs.push_back("-shared");
+
+  CmdArgs.push_back("-o");
+  CmdArgs.push_back(Output.getFilename());
+  if (!Args.hasArg(options::OPT_nostdlib) &&
+      !Args.hasArg(options::OPT_nostartfiles)) {
+    if (!Args.hasArg(options::OPT_shared))
+      CmdArgs.push_back(Args.MakeArgString(ToolChain.GetFilePath("crt1.o")));
+    CmdArgs.push_back(Args.MakeArgString(ToolChain.GetFilePath("crti.o")));
+
+    const char *crtbegin;
+    if (IsStatic)
+      crtbegin = "crtbeginT.o";
+    else if (Args.hasArg(options::OPT_shared))
+      crtbegin = "crtbeginS.o";
+    else
+      crtbegin = "crtbegin.o";
+    CmdArgs.push_back(Args.MakeArgString(ToolChain.GetFilePath(crtbegin)));
+  }
+
+  Args.AddAllArgs(CmdArgs, options::OPT_L);
+  Args.AddAllArgs(CmdArgs, options::OPT_u);
+
+  const ToolChain::path_list &Paths = ToolChain.getFilePaths();
+
+  for (const auto &Path : Paths)
+    CmdArgs.push_back(Args.MakeArgString(StringRef("-L") + Path));
+
+  if (Args.hasArg(options::OPT_Z_Xlinker__no_demangle))
+    CmdArgs.push_back("--no-demangle");
+
+  AddLinkerInputs(ToolChain, Inputs, Args, CmdArgs);
+
+  if (D.CCCIsCXX() &&
+      !Args.hasArg(options::OPT_nostdlib) &&
+      !Args.hasArg(options::OPT_nodefaultlibs)) {
+    bool OnlyLibstdcxxStatic = Args.hasArg(options::OPT_static_libstdcxx) &&
+      !IsStatic;
+    if (OnlyLibstdcxxStatic)
+      CmdArgs.push_back("-Bstatic");
+    ToolChain.AddCXXStdlibLibArgs(Args, CmdArgs);
+    if (OnlyLibstdcxxStatic)
+      CmdArgs.push_back("-Bdynamic");
+    CmdArgs.push_back("-lm");
+  }
+
+  if (!Args.hasArg(options::OPT_nostdlib)) {
+    if (!Args.hasArg(options::OPT_nodefaultlibs)) {
+      // Always use groups, since it has no effect on dynamic libraries.
+      CmdArgs.push_back("--start-group");
+      CmdArgs.push_back("-lc");
+      // NaCl's libc++ currently requires libpthread, so just always include it
+      // in the group for C++.
+      if (Args.hasArg(options::OPT_pthread) ||
+          Args.hasArg(options::OPT_pthreads) ||
+          D.CCCIsCXX()) {
+        CmdArgs.push_back("-lpthread");
+      }
+
+      CmdArgs.push_back("-lgcc");
+      CmdArgs.push_back("--as-needed");
+      if (IsStatic)
+        CmdArgs.push_back("-lgcc_eh");
+      else
+        CmdArgs.push_back("-lgcc_s");
+      CmdArgs.push_back("--no-as-needed");
+      CmdArgs.push_back("--end-group");
+    }
+
+    if (!Args.hasArg(options::OPT_nostartfiles)) {
+      const char *crtend;
+      if (Args.hasArg(options::OPT_shared))
+        crtend = "crtendS.o";
+      else
+        crtend = "crtend.o";
+
+      CmdArgs.push_back(Args.MakeArgString(ToolChain.GetFilePath(crtend)));
+      CmdArgs.push_back(Args.MakeArgString(ToolChain.GetFilePath("crtn.o")));
+    }
+  }
+
   C.addCommand(llvm::make_unique<Command>(JA, *this,
                                           ToolChain.Linker.c_str(), CmdArgs));
 }
 
->>>>>>> 8eceb42a
 
 void minix::Assemble::ConstructJob(Compilation &C, const JobAction &JA,
                                    const InputInfo &Output,
