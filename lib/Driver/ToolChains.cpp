--- conflicted
+++ resolved
@@ -1606,14 +1606,7 @@
     auto SoftFloat = makeMultilib("/sof")
       .flag("+msoft-float");
 
-<<<<<<< HEAD
-    Multilib Nan2008 = Multilib()
-      .gccSuffix("/nan2008")
-      .osSuffix("/nan2008")
-      .includeSuffix("/nan2008")
-=======
     auto Nan2008 = makeMultilib("/nan2008")
->>>>>>> 0be53b15
       .flag("+mnan=2008");
 
     FSFMipsMultilibs = MultilibSet()
@@ -1633,9 +1626,6 @@
       .Maybe(SoftFloat)
       .Maybe(Nan2008)
       .FilterOut(".*sof/nan2008")
-<<<<<<< HEAD
-      .FilterOut(NonExistent);
-=======
       .FilterOut(NonExistent)
       .setIncludeDirsCallback([](
           StringRef InstallDir, StringRef TripleStr, const Multilib &M) {
@@ -1648,7 +1638,6 @@
           Dirs.push_back(SysRootInc + "/usr/include");
         return Dirs;
       });
->>>>>>> 0be53b15
   }
 
   // Check for Code Sourcery toolchain multilibs
@@ -1777,10 +1766,7 @@
   addMultilibFlag(CPUName == "mips64r2" || CPUName == "octeon",
                   "march=mips64r2", Flags);
   addMultilibFlag(isMicroMips(Args), "mmicromips", Flags);
-<<<<<<< HEAD
-=======
   addMultilibFlag(tools::mips::isUCLibc(Args), "muclibc", Flags);
->>>>>>> 0be53b15
   addMultilibFlag(tools::mips::isNaN2008(Args, TargetTriple), "mnan=2008",
                   Flags);
   addMultilibFlag(ABIName == "n32", "mabi=n32", Flags);
