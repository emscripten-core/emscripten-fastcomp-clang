//===--- ToolChains.cpp - ToolChain Implementations -----------------------===//
//
//                     The LLVM Compiler Infrastructure
//
// This file is distributed under the University of Illinois Open Source
// License. See LICENSE.TXT for details.
//
//===----------------------------------------------------------------------===//

#include "ToolChains.h"
#include "clang/Basic/ObjCRuntime.h"
#include "clang/Basic/Version.h"
#include "clang/Config/config.h" // for GCC_INSTALL_PREFIX
#include "clang/Driver/Compilation.h"
#include "clang/Driver/Driver.h"
#include "clang/Driver/DriverDiagnostic.h"
#include "clang/Driver/Options.h"
#include "clang/Driver/SanitizerArgs.h"
#include "llvm/ADT/STLExtras.h"
#include "llvm/ADT/SmallString.h"
#include "llvm/ADT/StringExtras.h"
#include "llvm/ADT/StringSwitch.h"
#include "llvm/Option/Arg.h"
#include "llvm/Option/ArgList.h"
#include "llvm/Option/OptTable.h"
#include "llvm/Option/Option.h"
#include "llvm/Support/ErrorHandling.h"
#include "llvm/Support/FileSystem.h"
#include "llvm/Support/MemoryBuffer.h"
#include "llvm/Support/Path.h"
#include "llvm/Support/Program.h"
#include "llvm/Support/raw_ostream.h"
#include <cstdlib> // ::getenv
#include <system_error>

using namespace clang::driver;
using namespace clang::driver::toolchains;
using namespace clang;
using namespace llvm::opt;

MachO::MachO(const Driver &D, const llvm::Triple &Triple,
                       const ArgList &Args)
  : ToolChain(D, Triple, Args) {
  getProgramPaths().push_back(getDriver().getInstalledDir());
  if (getDriver().getInstalledDir() != getDriver().Dir)
    getProgramPaths().push_back(getDriver().Dir);

  // We expect 'as', 'ld', etc. to be adjacent to our install dir.
  getProgramPaths().push_back(getDriver().getInstalledDir());
  if (getDriver().getInstalledDir() != getDriver().Dir)
    getProgramPaths().push_back(getDriver().Dir);
}

/// Darwin - Darwin tool chain for i386 and x86_64.
Darwin::Darwin(const Driver & D, const llvm::Triple & Triple,
               const ArgList & Args)
  : MachO(D, Triple, Args), TargetInitialized(false) {
  // Compute the initial Darwin version from the triple
  unsigned Major, Minor, Micro;
  if (!Triple.getMacOSXVersion(Major, Minor, Micro))
    getDriver().Diag(diag::err_drv_invalid_darwin_version) <<
      Triple.getOSName();
  llvm::raw_string_ostream(MacosxVersionMin)
    << Major << '.' << Minor << '.' << Micro;

  // FIXME: DarwinVersion is only used to find GCC's libexec directory.
  // It should be removed when we stop supporting that.
  DarwinVersion[0] = Minor + 4;
  DarwinVersion[1] = Micro;
  DarwinVersion[2] = 0;

  // Compute the initial iOS version from the triple
  Triple.getiOSVersion(Major, Minor, Micro);
  llvm::raw_string_ostream(iOSVersionMin)
    << Major << '.' << Minor << '.' << Micro;
}

types::ID MachO::LookupTypeForExtension(const char *Ext) const {
  types::ID Ty = types::lookupTypeForExtension(Ext);

  // Darwin always preprocesses assembly files (unless -x is used explicitly).
  if (Ty == types::TY_PP_Asm)
    return types::TY_Asm;

  return Ty;
}

bool MachO::HasNativeLLVMSupport() const {
  return true;
}

/// Darwin provides an ARC runtime starting in MacOS X 10.7 and iOS 5.0.
ObjCRuntime Darwin::getDefaultObjCRuntime(bool isNonFragile) const {
  if (isTargetIOSBased())
    return ObjCRuntime(ObjCRuntime::iOS, TargetVersion);
  if (isNonFragile)
    return ObjCRuntime(ObjCRuntime::MacOSX, TargetVersion);
  return ObjCRuntime(ObjCRuntime::FragileMacOSX, TargetVersion);
}

/// Darwin provides a blocks runtime starting in MacOS X 10.6 and iOS 3.2.
bool Darwin::hasBlocksRuntime() const {
  if (isTargetIOSBased())
    return !isIPhoneOSVersionLT(3, 2);
  else {
    assert(isTargetMacOS() && "unexpected darwin target");
    return !isMacosxVersionLT(10, 6);
  }
}

static const char *GetArmArchForMArch(StringRef Value) {
  return llvm::StringSwitch<const char*>(Value)
    .Case("armv6k", "armv6")
    .Case("armv6m", "armv6m")
    .Case("armv5tej", "armv5")
    .Case("xscale", "xscale")
    .Case("armv4t", "armv4t")
    .Case("armv7", "armv7")
    .Cases("armv7a", "armv7-a", "armv7")
    .Cases("armv7r", "armv7-r", "armv7")
    .Cases("armv7em", "armv7e-m", "armv7em")
    .Cases("armv7k", "armv7-k", "armv7k")
    .Cases("armv7m", "armv7-m", "armv7m")
    .Cases("armv7s", "armv7-s", "armv7s")
    .Default(nullptr);
}

static const char *GetArmArchForMCpu(StringRef Value) {
  return llvm::StringSwitch<const char *>(Value)
    .Cases("arm9e", "arm946e-s", "arm966e-s", "arm968e-s", "arm926ej-s","armv5")
    .Cases("arm10e", "arm10tdmi", "armv5")
    .Cases("arm1020t", "arm1020e", "arm1022e", "arm1026ej-s", "armv5")
    .Case("xscale", "xscale")
    .Cases("arm1136j-s", "arm1136jf-s", "arm1176jz-s", "arm1176jzf-s", "armv6")
    .Cases("sc000", "cortex-m0", "cortex-m0plus", "cortex-m1", "armv6m")
    .Cases("cortex-a5", "cortex-a7", "cortex-a8", "armv7")
    .Cases("cortex-a9", "cortex-a12", "cortex-a15", "cortex-a17", "krait", "armv7")
    .Cases("cortex-r4", "cortex-r4f", "cortex-r5", "cortex-r7", "armv7r")
    .Cases("sc300", "cortex-m3", "armv7m")
    .Cases("cortex-m4", "cortex-m7", "armv7em")
    .Case("swift", "armv7s")
    .Default(nullptr);
}

static bool isSoftFloatABI(const ArgList &Args) {
  Arg *A = Args.getLastArg(options::OPT_msoft_float, options::OPT_mhard_float,
                           options::OPT_mfloat_abi_EQ);
  if (!A)
    return false;

  return A->getOption().matches(options::OPT_msoft_float) ||
         (A->getOption().matches(options::OPT_mfloat_abi_EQ) &&
          A->getValue() == StringRef("soft"));
}

StringRef MachO::getMachOArchName(const ArgList &Args) const {
  switch (getTriple().getArch()) {
  default:
    return getDefaultUniversalArchName();

  case llvm::Triple::aarch64:
    return "arm64";

  case llvm::Triple::thumb:
  case llvm::Triple::arm: {
    if (const Arg *A = Args.getLastArg(options::OPT_march_EQ))
      if (const char *Arch = GetArmArchForMArch(A->getValue()))
        return Arch;

    if (const Arg *A = Args.getLastArg(options::OPT_mcpu_EQ))
      if (const char *Arch = GetArmArchForMCpu(A->getValue()))
        return Arch;

    return "arm";
  }
  }
}

Darwin::~Darwin() {
}

MachO::~MachO() {
}


std::string MachO::ComputeEffectiveClangTriple(const ArgList &Args,
                                                    types::ID InputType) const {
  llvm::Triple Triple(ComputeLLVMTriple(Args, InputType));

  return Triple.getTriple();
}

std::string Darwin::ComputeEffectiveClangTriple(const ArgList &Args,
                                                types::ID InputType) const {
  llvm::Triple Triple(ComputeLLVMTriple(Args, InputType));

  // If the target isn't initialized (e.g., an unknown Darwin platform, return
  // the default triple).
  if (!isTargetInitialized())
    return Triple.getTriple();

  SmallString<16> Str;
  Str += isTargetIOSBased() ? "ios" : "macosx";
  Str += getTargetVersion().getAsString();
  Triple.setOSName(Str);

  return Triple.getTriple();
}

void Generic_ELF::anchor() {}

Tool *MachO::getTool(Action::ActionClass AC) const {
  switch (AC) {
  case Action::LipoJobClass:
    if (!Lipo)
      Lipo.reset(new tools::darwin::Lipo(*this));
    return Lipo.get();
  case Action::DsymutilJobClass:
    if (!Dsymutil)
      Dsymutil.reset(new tools::darwin::Dsymutil(*this));
    return Dsymutil.get();
  case Action::VerifyDebugInfoJobClass:
    if (!VerifyDebug)
      VerifyDebug.reset(new tools::darwin::VerifyDebug(*this));
    return VerifyDebug.get();
  default:
    return ToolChain::getTool(AC);
  }
}

Tool *MachO::buildLinker() const {
  return new tools::darwin::Link(*this);
}

Tool *MachO::buildAssembler() const {
  return new tools::darwin::Assemble(*this);
}

DarwinClang::DarwinClang(const Driver &D, const llvm::Triple& Triple,
                         const ArgList &Args)
  : Darwin(D, Triple, Args) {
}

void DarwinClang::addClangWarningOptions(ArgStringList &CC1Args) const {
  // For iOS, 64-bit, promote certain warnings to errors.
  if (!isTargetMacOS() && getTriple().isArch64Bit()) {
    // Always enable -Wdeprecated-objc-isa-usage and promote it
    // to an error.
    CC1Args.push_back("-Wdeprecated-objc-isa-usage");
    CC1Args.push_back("-Werror=deprecated-objc-isa-usage");

    // Also error about implicit function declarations, as that
    // can impact calling conventions.
    CC1Args.push_back("-Werror=implicit-function-declaration");
  }
}

/// \brief Determine whether Objective-C automated reference counting is
/// enabled.
static bool isObjCAutoRefCount(const ArgList &Args) {
  return Args.hasFlag(options::OPT_fobjc_arc, options::OPT_fno_objc_arc, false);
}

void DarwinClang::AddLinkARCArgs(const ArgList &Args,
                                 ArgStringList &CmdArgs) const {
  // Avoid linking compatibility stubs on i386 mac.
  if (isTargetMacOS() && getArch() == llvm::Triple::x86)
    return;

  ObjCRuntime runtime = getDefaultObjCRuntime(/*nonfragile*/ true);

  if ((runtime.hasNativeARC() || !isObjCAutoRefCount(Args)) &&
      runtime.hasSubscripting())
    return;

  CmdArgs.push_back("-force_load");
  SmallString<128> P(getDriver().ClangExecutable);
  llvm::sys::path::remove_filename(P); // 'clang'
  llvm::sys::path::remove_filename(P); // 'bin'
  llvm::sys::path::append(P, "lib", "arc", "libarclite_");
  // Mash in the platform.
  if (isTargetIOSSimulator())
    P += "iphonesimulator";
  else if (isTargetIPhoneOS())
    P += "iphoneos";
  else
    P += "macosx";
  P += ".a";

  CmdArgs.push_back(Args.MakeArgString(P));
}

void MachO::AddLinkRuntimeLib(const ArgList &Args, ArgStringList &CmdArgs,
                              StringRef DarwinLibName, bool AlwaysLink,
                              bool IsEmbedded, bool AddRPath) const {
  SmallString<128> Dir(getDriver().ResourceDir);
  llvm::sys::path::append(Dir, "lib", IsEmbedded ? "macho_embedded" : "darwin");

  SmallString<128> P(Dir);
  llvm::sys::path::append(P, DarwinLibName);

  // For now, allow missing resource libraries to support developers who may
  // not have compiler-rt checked out or integrated into their build (unless
  // we explicitly force linking with this library).
  if (AlwaysLink || llvm::sys::fs::exists(P))
    CmdArgs.push_back(Args.MakeArgString(P));

  // Adding the rpaths might negatively interact when other rpaths are involved,
  // so we should make sure we add the rpaths last, after all user-specified
  // rpaths. This is currently true from this place, but we need to be
  // careful if this function is ever called before user's rpaths are emitted.
  if (AddRPath) {
    assert(DarwinLibName.endswith(".dylib") && "must be a dynamic library");

    // Add @executable_path to rpath to support having the dylib copied with
    // the executable.
    CmdArgs.push_back("-rpath");
    CmdArgs.push_back("@executable_path");

    // Add the path to the resource dir to rpath to support using the dylib
    // from the default location without copying.
    CmdArgs.push_back("-rpath");
    CmdArgs.push_back(Args.MakeArgString(Dir));
  }
}

void DarwinClang::AddLinkSanitizerLibArgs(const ArgList &Args,
                                          ArgStringList &CmdArgs,
                                          StringRef Sanitizer) const {
  if (!Args.hasArg(options::OPT_dynamiclib) &&
      !Args.hasArg(options::OPT_bundle)) {
    // Sanitizer runtime libraries requires C++.
    AddCXXStdlibLibArgs(Args, CmdArgs);
  }
  assert(isTargetMacOS() || isTargetIOSSimulator());
  StringRef OS = isTargetMacOS() ? "osx" : "iossim";
  AddLinkRuntimeLib(Args, CmdArgs, (Twine("libclang_rt.") + Sanitizer + "_" +
                                    OS + "_dynamic.dylib").str(),
                    /*AlwaysLink*/ true, /*IsEmbedded*/ false,
                    /*AddRPath*/ true);

  if (GetCXXStdlibType(Args) == ToolChain::CST_Libcxx) {
    // Add explicit dependcy on -lc++abi, as -lc++ doesn't re-export
    // all RTTI-related symbols that UBSan uses.
    CmdArgs.push_back("-lc++abi");
  }
}

void DarwinClang::AddLinkRuntimeLibArgs(const ArgList &Args,
                                        ArgStringList &CmdArgs) const {
  // Darwin only supports the compiler-rt based runtime libraries.
  switch (GetRuntimeLibType(Args)) {
  case ToolChain::RLT_CompilerRT:
    break;
  default:
    getDriver().Diag(diag::err_drv_unsupported_rtlib_for_platform)
      << Args.getLastArg(options::OPT_rtlib_EQ)->getValue() << "darwin";
    return;
  }

  // Darwin doesn't support real static executables, don't link any runtime
  // libraries with -static.
  if (Args.hasArg(options::OPT_static) ||
      Args.hasArg(options::OPT_fapple_kext) ||
      Args.hasArg(options::OPT_mkernel))
    return;

  // Reject -static-libgcc for now, we can deal with this when and if someone
  // cares. This is useful in situations where someone wants to statically link
  // something like libstdc++, and needs its runtime support routines.
  if (const Arg *A = Args.getLastArg(options::OPT_static_libgcc)) {
    getDriver().Diag(diag::err_drv_unsupported_opt)
      << A->getAsString(Args);
    return;
  }

  // If we are building profile support, link that library in.
  if (Args.hasFlag(options::OPT_fprofile_arcs, options::OPT_fno_profile_arcs,
                   false) ||
      Args.hasArg(options::OPT_fprofile_generate) ||
      Args.hasArg(options::OPT_fprofile_instr_generate) ||
      Args.hasArg(options::OPT_fcreate_profile) ||
      Args.hasArg(options::OPT_coverage)) {
    // Select the appropriate runtime library for the target.
    if (isTargetIOSBased())
      AddLinkRuntimeLib(Args, CmdArgs, "libclang_rt.profile_ios.a");
    else
      AddLinkRuntimeLib(Args, CmdArgs, "libclang_rt.profile_osx.a");
  }

  const SanitizerArgs &Sanitize = getSanitizerArgs();

  if (Sanitize.needsAsanRt()) {
    if (!isTargetMacOS() && !isTargetIOSSimulator()) {
      // FIXME: Move this check to SanitizerArgs::filterUnsupportedKinds.
      getDriver().Diag(diag::err_drv_clang_unsupported_per_platform)
          << "-fsanitize=address";
    } else {
      AddLinkSanitizerLibArgs(Args, CmdArgs, "asan");
    }
  }

  if (Sanitize.needsUbsanRt()) {
    if (!isTargetMacOS() && !isTargetIOSSimulator()) {
      // FIXME: Move this check to SanitizerArgs::filterUnsupportedKinds.
      getDriver().Diag(diag::err_drv_clang_unsupported_per_platform)
          << "-fsanitize=undefined";
    } else {
      AddLinkSanitizerLibArgs(Args, CmdArgs, "ubsan");
    }
  }

  // Otherwise link libSystem, then the dynamic runtime library, and finally any
  // target specific static runtime library.
  CmdArgs.push_back("-lSystem");

  // Select the dynamic runtime library and the target specific static library.
  if (isTargetIOSBased()) {
    // If we are compiling as iOS / simulator, don't attempt to link libgcc_s.1,
    // it never went into the SDK.
    // Linking against libgcc_s.1 isn't needed for iOS 5.0+
    if (isIPhoneOSVersionLT(5, 0) && !isTargetIOSSimulator() &&
        getTriple().getArch() != llvm::Triple::aarch64)
      CmdArgs.push_back("-lgcc_s.1");

    // We currently always need a static runtime library for iOS.
    AddLinkRuntimeLib(Args, CmdArgs, "libclang_rt.ios.a");
  } else {
    assert(isTargetMacOS() && "unexpected non MacOS platform");
    // The dynamic runtime library was merged with libSystem for 10.6 and
    // beyond; only 10.4 and 10.5 need an additional runtime library.
    if (isMacosxVersionLT(10, 5))
      CmdArgs.push_back("-lgcc_s.10.4");
    else if (isMacosxVersionLT(10, 6))
      CmdArgs.push_back("-lgcc_s.10.5");

    // For OS X, we thought we would only need a static runtime library when
    // targeting 10.4, to provide versions of the static functions which were
    // omitted from 10.4.dylib.
    //
    // Unfortunately, that turned out to not be true, because Darwin system
    // headers can still use eprintf on i386, and it is not exported from
    // libSystem. Therefore, we still must provide a runtime library just for
    // the tiny tiny handful of projects that *might* use that symbol.
    if (isMacosxVersionLT(10, 5)) {
      AddLinkRuntimeLib(Args, CmdArgs, "libclang_rt.10.4.a");
    } else {
      if (getTriple().getArch() == llvm::Triple::x86)
        AddLinkRuntimeLib(Args, CmdArgs, "libclang_rt.eprintf.a");
      AddLinkRuntimeLib(Args, CmdArgs, "libclang_rt.osx.a");
    }
  }
}

void Darwin::AddDeploymentTarget(DerivedArgList &Args) const {
  const OptTable &Opts = getDriver().getOpts();

  // Support allowing the SDKROOT environment variable used by xcrun and other
  // Xcode tools to define the default sysroot, by making it the default for
  // isysroot.
  if (const Arg *A = Args.getLastArg(options::OPT_isysroot)) {
    // Warn if the path does not exist.
    if (!llvm::sys::fs::exists(A->getValue()))
      getDriver().Diag(clang::diag::warn_missing_sysroot) << A->getValue();
  } else {
    if (char *env = ::getenv("SDKROOT")) {
      // We only use this value as the default if it is an absolute path,
      // exists, and it is not the root path.
      if (llvm::sys::path::is_absolute(env) && llvm::sys::fs::exists(env) &&
          StringRef(env) != "/") {
        Args.append(Args.MakeSeparateArg(
                      nullptr, Opts.getOption(options::OPT_isysroot), env));
      }
    }
  }

  Arg *OSXVersion = Args.getLastArg(options::OPT_mmacosx_version_min_EQ);
  Arg *iOSVersion = Args.getLastArg(options::OPT_miphoneos_version_min_EQ);

  if (OSXVersion && iOSVersion) {
    getDriver().Diag(diag::err_drv_argument_not_allowed_with)
          << OSXVersion->getAsString(Args)
          << iOSVersion->getAsString(Args);
    iOSVersion = nullptr;
  } else if (!OSXVersion && !iOSVersion) {
    // If no deployment target was specified on the command line, check for
    // environment defines.
    StringRef OSXTarget;
    StringRef iOSTarget;
    if (char *env = ::getenv("MACOSX_DEPLOYMENT_TARGET"))
      OSXTarget = env;
    if (char *env = ::getenv("IPHONEOS_DEPLOYMENT_TARGET"))
      iOSTarget = env;

    // If no '-miphoneos-version-min' specified on the command line and
    // IPHONEOS_DEPLOYMENT_TARGET is not defined, see if we can set the default
    // based on -isysroot.
    if (iOSTarget.empty()) {
      if (const Arg *A = Args.getLastArg(options::OPT_isysroot)) {
        StringRef first, second;
        StringRef isysroot = A->getValue();
        std::tie(first, second) = isysroot.split(StringRef("SDKs/iPhoneOS"));
        if (second != "")
          iOSTarget = second.substr(0,3);
      }
    }

    // If no OSX or iOS target has been specified and we're compiling for armv7,
    // go ahead as assume we're targeting iOS.
    StringRef MachOArchName = getMachOArchName(Args);
    if (OSXTarget.empty() && iOSTarget.empty() &&
        (MachOArchName == "armv7" || MachOArchName == "armv7s" ||
         MachOArchName == "arm64"))
        iOSTarget = iOSVersionMin;

    // Allow conflicts among OSX and iOS for historical reasons, but choose the
    // default platform.
    if (!OSXTarget.empty() && !iOSTarget.empty()) {
      if (getTriple().getArch() == llvm::Triple::arm ||
          getTriple().getArch() == llvm::Triple::aarch64 ||
          getTriple().getArch() == llvm::Triple::thumb)
        OSXTarget = "";
      else
        iOSTarget = "";
    }

    if (!OSXTarget.empty()) {
      const Option O = Opts.getOption(options::OPT_mmacosx_version_min_EQ);
      OSXVersion = Args.MakeJoinedArg(nullptr, O, OSXTarget);
      Args.append(OSXVersion);
    } else if (!iOSTarget.empty()) {
      const Option O = Opts.getOption(options::OPT_miphoneos_version_min_EQ);
      iOSVersion = Args.MakeJoinedArg(nullptr, O, iOSTarget);
      Args.append(iOSVersion);
    } else if (MachOArchName != "armv6m" && MachOArchName != "armv7m" &&
               MachOArchName != "armv7em") {
      // Otherwise, assume we are targeting OS X.
      const Option O = Opts.getOption(options::OPT_mmacosx_version_min_EQ);
      OSXVersion = Args.MakeJoinedArg(nullptr, O, MacosxVersionMin);
      Args.append(OSXVersion);
    }
  }

  DarwinPlatformKind Platform;
  if (OSXVersion)
    Platform = MacOS;
  else if (iOSVersion)
    Platform = IPhoneOS;
  else
    llvm_unreachable("Unable to infer Darwin variant");

  // Set the tool chain target information.
  unsigned Major, Minor, Micro;
  bool HadExtra;
  if (Platform == MacOS) {
    assert(!iOSVersion && "Unknown target platform!");
    if (!Driver::GetReleaseVersion(OSXVersion->getValue(), Major, Minor,
                                   Micro, HadExtra) || HadExtra ||
        Major != 10 || Minor >= 100 || Micro >= 100)
      getDriver().Diag(diag::err_drv_invalid_version_number)
        << OSXVersion->getAsString(Args);
  } else if (Platform == IPhoneOS) {
    assert(iOSVersion && "Unknown target platform!");
    if (!Driver::GetReleaseVersion(iOSVersion->getValue(), Major, Minor,
                                   Micro, HadExtra) || HadExtra ||
        Major >= 10 || Minor >= 100 || Micro >= 100)
      getDriver().Diag(diag::err_drv_invalid_version_number)
        << iOSVersion->getAsString(Args);
  } else
    llvm_unreachable("unknown kind of Darwin platform");

  // Recognize iOS targets with an x86 architecture as the iOS simulator.
  if (iOSVersion && (getTriple().getArch() == llvm::Triple::x86 ||
                     getTriple().getArch() == llvm::Triple::x86_64))
    Platform = IPhoneOSSimulator;

  setTarget(Platform, Major, Minor, Micro);
}

void DarwinClang::AddCXXStdlibLibArgs(const ArgList &Args,
                                      ArgStringList &CmdArgs) const {
  CXXStdlibType Type = GetCXXStdlibType(Args);

  switch (Type) {
  case ToolChain::CST_Libcxx:
    CmdArgs.push_back("-lc++");
    break;

  case ToolChain::CST_Libstdcxx: {
    // Unfortunately, -lstdc++ doesn't always exist in the standard search path;
    // it was previously found in the gcc lib dir. However, for all the Darwin
    // platforms we care about it was -lstdc++.6, so we search for that
    // explicitly if we can't see an obvious -lstdc++ candidate.

    // Check in the sysroot first.
    if (const Arg *A = Args.getLastArg(options::OPT_isysroot)) {
      SmallString<128> P(A->getValue());
      llvm::sys::path::append(P, "usr", "lib", "libstdc++.dylib");

      if (!llvm::sys::fs::exists(P)) {
        llvm::sys::path::remove_filename(P);
        llvm::sys::path::append(P, "libstdc++.6.dylib");
        if (llvm::sys::fs::exists(P)) {
          CmdArgs.push_back(Args.MakeArgString(P));
          return;
        }
      }
    }

    // Otherwise, look in the root.
    // FIXME: This should be removed someday when we don't have to care about
    // 10.6 and earlier, where /usr/lib/libstdc++.dylib does not exist.
    if (!llvm::sys::fs::exists("/usr/lib/libstdc++.dylib") &&
        llvm::sys::fs::exists("/usr/lib/libstdc++.6.dylib")) {
      CmdArgs.push_back("/usr/lib/libstdc++.6.dylib");
      return;
    }

    // Otherwise, let the linker search.
    CmdArgs.push_back("-lstdc++");
    break;
  }
  }
}

void DarwinClang::AddCCKextLibArgs(const ArgList &Args,
                                   ArgStringList &CmdArgs) const {

  // For Darwin platforms, use the compiler-rt-based support library
  // instead of the gcc-provided one (which is also incidentally
  // only present in the gcc lib dir, which makes it hard to find).

  SmallString<128> P(getDriver().ResourceDir);
  llvm::sys::path::append(P, "lib", "darwin");

  // Use the newer cc_kext for iOS ARM after 6.0.
  if (!isTargetIPhoneOS() || isTargetIOSSimulator() ||
      getTriple().getArch() == llvm::Triple::aarch64 ||
      !isIPhoneOSVersionLT(6, 0)) {
    llvm::sys::path::append(P, "libclang_rt.cc_kext.a");
  } else {
    llvm::sys::path::append(P, "libclang_rt.cc_kext_ios5.a");
  }

  // For now, allow missing resource libraries to support developers who may
  // not have compiler-rt checked out or integrated into their build.
  if (llvm::sys::fs::exists(P))
    CmdArgs.push_back(Args.MakeArgString(P));
}

DerivedArgList *MachO::TranslateArgs(const DerivedArgList &Args,
                                     const char *BoundArch) const {
  DerivedArgList *DAL = new DerivedArgList(Args.getBaseArgs());
  const OptTable &Opts = getDriver().getOpts();

  // FIXME: We really want to get out of the tool chain level argument
  // translation business, as it makes the driver functionality much
  // more opaque. For now, we follow gcc closely solely for the
  // purpose of easily achieving feature parity & testability. Once we
  // have something that works, we should reevaluate each translation
  // and try to push it down into tool specific logic.

  for (Arg *A : Args) {
    if (A->getOption().matches(options::OPT_Xarch__)) {
      // Skip this argument unless the architecture matches either the toolchain
      // triple arch, or the arch being bound.
      llvm::Triple::ArchType XarchArch =
        tools::darwin::getArchTypeForMachOArchName(A->getValue(0));
      if (!(XarchArch == getArch()  ||
            (BoundArch && XarchArch ==
             tools::darwin::getArchTypeForMachOArchName(BoundArch))))
        continue;

      Arg *OriginalArg = A;
      unsigned Index = Args.getBaseArgs().MakeIndex(A->getValue(1));
      unsigned Prev = Index;
      std::unique_ptr<Arg> XarchArg(Opts.ParseOneArg(Args, Index));

      // If the argument parsing failed or more than one argument was
      // consumed, the -Xarch_ argument's parameter tried to consume
      // extra arguments. Emit an error and ignore.
      //
      // We also want to disallow any options which would alter the
      // driver behavior; that isn't going to work in our model. We
      // use isDriverOption() as an approximation, although things
      // like -O4 are going to slip through.
      if (!XarchArg || Index > Prev + 1) {
        getDriver().Diag(diag::err_drv_invalid_Xarch_argument_with_args)
          << A->getAsString(Args);
        continue;
      } else if (XarchArg->getOption().hasFlag(options::DriverOption)) {
        getDriver().Diag(diag::err_drv_invalid_Xarch_argument_isdriver)
          << A->getAsString(Args);
        continue;
      }

      XarchArg->setBaseArg(A);

      A = XarchArg.release();
      DAL->AddSynthesizedArg(A);

      // Linker input arguments require custom handling. The problem is that we
      // have already constructed the phase actions, so we can not treat them as
      // "input arguments".
      if (A->getOption().hasFlag(options::LinkerInput)) {
        // Convert the argument into individual Zlinker_input_args.
        for (unsigned i = 0, e = A->getNumValues(); i != e; ++i) {
          DAL->AddSeparateArg(OriginalArg,
                              Opts.getOption(options::OPT_Zlinker_input),
                              A->getValue(i));

        }
        continue;
      }
    }

    // Sob. These is strictly gcc compatible for the time being. Apple
    // gcc translates options twice, which means that self-expanding
    // options add duplicates.
    switch ((options::ID) A->getOption().getID()) {
    default:
      DAL->append(A);
      break;

    case options::OPT_mkernel:
    case options::OPT_fapple_kext:
      DAL->append(A);
      DAL->AddFlagArg(A, Opts.getOption(options::OPT_static));
      break;

    case options::OPT_dependency_file:
      DAL->AddSeparateArg(A, Opts.getOption(options::OPT_MF),
                          A->getValue());
      break;

    case options::OPT_gfull:
      DAL->AddFlagArg(A, Opts.getOption(options::OPT_g_Flag));
      DAL->AddFlagArg(A,
               Opts.getOption(options::OPT_fno_eliminate_unused_debug_symbols));
      break;

    case options::OPT_gused:
      DAL->AddFlagArg(A, Opts.getOption(options::OPT_g_Flag));
      DAL->AddFlagArg(A,
             Opts.getOption(options::OPT_feliminate_unused_debug_symbols));
      break;

    case options::OPT_shared:
      DAL->AddFlagArg(A, Opts.getOption(options::OPT_dynamiclib));
      break;

    case options::OPT_fconstant_cfstrings:
      DAL->AddFlagArg(A, Opts.getOption(options::OPT_mconstant_cfstrings));
      break;

    case options::OPT_fno_constant_cfstrings:
      DAL->AddFlagArg(A, Opts.getOption(options::OPT_mno_constant_cfstrings));
      break;

    case options::OPT_Wnonportable_cfstrings:
      DAL->AddFlagArg(A,
                      Opts.getOption(options::OPT_mwarn_nonportable_cfstrings));
      break;

    case options::OPT_Wno_nonportable_cfstrings:
      DAL->AddFlagArg(A,
                   Opts.getOption(options::OPT_mno_warn_nonportable_cfstrings));
      break;

    case options::OPT_fpascal_strings:
      DAL->AddFlagArg(A, Opts.getOption(options::OPT_mpascal_strings));
      break;

    case options::OPT_fno_pascal_strings:
      DAL->AddFlagArg(A, Opts.getOption(options::OPT_mno_pascal_strings));
      break;
    }
  }

  if (getTriple().getArch() == llvm::Triple::x86 ||
      getTriple().getArch() == llvm::Triple::x86_64)
    if (!Args.hasArgNoClaim(options::OPT_mtune_EQ))
      DAL->AddJoinedArg(nullptr, Opts.getOption(options::OPT_mtune_EQ),
                        "core2");

  // Add the arch options based on the particular spelling of -arch, to match
  // how the driver driver works.
  if (BoundArch) {
    StringRef Name = BoundArch;
    const Option MCpu = Opts.getOption(options::OPT_mcpu_EQ);
    const Option MArch = Opts.getOption(options::OPT_march_EQ);

    // This code must be kept in sync with LLVM's getArchTypeForDarwinArch,
    // which defines the list of which architectures we accept.
    if (Name == "ppc")
      ;
    else if (Name == "ppc601")
      DAL->AddJoinedArg(nullptr, MCpu, "601");
    else if (Name == "ppc603")
      DAL->AddJoinedArg(nullptr, MCpu, "603");
    else if (Name == "ppc604")
      DAL->AddJoinedArg(nullptr, MCpu, "604");
    else if (Name == "ppc604e")
      DAL->AddJoinedArg(nullptr, MCpu, "604e");
    else if (Name == "ppc750")
      DAL->AddJoinedArg(nullptr, MCpu, "750");
    else if (Name == "ppc7400")
      DAL->AddJoinedArg(nullptr, MCpu, "7400");
    else if (Name == "ppc7450")
      DAL->AddJoinedArg(nullptr, MCpu, "7450");
    else if (Name == "ppc970")
      DAL->AddJoinedArg(nullptr, MCpu, "970");

    else if (Name == "ppc64" || Name == "ppc64le")
      DAL->AddFlagArg(nullptr, Opts.getOption(options::OPT_m64));

    else if (Name == "i386")
      ;
    else if (Name == "i486")
      DAL->AddJoinedArg(nullptr, MArch, "i486");
    else if (Name == "i586")
      DAL->AddJoinedArg(nullptr, MArch, "i586");
    else if (Name == "i686")
      DAL->AddJoinedArg(nullptr, MArch, "i686");
    else if (Name == "pentium")
      DAL->AddJoinedArg(nullptr, MArch, "pentium");
    else if (Name == "pentium2")
      DAL->AddJoinedArg(nullptr, MArch, "pentium2");
    else if (Name == "pentpro")
      DAL->AddJoinedArg(nullptr, MArch, "pentiumpro");
    else if (Name == "pentIIm3")
      DAL->AddJoinedArg(nullptr, MArch, "pentium2");

    else if (Name == "x86_64")
      DAL->AddFlagArg(nullptr, Opts.getOption(options::OPT_m64));
    else if (Name == "x86_64h") {
      DAL->AddFlagArg(nullptr, Opts.getOption(options::OPT_m64));
      DAL->AddJoinedArg(nullptr, MArch, "x86_64h");
    }

    else if (Name == "arm")
      DAL->AddJoinedArg(nullptr, MArch, "armv4t");
    else if (Name == "armv4t")
      DAL->AddJoinedArg(nullptr, MArch, "armv4t");
    else if (Name == "armv5")
      DAL->AddJoinedArg(nullptr, MArch, "armv5tej");
    else if (Name == "xscale")
      DAL->AddJoinedArg(nullptr, MArch, "xscale");
    else if (Name == "armv6")
      DAL->AddJoinedArg(nullptr, MArch, "armv6k");
    else if (Name == "armv6m")
      DAL->AddJoinedArg(nullptr, MArch, "armv6m");
    else if (Name == "armv7")
      DAL->AddJoinedArg(nullptr, MArch, "armv7a");
    else if (Name == "armv7em")
      DAL->AddJoinedArg(nullptr, MArch, "armv7em");
    else if (Name == "armv7k")
      DAL->AddJoinedArg(nullptr, MArch, "armv7k");
    else if (Name == "armv7m")
      DAL->AddJoinedArg(nullptr, MArch, "armv7m");
    else if (Name == "armv7s")
      DAL->AddJoinedArg(nullptr, MArch, "armv7s");
  }

  return DAL;
}

void MachO::AddLinkRuntimeLibArgs(const llvm::opt::ArgList &Args,
                                  llvm::opt::ArgStringList &CmdArgs) const {
  // Embedded targets are simple at the moment, not supporting sanitizers and
  // with different libraries for each member of the product { static, PIC } x
  // { hard-float, soft-float }
  llvm::SmallString<32> CompilerRT = StringRef("libclang_rt.");
  CompilerRT +=
      tools::arm::getARMFloatABI(getDriver(), Args, getTriple()) == "hard"
          ? "hard"
          : "soft";
  CompilerRT += Args.hasArg(options::OPT_fPIC) ? "_pic.a" : "_static.a";

  AddLinkRuntimeLib(Args, CmdArgs, CompilerRT, false, true);
}


DerivedArgList *Darwin::TranslateArgs(const DerivedArgList &Args,
                                      const char *BoundArch) const {
  // First get the generic Apple args, before moving onto Darwin-specific ones.
  DerivedArgList *DAL = MachO::TranslateArgs(Args, BoundArch);
  const OptTable &Opts = getDriver().getOpts();

  // If no architecture is bound, none of the translations here are relevant.
  if (!BoundArch)
    return DAL;

  // Add an explicit version min argument for the deployment target. We do this
  // after argument translation because -Xarch_ arguments may add a version min
  // argument.
  AddDeploymentTarget(*DAL);

  // For iOS 6, undo the translation to add -static for -mkernel/-fapple-kext.
  // FIXME: It would be far better to avoid inserting those -static arguments,
  // but we can't check the deployment target in the translation code until
  // it is set here.
  if (isTargetIOSBased() && !isIPhoneOSVersionLT(6, 0)) {
    for (ArgList::iterator it = DAL->begin(), ie = DAL->end(); it != ie; ) {
      Arg *A = *it;
      ++it;
      if (A->getOption().getID() != options::OPT_mkernel &&
          A->getOption().getID() != options::OPT_fapple_kext)
        continue;
      assert(it != ie && "unexpected argument translation");
      A = *it;
      assert(A->getOption().getID() == options::OPT_static &&
             "missing expected -static argument");
      it = DAL->getArgs().erase(it);
    }
  }

  // Default to use libc++ on OS X 10.9+ and iOS 7+.
  if (((isTargetMacOS() && !isMacosxVersionLT(10, 9)) ||
       (isTargetIOSBased() && !isIPhoneOSVersionLT(7, 0))) &&
      !Args.getLastArg(options::OPT_stdlib_EQ))
    DAL->AddJoinedArg(nullptr, Opts.getOption(options::OPT_stdlib_EQ),
                      "libc++");

  // Validate the C++ standard library choice.
  CXXStdlibType Type = GetCXXStdlibType(*DAL);
  if (Type == ToolChain::CST_Libcxx) {
    // Check whether the target provides libc++.
    StringRef where;

    // Complain about targeting iOS < 5.0 in any way.
    if (isTargetIOSBased() && isIPhoneOSVersionLT(5, 0))
      where = "iOS 5.0";

    if (where != StringRef()) {
      getDriver().Diag(clang::diag::err_drv_invalid_libcxx_deployment)
        << where;
    }
  }

  return DAL;
}

bool MachO::IsUnwindTablesDefault() const {
  return getArch() == llvm::Triple::x86_64;
}

bool MachO::UseDwarfDebugFlags() const {
  if (const char *S = ::getenv("RC_DEBUG_OPTIONS"))
    return S[0] != '\0';
  return false;
}

bool Darwin::UseSjLjExceptions() const {
  // Darwin uses SjLj exceptions on ARM.
  return (getTriple().getArch() == llvm::Triple::arm ||
          getTriple().getArch() == llvm::Triple::thumb);
}

bool MachO::isPICDefault() const {
  return true;
}

bool MachO::isPIEDefault() const {
  return false;
}

bool MachO::isPICDefaultForced() const {
  return (getArch() == llvm::Triple::x86_64 ||
          getArch() == llvm::Triple::aarch64);
}

bool MachO::SupportsProfiling() const {
  // Profiling instrumentation is only supported on x86.
  return getArch() == llvm::Triple::x86 || getArch() == llvm::Triple::x86_64;
}

void Darwin::addMinVersionArgs(const llvm::opt::ArgList &Args,
                               llvm::opt::ArgStringList &CmdArgs) const {
  VersionTuple TargetVersion = getTargetVersion();

  if (isTargetIOSSimulator())
    CmdArgs.push_back("-ios_simulator_version_min");
  else if (isTargetIOSBased())
    CmdArgs.push_back("-iphoneos_version_min");
  else {
    assert(isTargetMacOS() && "unexpected target");
    CmdArgs.push_back("-macosx_version_min");
  }

  CmdArgs.push_back(Args.MakeArgString(TargetVersion.getAsString()));
}

void Darwin::addStartObjectFileArgs(const llvm::opt::ArgList &Args,
                                    llvm::opt::ArgStringList &CmdArgs) const {
  // Derived from startfile spec.
  if (Args.hasArg(options::OPT_dynamiclib)) {
    // Derived from darwin_dylib1 spec.
    if (isTargetIOSSimulator()) {
      ; // iOS simulator does not need dylib1.o.
    } else if (isTargetIPhoneOS()) {
      if (isIPhoneOSVersionLT(3, 1))
        CmdArgs.push_back("-ldylib1.o");
    } else {
      if (isMacosxVersionLT(10, 5))
        CmdArgs.push_back("-ldylib1.o");
      else if (isMacosxVersionLT(10, 6))
        CmdArgs.push_back("-ldylib1.10.5.o");
    }
  } else {
    if (Args.hasArg(options::OPT_bundle)) {
      if (!Args.hasArg(options::OPT_static)) {
        // Derived from darwin_bundle1 spec.
        if (isTargetIOSSimulator()) {
          ; // iOS simulator does not need bundle1.o.
        } else if (isTargetIPhoneOS()) {
          if (isIPhoneOSVersionLT(3, 1))
            CmdArgs.push_back("-lbundle1.o");
        } else {
          if (isMacosxVersionLT(10, 6))
            CmdArgs.push_back("-lbundle1.o");
        }
      }
    } else {
      if (Args.hasArg(options::OPT_pg) && SupportsProfiling()) {
        if (Args.hasArg(options::OPT_static) ||
            Args.hasArg(options::OPT_object) ||
            Args.hasArg(options::OPT_preload)) {
          CmdArgs.push_back("-lgcrt0.o");
        } else {
          CmdArgs.push_back("-lgcrt1.o");

          // darwin_crt2 spec is empty.
        }
        // By default on OS X 10.8 and later, we don't link with a crt1.o
        // file and the linker knows to use _main as the entry point.  But,
        // when compiling with -pg, we need to link with the gcrt1.o file,
        // so pass the -no_new_main option to tell the linker to use the
        // "start" symbol as the entry point.
        if (isTargetMacOS() && !isMacosxVersionLT(10, 8))
          CmdArgs.push_back("-no_new_main");
      } else {
        if (Args.hasArg(options::OPT_static) ||
            Args.hasArg(options::OPT_object) ||
            Args.hasArg(options::OPT_preload)) {
          CmdArgs.push_back("-lcrt0.o");
        } else {
          // Derived from darwin_crt1 spec.
          if (isTargetIOSSimulator()) {
            ; // iOS simulator does not need crt1.o.
          } else if (isTargetIPhoneOS()) {
            if (getArch() == llvm::Triple::aarch64)
              ; // iOS does not need any crt1 files for arm64
            else if (isIPhoneOSVersionLT(3, 1))
              CmdArgs.push_back("-lcrt1.o");
            else if (isIPhoneOSVersionLT(6, 0))
              CmdArgs.push_back("-lcrt1.3.1.o");
          } else {
            if (isMacosxVersionLT(10, 5))
              CmdArgs.push_back("-lcrt1.o");
            else if (isMacosxVersionLT(10, 6))
              CmdArgs.push_back("-lcrt1.10.5.o");
            else if (isMacosxVersionLT(10, 8))
              CmdArgs.push_back("-lcrt1.10.6.o");

            // darwin_crt2 spec is empty.
          }
        }
      }
    }
  }

  if (!isTargetIPhoneOS() && Args.hasArg(options::OPT_shared_libgcc) &&
      isMacosxVersionLT(10, 5)) {
    const char *Str = Args.MakeArgString(GetFilePath("crt3.o"));
    CmdArgs.push_back(Str);
  }
}

bool Darwin::SupportsObjCGC() const {
  return isTargetMacOS();
}

void Darwin::CheckObjCARC() const {
  if (isTargetIOSBased()|| (isTargetMacOS() && !isMacosxVersionLT(10, 6)))
    return;
  getDriver().Diag(diag::err_arc_unsupported_on_toolchain);
}

/// Generic_GCC - A tool chain using the 'gcc' command to perform
/// all subcommands; this relies on gcc translating the majority of
/// command line options.

/// \brief Parse a GCCVersion object out of a string of text.
///
/// This is the primary means of forming GCCVersion objects.
/*static*/
Generic_GCC::GCCVersion Linux::GCCVersion::Parse(StringRef VersionText) {
  const GCCVersion BadVersion = { VersionText.str(), -1, -1, -1, "", "", "" };
  std::pair<StringRef, StringRef> First = VersionText.split('.');
  std::pair<StringRef, StringRef> Second = First.second.split('.');

  GCCVersion GoodVersion = { VersionText.str(), -1, -1, -1, "", "", "" };
  if (First.first.getAsInteger(10, GoodVersion.Major) ||
      GoodVersion.Major < 0)
    return BadVersion;
  GoodVersion.MajorStr = First.first.str();
  if (Second.first.getAsInteger(10, GoodVersion.Minor) ||
      GoodVersion.Minor < 0)
    return BadVersion;
  GoodVersion.MinorStr = Second.first.str();

  // First look for a number prefix and parse that if present. Otherwise just
  // stash the entire patch string in the suffix, and leave the number
  // unspecified. This covers versions strings such as:
  //   4.4
  //   4.4.0
  //   4.4.x
  //   4.4.2-rc4
  //   4.4.x-patched
  // And retains any patch number it finds.
  StringRef PatchText = GoodVersion.PatchSuffix = Second.second.str();
  if (!PatchText.empty()) {
    if (size_t EndNumber = PatchText.find_first_not_of("0123456789")) {
      // Try to parse the number and any suffix.
      if (PatchText.slice(0, EndNumber).getAsInteger(10, GoodVersion.Patch) ||
          GoodVersion.Patch < 0)
        return BadVersion;
      GoodVersion.PatchSuffix = PatchText.substr(EndNumber);
    }
  }

  return GoodVersion;
}

/// \brief Less-than for GCCVersion, implementing a Strict Weak Ordering.
bool Generic_GCC::GCCVersion::isOlderThan(int RHSMajor, int RHSMinor,
                                          int RHSPatch,
                                          StringRef RHSPatchSuffix) const {
  if (Major != RHSMajor)
    return Major < RHSMajor;
  if (Minor != RHSMinor)
    return Minor < RHSMinor;
  if (Patch != RHSPatch) {
    // Note that versions without a specified patch sort higher than those with
    // a patch.
    if (RHSPatch == -1)
      return true;
    if (Patch == -1)
      return false;

    // Otherwise just sort on the patch itself.
    return Patch < RHSPatch;
  }
  if (PatchSuffix != RHSPatchSuffix) {
    // Sort empty suffixes higher.
    if (RHSPatchSuffix.empty())
      return true;
    if (PatchSuffix.empty())
      return false;

    // Provide a lexicographic sort to make this a total ordering.
    return PatchSuffix < RHSPatchSuffix;
  }

  // The versions are equal.
  return false;
}

static llvm::StringRef getGCCToolchainDir(const ArgList &Args) {
  const Arg *A = Args.getLastArg(options::OPT_gcc_toolchain);
  if (A)
    return A->getValue();
  return GCC_INSTALL_PREFIX;
}

/// \brief Initialize a GCCInstallationDetector from the driver.
///
/// This performs all of the autodetection and sets up the various paths.
/// Once constructed, a GCCInstallationDetector is essentially immutable.
///
/// FIXME: We shouldn't need an explicit TargetTriple parameter here, and
/// should instead pull the target out of the driver. This is currently
/// necessary because the driver doesn't store the final version of the target
/// triple.
void
Generic_GCC::GCCInstallationDetector::init(
    const Driver &D, const llvm::Triple &TargetTriple, const ArgList &Args) {
  llvm::Triple BiarchVariantTriple =
      TargetTriple.isArch32Bit() ? TargetTriple.get64BitArchVariant()
                                 : TargetTriple.get32BitArchVariant();
  // The library directories which may contain GCC installations.
  SmallVector<StringRef, 4> CandidateLibDirs, CandidateBiarchLibDirs;
  // The compatible GCC triples for this particular architecture.
  SmallVector<StringRef, 16> CandidateTripleAliases;
  SmallVector<StringRef, 16> CandidateBiarchTripleAliases;
  CollectLibDirsAndTriples(TargetTriple, BiarchVariantTriple, CandidateLibDirs,
                           CandidateTripleAliases, CandidateBiarchLibDirs,
                           CandidateBiarchTripleAliases);

  // Compute the set of prefixes for our search.
  SmallVector<std::string, 8> Prefixes(D.PrefixDirs.begin(),
                                       D.PrefixDirs.end());

  StringRef GCCToolchainDir = getGCCToolchainDir(Args);
  if (GCCToolchainDir != "") {
    if (GCCToolchainDir.back() == '/')
      GCCToolchainDir = GCCToolchainDir.drop_back(); // remove the /

    Prefixes.push_back(GCCToolchainDir);
  } else {
    // If we have a SysRoot, try that first.
    if (!D.SysRoot.empty()) {
      Prefixes.push_back(D.SysRoot);
      Prefixes.push_back(D.SysRoot + "/usr");
    }

    // Then look for gcc installed alongside clang.
    Prefixes.push_back(D.InstalledDir + "/..");

    // And finally in /usr.
    if (D.SysRoot.empty())
      Prefixes.push_back("/usr");
  }

  // Loop over the various components which exist and select the best GCC
  // installation available. GCC installs are ranked by version number.
  Version = GCCVersion::Parse("0.0.0");
  for (unsigned i = 0, ie = Prefixes.size(); i < ie; ++i) {
    if (!llvm::sys::fs::exists(Prefixes[i]))
      continue;
    for (unsigned j = 0, je = CandidateLibDirs.size(); j < je; ++j) {
      const std::string LibDir = Prefixes[i] + CandidateLibDirs[j].str();
      if (!llvm::sys::fs::exists(LibDir))
        continue;
      for (unsigned k = 0, ke = CandidateTripleAliases.size(); k < ke; ++k)
        ScanLibDirForGCCTriple(TargetTriple, Args, LibDir,
                               CandidateTripleAliases[k]);
    }
    for (unsigned j = 0, je = CandidateBiarchLibDirs.size(); j < je; ++j) {
      const std::string LibDir = Prefixes[i] + CandidateBiarchLibDirs[j].str();
      if (!llvm::sys::fs::exists(LibDir))
        continue;
      for (unsigned k = 0, ke = CandidateBiarchTripleAliases.size(); k < ke;
           ++k)
        ScanLibDirForGCCTriple(TargetTriple, Args, LibDir,
                               CandidateBiarchTripleAliases[k],
                               /*NeedsBiarchSuffix=*/ true);
    }
  }
}

void Generic_GCC::GCCInstallationDetector::print(raw_ostream &OS) const {
  for (const auto &InstallPath : CandidateGCCInstallPaths)
    OS << "Found candidate GCC installation: " << InstallPath << "\n";

  if (!GCCInstallPath.empty())
    OS << "Selected GCC installation: " << GCCInstallPath << "\n";

  for (const auto &Multilib : Multilibs)
    OS << "Candidate multilib: " << Multilib << "\n";

  if (Multilibs.size() != 0 || !SelectedMultilib.isDefault())
    OS << "Selected multilib: " << SelectedMultilib << "\n";
}

bool Generic_GCC::GCCInstallationDetector::getBiarchSibling(Multilib &M) const {
  if (BiarchSibling.hasValue()) {
    M = BiarchSibling.getValue();
    return true;
  }
  return false;
}

/*static*/ void Generic_GCC::GCCInstallationDetector::CollectLibDirsAndTriples(
    const llvm::Triple &TargetTriple, const llvm::Triple &BiarchTriple,
    SmallVectorImpl<StringRef> &LibDirs,
    SmallVectorImpl<StringRef> &TripleAliases,
    SmallVectorImpl<StringRef> &BiarchLibDirs,
    SmallVectorImpl<StringRef> &BiarchTripleAliases) {
  // Declare a bunch of static data sets that we'll select between below. These
  // are specifically designed to always refer to string literals to avoid any
  // lifetime or initialization issues.
  static const char *const AArch64LibDirs[] = { "/lib64", "/lib" };
  static const char *const AArch64Triples[] = { "aarch64-none-linux-gnu",
                                                "aarch64-linux-gnu",
                                                "aarch64-linux-android",
                                                "aarch64-redhat-linux" };
  static const char *const AArch64beLibDirs[] = { "/lib" };
  static const char *const AArch64beTriples[] = { "aarch64_be-none-linux-gnu",
                                                  "aarch64_be-linux-gnu" };

  static const char *const ARMLibDirs[] = { "/lib" };
  static const char *const ARMTriples[] = { "arm-linux-gnueabi",
                                            "arm-linux-androideabi" };
  static const char *const ARMHFTriples[] = { "arm-linux-gnueabihf",
                                              "armv7hl-redhat-linux-gnueabi" };
  static const char *const ARMebLibDirs[] = { "/lib" };
  static const char *const ARMebTriples[] = { "armeb-linux-gnueabi",
                                              "armeb-linux-androideabi" };
  static const char *const ARMebHFTriples[] = { "armeb-linux-gnueabihf",
                                                "armebv7hl-redhat-linux-gnueabi" };

  static const char *const X86_64LibDirs[] = { "/lib64", "/lib" };
  static const char *const X86_64Triples[] = {
    "x86_64-linux-gnu", "x86_64-unknown-linux-gnu", "x86_64-pc-linux-gnu",
    "x86_64-redhat-linux6E", "x86_64-redhat-linux", "x86_64-suse-linux",
    "x86_64-manbo-linux-gnu", "x86_64-linux-gnu", "x86_64-slackware-linux",
    "x86_64-linux-android", "x86_64-unknown-linux"
  };
  static const char *const X32LibDirs[] = { "/libx32" };
  static const char *const X86LibDirs[] = { "/lib32", "/lib" };
  static const char *const X86Triples[] = {
    "i686-linux-gnu", "i686-pc-linux-gnu", "i486-linux-gnu", "i386-linux-gnu",
    "i386-redhat-linux6E", "i686-redhat-linux", "i586-redhat-linux",
    "i386-redhat-linux", "i586-suse-linux", "i486-slackware-linux",
    "i686-montavista-linux", "i686-linux-android", "i586-linux-gnu"
  };

  static const char *const MIPSLibDirs[] = { "/lib" };
  static const char *const MIPSTriples[] = { "mips-linux-gnu",
                                             "mips-mti-linux-gnu",
                                             "mips-img-linux-gnu" };
  static const char *const MIPSELLibDirs[] = { "/lib" };
  static const char *const MIPSELTriples[] = { "mipsel-linux-gnu",
                                               "mipsel-linux-android",
                                               "mips-img-linux-gnu" };

  static const char *const MIPS64LibDirs[] = { "/lib64", "/lib" };
  static const char *const MIPS64Triples[] = { "mips64-linux-gnu",
                                               "mips-mti-linux-gnu",
                                               "mips-img-linux-gnu",
                                               "mips64-linux-gnuabi64" };
  static const char *const MIPS64ELLibDirs[] = { "/lib64", "/lib" };
  static const char *const MIPS64ELTriples[] = { "mips64el-linux-gnu",
                                                 "mips-mti-linux-gnu",
                                                 "mips-img-linux-gnu",
                                                 "mips64el-linux-android",
                                                 "mips64el-linux-gnuabi64" };

  static const char *const PPCLibDirs[] = { "/lib32", "/lib" };
  static const char *const PPCTriples[] = {
    "powerpc-linux-gnu", "powerpc-unknown-linux-gnu", "powerpc-linux-gnuspe",
    "powerpc-suse-linux", "powerpc-montavista-linuxspe"
  };
  static const char *const PPC64LibDirs[] = { "/lib64", "/lib" };
  static const char *const PPC64Triples[] = { "powerpc64-linux-gnu",
                                              "powerpc64-unknown-linux-gnu",
                                              "powerpc64-suse-linux",
                                              "ppc64-redhat-linux" };
  static const char *const PPC64LELibDirs[] = { "/lib64", "/lib" };
  static const char *const PPC64LETriples[] = { "powerpc64le-linux-gnu",
                                                "powerpc64le-unknown-linux-gnu",
                                                "powerpc64le-suse-linux",
                                                "ppc64le-redhat-linux" };

  static const char *const SPARCv8LibDirs[] = { "/lib32", "/lib" };
  static const char *const SPARCv8Triples[] = { "sparc-linux-gnu",
                                                "sparcv8-linux-gnu" };
  static const char *const SPARCv9LibDirs[] = { "/lib64", "/lib" };
  static const char *const SPARCv9Triples[] = { "sparc64-linux-gnu",
                                                "sparcv9-linux-gnu" };

  static const char *const SystemZLibDirs[] = { "/lib64", "/lib" };
  static const char *const SystemZTriples[] = {
    "s390x-linux-gnu", "s390x-unknown-linux-gnu", "s390x-ibm-linux-gnu",
    "s390x-suse-linux", "s390x-redhat-linux"
  };

  using std::begin;
  using std::end;

  switch (TargetTriple.getArch()) {
  case llvm::Triple::aarch64:
    LibDirs.append(begin(AArch64LibDirs), end(AArch64LibDirs));
    TripleAliases.append(begin(AArch64Triples), end(AArch64Triples));
    BiarchLibDirs.append(begin(AArch64LibDirs), end(AArch64LibDirs));
    BiarchTripleAliases.append(begin(AArch64Triples), end(AArch64Triples));
    break;
  case llvm::Triple::aarch64_be:
    LibDirs.append(begin(AArch64beLibDirs), end(AArch64beLibDirs));
    TripleAliases.append(begin(AArch64beTriples), end(AArch64beTriples));
    BiarchLibDirs.append(begin(AArch64beLibDirs), end(AArch64beLibDirs));
    BiarchTripleAliases.append(begin(AArch64beTriples), end(AArch64beTriples));
    break;
  case llvm::Triple::arm:
  case llvm::Triple::thumb:
    LibDirs.append(begin(ARMLibDirs), end(ARMLibDirs));
    if (TargetTriple.getEnvironment() == llvm::Triple::GNUEABIHF) {
      TripleAliases.append(begin(ARMHFTriples), end(ARMHFTriples));
    } else {
      TripleAliases.append(begin(ARMTriples), end(ARMTriples));
    }
    break;
  case llvm::Triple::armeb:
  case llvm::Triple::thumbeb:
    LibDirs.append(begin(ARMebLibDirs), end(ARMebLibDirs));
    if (TargetTriple.getEnvironment() == llvm::Triple::GNUEABIHF) {
      TripleAliases.append(begin(ARMebHFTriples), end(ARMebHFTriples));
    } else {
      TripleAliases.append(begin(ARMebTriples), end(ARMebTriples));
    }
    break;
  case llvm::Triple::x86_64:
    LibDirs.append(begin(X86_64LibDirs), end(X86_64LibDirs));
    TripleAliases.append(begin(X86_64Triples), end(X86_64Triples));
    // x32 is always available when x86_64 is available, so adding it as
    // secondary arch with x86_64 triples
    if (TargetTriple.getEnvironment() == llvm::Triple::GNUX32) {
      BiarchLibDirs.append(begin(X32LibDirs), end(X32LibDirs));
      BiarchTripleAliases.append(begin(X86_64Triples), end(X86_64Triples));
    } else {
      BiarchLibDirs.append(begin(X86LibDirs), end(X86LibDirs));
      BiarchTripleAliases.append(begin(X86Triples), end(X86Triples));
    }
    break;
  case llvm::Triple::x86:
    LibDirs.append(begin(X86LibDirs), end(X86LibDirs));
    TripleAliases.append(begin(X86Triples), end(X86Triples));
    BiarchLibDirs.append(begin(X86_64LibDirs), end(X86_64LibDirs));
    BiarchTripleAliases.append(begin(X86_64Triples), end(X86_64Triples));
    break;
  case llvm::Triple::mips:
    LibDirs.append(begin(MIPSLibDirs), end(MIPSLibDirs));
    TripleAliases.append(begin(MIPSTriples), end(MIPSTriples));
    BiarchLibDirs.append(begin(MIPS64LibDirs), end(MIPS64LibDirs));
    BiarchTripleAliases.append(begin(MIPS64Triples), end(MIPS64Triples));
    break;
  case llvm::Triple::mipsel:
    LibDirs.append(begin(MIPSELLibDirs), end(MIPSELLibDirs));
    TripleAliases.append(begin(MIPSELTriples), end(MIPSELTriples));
    TripleAliases.append(begin(MIPSTriples), end(MIPSTriples));
    BiarchLibDirs.append(begin(MIPS64ELLibDirs), end(MIPS64ELLibDirs));
    BiarchTripleAliases.append(begin(MIPS64ELTriples), end(MIPS64ELTriples));
    break;
  case llvm::Triple::mips64:
    LibDirs.append(begin(MIPS64LibDirs), end(MIPS64LibDirs));
    TripleAliases.append(begin(MIPS64Triples), end(MIPS64Triples));
    BiarchLibDirs.append(begin(MIPSLibDirs), end(MIPSLibDirs));
    BiarchTripleAliases.append(begin(MIPSTriples), end(MIPSTriples));
    break;
  case llvm::Triple::mips64el:
    LibDirs.append(begin(MIPS64ELLibDirs), end(MIPS64ELLibDirs));
    TripleAliases.append(begin(MIPS64ELTriples), end(MIPS64ELTriples));
    BiarchLibDirs.append(begin(MIPSELLibDirs), end(MIPSELLibDirs));
    BiarchTripleAliases.append(begin(MIPSELTriples), end(MIPSELTriples));
    BiarchTripleAliases.append(begin(MIPSTriples), end(MIPSTriples));
    break;
  case llvm::Triple::ppc:
    LibDirs.append(begin(PPCLibDirs), end(PPCLibDirs));
    TripleAliases.append(begin(PPCTriples), end(PPCTriples));
    BiarchLibDirs.append(begin(PPC64LibDirs), end(PPC64LibDirs));
    BiarchTripleAliases.append(begin(PPC64Triples), end(PPC64Triples));
    break;
  case llvm::Triple::ppc64:
    LibDirs.append(begin(PPC64LibDirs), end(PPC64LibDirs));
    TripleAliases.append(begin(PPC64Triples), end(PPC64Triples));
    BiarchLibDirs.append(begin(PPCLibDirs), end(PPCLibDirs));
    BiarchTripleAliases.append(begin(PPCTriples), end(PPCTriples));
    break;
  case llvm::Triple::ppc64le:
    LibDirs.append(begin(PPC64LELibDirs), end(PPC64LELibDirs));
    TripleAliases.append(begin(PPC64LETriples), end(PPC64LETriples));
    break;
  case llvm::Triple::sparc:
    LibDirs.append(begin(SPARCv8LibDirs), end(SPARCv8LibDirs));
    TripleAliases.append(begin(SPARCv8Triples), end(SPARCv8Triples));
    BiarchLibDirs.append(begin(SPARCv9LibDirs), end(SPARCv9LibDirs));
    BiarchTripleAliases.append(begin(SPARCv9Triples), end(SPARCv9Triples));
    break;
  case llvm::Triple::sparcv9:
    LibDirs.append(begin(SPARCv9LibDirs), end(SPARCv9LibDirs));
    TripleAliases.append(begin(SPARCv9Triples), end(SPARCv9Triples));
    BiarchLibDirs.append(begin(SPARCv8LibDirs), end(SPARCv8LibDirs));
    BiarchTripleAliases.append(begin(SPARCv8Triples), end(SPARCv8Triples));
    break;
  case llvm::Triple::systemz:
    LibDirs.append(begin(SystemZLibDirs), end(SystemZLibDirs));
    TripleAliases.append(begin(SystemZTriples), end(SystemZTriples));
    break;

  default:
    // By default, just rely on the standard lib directories and the original
    // triple.
    break;
  }

  // Always append the drivers target triple to the end, in case it doesn't
  // match any of our aliases.
  TripleAliases.push_back(TargetTriple.str());

  // Also include the multiarch variant if it's different.
  if (TargetTriple.str() != BiarchTriple.str())
    BiarchTripleAliases.push_back(BiarchTriple.str());
}

namespace {
// Filter to remove Multilibs that don't exist as a suffix to Path
class FilterNonExistent {
  StringRef Base;

public:
  FilterNonExistent(StringRef Base) : Base(Base) {}
  bool operator()(const Multilib &M) {
    return !llvm::sys::fs::exists(Base + M.gccSuffix() + "/crtbegin.o");
  }
};
} // end anonymous namespace

static void addMultilibFlag(bool Enabled, const char *const Flag,
                            std::vector<std::string> &Flags) {
  if (Enabled)
    Flags.push_back(std::string("+") + Flag);
  else
    Flags.push_back(std::string("-") + Flag);
}

static bool isMipsArch(llvm::Triple::ArchType Arch) {
  return Arch == llvm::Triple::mips || Arch == llvm::Triple::mipsel ||
         Arch == llvm::Triple::mips64 || Arch == llvm::Triple::mips64el;
}

static bool isMips32(llvm::Triple::ArchType Arch) {
  return Arch == llvm::Triple::mips || Arch == llvm::Triple::mipsel;
}

static bool isMips64(llvm::Triple::ArchType Arch) {
  return Arch == llvm::Triple::mips64 || Arch == llvm::Triple::mips64el;
}

static bool isMipsEL(llvm::Triple::ArchType Arch) {
  return Arch == llvm::Triple::mipsel || Arch == llvm::Triple::mips64el;
}

static bool isMips16(const ArgList &Args) {
  Arg *A = Args.getLastArg(options::OPT_mips16,
                           options::OPT_mno_mips16);
  return A && A->getOption().matches(options::OPT_mips16);
}

static bool isMicroMips(const ArgList &Args) {
  Arg *A = Args.getLastArg(options::OPT_mmicromips,
                           options::OPT_mno_micromips);
  return A && A->getOption().matches(options::OPT_mmicromips);
}

struct DetectedMultilibs {
  /// The set of multilibs that the detected installation supports.
  MultilibSet Multilibs;

  /// The primary multilib appropriate for the given flags.
  Multilib SelectedMultilib;

  /// On Biarch systems, this corresponds to the default multilib when
  /// targeting the non-default multilib. Otherwise, it is empty.
  llvm::Optional<Multilib> BiarchSibling;
};

static Multilib makeMultilib(StringRef commonSuffix) {
  return Multilib(commonSuffix, commonSuffix, commonSuffix);
}

static bool findMIPSMultilibs(const llvm::Triple &TargetTriple, StringRef Path,
                              const llvm::opt::ArgList &Args,
                              DetectedMultilibs &Result) {
  // Some MIPS toolchains put libraries and object files compiled
  // using different options in to the sub-directoris which names
  // reflects the flags used for compilation. For example sysroot
  // directory might looks like the following examples:
  //
  // /usr
  //   /lib      <= crt*.o files compiled with '-mips32'
  // /mips16
  //   /usr
  //     /lib    <= crt*.o files compiled with '-mips16'
  //   /el
  //     /usr
  //       /lib  <= crt*.o files compiled with '-mips16 -EL'
  //
  // or
  //
  // /usr
  //   /lib      <= crt*.o files compiled with '-mips32r2'
  // /mips16
  //   /usr
  //     /lib    <= crt*.o files compiled with '-mips32r2 -mips16'
  // /mips32
  //     /usr
  //       /lib  <= crt*.o files compiled with '-mips32'

  FilterNonExistent NonExistent(Path);

  // Check for FSF toolchain multilibs
  MultilibSet FSFMipsMultilibs;
  {
    auto MArchMips32 = makeMultilib("/mips32")
      .flag("+m32").flag("-m64").flag("-mmicromips").flag("+march=mips32");

    auto MArchMicroMips = makeMultilib("/micromips")
      .flag("+m32").flag("-m64").flag("+mmicromips");

    auto MArchMips64r2 = makeMultilib("/mips64r2")
      .flag("-m32").flag("+m64").flag("+march=mips64r2");

    auto MArchMips64 = makeMultilib("/mips64")
      .flag("-m32").flag("+m64").flag("-march=mips64r2");

    auto MArchDefault = makeMultilib("")
      .flag("+m32").flag("-m64").flag("-mmicromips").flag("+march=mips32r2");

    auto Mips16 = makeMultilib("/mips16")
      .flag("+mips16");

    auto UCLibc = makeMultilib("/uclibc")
      .flag("+muclibc");

    auto MAbi64 = makeMultilib("/64")
      .flag("+mabi=n64").flag("-mabi=n32").flag("-m32");

    auto BigEndian = makeMultilib("")
      .flag("+EB").flag("-EL");

    auto LittleEndian = makeMultilib("/el")
      .flag("+EL").flag("-EB");

    auto SoftFloat = makeMultilib("/sof")
      .flag("+msoft-float");

    auto Nan2008 = makeMultilib("/nan2008")
      .flag("+mnan=2008");

    FSFMipsMultilibs = MultilibSet()
      .Either(MArchMips32, MArchMicroMips, 
              MArchMips64r2, MArchMips64, MArchDefault)
      .Maybe(UCLibc)
      .Maybe(Mips16)
      .FilterOut("/mips64/mips16")
      .FilterOut("/mips64r2/mips16")
      .FilterOut("/micromips/mips16")
      .Maybe(MAbi64)
      .FilterOut("/micromips/64")
      .FilterOut("/mips32/64")
      .FilterOut("^/64")
      .FilterOut("/mips16/64")
      .Either(BigEndian, LittleEndian)
      .Maybe(SoftFloat)
      .Maybe(Nan2008)
      .FilterOut(".*sof/nan2008")
      .FilterOut(NonExistent)
      .setIncludeDirsCallback([](
          StringRef InstallDir, StringRef TripleStr, const Multilib &M) {
        std::vector<std::string> Dirs;
        Dirs.push_back((InstallDir + "/include").str());
        std::string SysRootInc = InstallDir.str() + "/../../../../sysroot";
        if (StringRef(M.includeSuffix()).startswith("/uclibc"))
          Dirs.push_back(SysRootInc + "/uclibc/usr/include");
        else
          Dirs.push_back(SysRootInc + "/usr/include");
        return Dirs;
      });
  }

  // Check for Code Sourcery toolchain multilibs
  MultilibSet CSMipsMultilibs;
  {
    auto MArchMips16 = makeMultilib("/mips16")
      .flag("+m32").flag("+mips16");

    auto MArchMicroMips = makeMultilib("/micromips")
      .flag("+m32").flag("+mmicromips");

    auto MArchDefault = makeMultilib("")
      .flag("-mips16").flag("-mmicromips");

    auto UCLibc = makeMultilib("/uclibc")
      .flag("+muclibc");

    auto SoftFloat = makeMultilib("/soft-float")
      .flag("+msoft-float");

    auto Nan2008 = makeMultilib("/nan2008")
      .flag("+mnan=2008");

    auto DefaultFloat = makeMultilib("")
      .flag("-msoft-float").flag("-mnan=2008");

    auto BigEndian = makeMultilib("")
      .flag("+EB").flag("-EL");

    auto LittleEndian = makeMultilib("/el")
      .flag("+EL").flag("-EB");

    // Note that this one's osSuffix is ""
    auto MAbi64 = makeMultilib("")
      .gccSuffix("/64")
      .includeSuffix("/64")
      .flag("+mabi=n64").flag("-mabi=n32").flag("-m32");

    CSMipsMultilibs = MultilibSet()
      .Either(MArchMips16, MArchMicroMips, MArchDefault)
      .Maybe(UCLibc)
      .Either(SoftFloat, Nan2008, DefaultFloat)
      .FilterOut("/micromips/nan2008")
      .FilterOut("/mips16/nan2008")
      .Either(BigEndian, LittleEndian)
      .Maybe(MAbi64)
      .FilterOut("/mips16.*/64")
      .FilterOut("/micromips.*/64")
      .FilterOut(NonExistent)
      .setIncludeDirsCallback([](
          StringRef InstallDir, StringRef TripleStr, const Multilib &M) {
        std::vector<std::string> Dirs;
        Dirs.push_back((InstallDir + "/include").str());
        std::string SysRootInc =
            InstallDir.str() + "/../../../../" + TripleStr.str();
        if (StringRef(M.includeSuffix()).startswith("/uclibc"))
          Dirs.push_back(SysRootInc + "/libc/uclibc/usr/include");
        else
          Dirs.push_back(SysRootInc + "/libc/usr/include");
        return Dirs;
      });
  }

  MultilibSet AndroidMipsMultilibs = MultilibSet()
    .Maybe(Multilib("/mips-r2").flag("+march=mips32r2"))
    .Maybe(Multilib("/mips-r6").flag("+march=mips32r6"))
    .FilterOut(NonExistent);

  MultilibSet DebianMipsMultilibs;
  {
    Multilib MAbiN32 = Multilib()
      .gccSuffix("/n32")
      .includeSuffix("/n32")
      .flag("+mabi=n32");

    Multilib M64 = Multilib()
      .gccSuffix("/64")
      .includeSuffix("/64")
      .flag("+m64").flag("-m32").flag("-mabi=n32");

    Multilib M32 = Multilib()
      .flag("-m64").flag("+m32").flag("-mabi=n32");

    DebianMipsMultilibs = MultilibSet()
      .Either(M32, M64, MAbiN32)
      .FilterOut(NonExistent);
  }

  MultilibSet ImgMultilibs;
  {
    auto Mips64r6 = makeMultilib("/mips64r6")
      .flag("+m64").flag("-m32");

    auto LittleEndian = makeMultilib("/el")
      .flag("+EL").flag("-EB");

    auto MAbi64 = makeMultilib("/64")
      .flag("+mabi=n64").flag("-mabi=n32").flag("-m32");

    ImgMultilibs = MultilibSet()
      .Maybe(Mips64r6)
      .Maybe(MAbi64)
      .Maybe(LittleEndian)
      .FilterOut(NonExistent)
      .setIncludeDirsCallback([](
          StringRef InstallDir, StringRef TripleStr, const Multilib &M) {
        std::vector<std::string> Dirs;
        Dirs.push_back((InstallDir + "/include").str());
        Dirs.push_back((InstallDir + "/../../../../sysroot/usr/include").str());
        return Dirs;
      });
  }

  StringRef CPUName;
  StringRef ABIName;
  tools::mips::getMipsCPUAndABI(Args, TargetTriple, CPUName, ABIName);

  llvm::Triple::ArchType TargetArch = TargetTriple.getArch();

  Multilib::flags_list Flags;
  addMultilibFlag(isMips32(TargetArch), "m32", Flags);
  addMultilibFlag(isMips64(TargetArch), "m64", Flags);
  addMultilibFlag(isMips16(Args), "mips16", Flags);
  addMultilibFlag(CPUName == "mips32", "march=mips32", Flags);
  addMultilibFlag(CPUName == "mips32r2" || CPUName == "mips32r3" ||
                      CPUName == "mips32r5",
                  "march=mips32r2", Flags);
  addMultilibFlag(CPUName == "mips32r6", "march=mips32r6", Flags);
  addMultilibFlag(CPUName == "mips64", "march=mips64", Flags);
  addMultilibFlag(CPUName == "mips64r2" || CPUName == "mips64r3" ||
                      CPUName == "mips64r5" || CPUName == "octeon",
                  "march=mips64r2", Flags);
  addMultilibFlag(isMicroMips(Args), "mmicromips", Flags);
  addMultilibFlag(tools::mips::isUCLibc(Args), "muclibc", Flags);
  addMultilibFlag(tools::mips::isNaN2008(Args, TargetTriple), "mnan=2008",
                  Flags);
  addMultilibFlag(ABIName == "n32", "mabi=n32", Flags);
  addMultilibFlag(ABIName == "n64", "mabi=n64", Flags);
  addMultilibFlag(isSoftFloatABI(Args), "msoft-float", Flags);
  addMultilibFlag(!isSoftFloatABI(Args), "mhard-float", Flags);
  addMultilibFlag(isMipsEL(TargetArch), "EL", Flags);
  addMultilibFlag(!isMipsEL(TargetArch), "EB", Flags);

  if (TargetTriple.getEnvironment() == llvm::Triple::Android) {
    // Select Android toolchain. It's the only choice in that case.
    if (AndroidMipsMultilibs.select(Flags, Result.SelectedMultilib)) {
      Result.Multilibs = AndroidMipsMultilibs;
      return true;
    }
    return false;
  }

  if (TargetTriple.getVendor() == llvm::Triple::ImaginationTechnologies &&
      TargetTriple.getOS() == llvm::Triple::Linux &&
      TargetTriple.getEnvironment() == llvm::Triple::GNU) {
    // Select mips-img-linux-gnu toolchain.
    if (ImgMultilibs.select(Flags, Result.SelectedMultilib)) {
      Result.Multilibs = ImgMultilibs;
      return true;
    }
    return false;
  }

  // Sort candidates. Toolchain that best meets the directories goes first.
  // Then select the first toolchains matches command line flags.
  MultilibSet *candidates[] = { &DebianMipsMultilibs, &FSFMipsMultilibs,
                                &CSMipsMultilibs };
  std::sort(
      std::begin(candidates), std::end(candidates),
      [](MultilibSet *a, MultilibSet *b) { return a->size() > b->size(); });
  for (const auto &candidate : candidates) {
    if (candidate->select(Flags, Result.SelectedMultilib)) {
      if (candidate == &DebianMipsMultilibs)
        Result.BiarchSibling = Multilib();
      Result.Multilibs = *candidate;
      return true;
    }
  }

  {
    // Fallback to the regular toolchain-tree structure.
    Multilib Default;
    Result.Multilibs.push_back(Default);
    Result.Multilibs.FilterOut(NonExistent);

    if (Result.Multilibs.select(Flags, Result.SelectedMultilib)) {
      Result.BiarchSibling = Multilib();
      return true;
    }
  }

  return false;
}

static bool findBiarchMultilibs(const llvm::Triple &TargetTriple,
                                StringRef Path, const ArgList &Args,
                                bool NeedsBiarchSuffix,
                                DetectedMultilibs &Result) {

  // Some versions of SUSE and Fedora on ppc64 put 32-bit libs
  // in what would normally be GCCInstallPath and put the 64-bit
  // libs in a subdirectory named 64. The simple logic we follow is that
  // *if* there is a subdirectory of the right name with crtbegin.o in it,
  // we use that. If not, and if not a biarch triple alias, we look for
  // crtbegin.o without the subdirectory.

  Multilib Default;
  Multilib Alt64 = Multilib()
    .gccSuffix("/64")
    .includeSuffix("/64")
    .flag("-m32").flag("+m64").flag("-mx32");
  Multilib Alt32 = Multilib()
    .gccSuffix("/32")
    .includeSuffix("/32")
    .flag("+m32").flag("-m64").flag("-mx32");
  Multilib Altx32 = Multilib()
    .gccSuffix("/x32")
    .includeSuffix("/x32")
    .flag("-m32").flag("-m64").flag("+mx32");

  FilterNonExistent NonExistent(Path);

  // Determine default multilib from: 32, 64, x32
  // Also handle cases such as 64 on 32, 32 on 64, etc.
  enum { UNKNOWN, WANT32, WANT64, WANTX32 } Want = UNKNOWN;
  const bool IsX32 = TargetTriple.getEnvironment() == llvm::Triple::GNUX32;
  if (TargetTriple.isArch32Bit() && !NonExistent(Alt32))
    Want = WANT64;
  else if (TargetTriple.isArch64Bit() && IsX32 && !NonExistent(Altx32))
    Want = WANT64;
  else if (TargetTriple.isArch64Bit() && !IsX32 && !NonExistent(Alt64))
    Want = WANT32;
  else {
    if (TargetTriple.isArch32Bit())
      Want = NeedsBiarchSuffix ? WANT64 : WANT32;
    else if (IsX32)
      Want = NeedsBiarchSuffix ? WANT64 : WANTX32;
    else
      Want = NeedsBiarchSuffix ? WANT32 : WANT64;
  }

  if (Want == WANT32)
    Default.flag("+m32").flag("-m64").flag("-mx32");
  else if (Want == WANT64)
    Default.flag("-m32").flag("+m64").flag("-mx32");
  else if (Want == WANTX32)
    Default.flag("-m32").flag("-m64").flag("+mx32");
  else
    return false;

  Result.Multilibs.push_back(Default);
  Result.Multilibs.push_back(Alt64);
  Result.Multilibs.push_back(Alt32);
  Result.Multilibs.push_back(Altx32);

  Result.Multilibs.FilterOut(NonExistent);

  Multilib::flags_list Flags;
  addMultilibFlag(TargetTriple.isArch64Bit() && !IsX32, "m64", Flags);
  addMultilibFlag(TargetTriple.isArch32Bit(), "m32", Flags);
  addMultilibFlag(TargetTriple.isArch64Bit() && IsX32, "mx32", Flags);

  if (!Result.Multilibs.select(Flags, Result.SelectedMultilib))
    return false;

  if (Result.SelectedMultilib == Alt64 ||
      Result.SelectedMultilib == Alt32 ||
      Result.SelectedMultilib == Altx32)
    Result.BiarchSibling = Default;

  return true;
}

void Generic_GCC::GCCInstallationDetector::ScanLibDirForGCCTriple(
    const llvm::Triple &TargetTriple, const ArgList &Args,
    const std::string &LibDir, StringRef CandidateTriple,
    bool NeedsBiarchSuffix) {
  llvm::Triple::ArchType TargetArch = TargetTriple.getArch();
  // There are various different suffixes involving the triple we
  // check for. We also record what is necessary to walk from each back
  // up to the lib directory.
  const std::string LibSuffixes[] = {
    "/gcc/" + CandidateTriple.str(),
    // Debian puts cross-compilers in gcc-cross
    "/gcc-cross/" + CandidateTriple.str(),
    "/" + CandidateTriple.str() + "/gcc/" + CandidateTriple.str(),

    // The Freescale PPC SDK has the gcc libraries in
    // <sysroot>/usr/lib/<triple>/x.y.z so have a look there as well.
    "/" + CandidateTriple.str(),

    // Ubuntu has a strange mis-matched pair of triples that this happens to
    // match.
    // FIXME: It may be worthwhile to generalize this and look for a second
    // triple.
    "/i386-linux-gnu/gcc/" + CandidateTriple.str()
  };
  const std::string InstallSuffixes[] = {
    "/../../..",    // gcc/
    "/../../..",    // gcc-cross/
    "/../../../..", // <triple>/gcc/
    "/../..",       // <triple>/
    "/../../../.."  // i386-linux-gnu/gcc/<triple>/
  };
  // Only look at the final, weird Ubuntu suffix for i386-linux-gnu.
  const unsigned NumLibSuffixes =
      (llvm::array_lengthof(LibSuffixes) - (TargetArch != llvm::Triple::x86));
  for (unsigned i = 0; i < NumLibSuffixes; ++i) {
    StringRef LibSuffix = LibSuffixes[i];
    std::error_code EC;
    for (llvm::sys::fs::directory_iterator LI(LibDir + LibSuffix, EC), LE;
         !EC && LI != LE; LI = LI.increment(EC)) {
      StringRef VersionText = llvm::sys::path::filename(LI->path());
      GCCVersion CandidateVersion = GCCVersion::Parse(VersionText);
      if (CandidateVersion.Major != -1) // Filter obviously bad entries.
        if (!CandidateGCCInstallPaths.insert(LI->path()).second)
          continue; // Saw this path before; no need to look at it again.
      if (CandidateVersion.isOlderThan(4, 1, 1))
        continue;
      if (CandidateVersion <= Version)
        continue;

      DetectedMultilibs Detected;

      // Debian mips multilibs behave more like the rest of the biarch ones,
      // so handle them there
      if (isMipsArch(TargetArch)) {
        if (!findMIPSMultilibs(TargetTriple, LI->path(), Args, Detected))
          continue;
      } else if (!findBiarchMultilibs(TargetTriple, LI->path(), Args,
                                      NeedsBiarchSuffix, Detected)) {
        continue;
      }

      Multilibs = Detected.Multilibs;
      SelectedMultilib = Detected.SelectedMultilib;
      BiarchSibling = Detected.BiarchSibling;
      Version = CandidateVersion;
      GCCTriple.setTriple(CandidateTriple);
      // FIXME: We hack together the directory name here instead of
      // using LI to ensure stable path separators across Windows and
      // Linux.
      GCCInstallPath = LibDir + LibSuffixes[i] + "/" + VersionText.str();
      GCCParentLibPath = GCCInstallPath + InstallSuffixes[i];
      IsValid = true;
    }
  }
}

Generic_GCC::Generic_GCC(const Driver &D, const llvm::Triple& Triple,
                         const ArgList &Args)
  : ToolChain(D, Triple, Args), GCCInstallation() {
  getProgramPaths().push_back(getDriver().getInstalledDir());
  if (getDriver().getInstalledDir() != getDriver().Dir)
    getProgramPaths().push_back(getDriver().Dir);
}

Generic_GCC::~Generic_GCC() {
}

Tool *Generic_GCC::getTool(Action::ActionClass AC) const {
  switch (AC) {
  case Action::PreprocessJobClass:
    if (!Preprocess)
      Preprocess.reset(new tools::gcc::Preprocess(*this));
    return Preprocess.get();
  case Action::CompileJobClass:
    if (!Compile)
      Compile.reset(new tools::gcc::Compile(*this));
    return Compile.get();
  default:
    return ToolChain::getTool(AC);
  }
}

Tool *Generic_GCC::buildAssembler() const {
  return new tools::gnutools::Assemble(*this);
}

Tool *Generic_GCC::buildLinker() const {
  return new tools::gcc::Link(*this);
}

void Generic_GCC::printVerboseInfo(raw_ostream &OS) const {
  // Print the information about how we detected the GCC installation.
  GCCInstallation.print(OS);
}

bool Generic_GCC::IsUnwindTablesDefault() const {
  return getArch() == llvm::Triple::x86_64;
}

bool Generic_GCC::isPICDefault() const {
  return false;
}

bool Generic_GCC::isPIEDefault() const {
  return false;
}

bool Generic_GCC::isPICDefaultForced() const {
  return false;
}

bool Generic_GCC::IsIntegratedAssemblerDefault() const {
  return getTriple().getArch() == llvm::Triple::x86 ||
         getTriple().getArch() == llvm::Triple::x86_64 ||
         getTriple().getArch() == llvm::Triple::aarch64 ||
         getTriple().getArch() == llvm::Triple::aarch64_be ||
         getTriple().getArch() == llvm::Triple::arm ||
         getTriple().getArch() == llvm::Triple::armeb ||
         getTriple().getArch() == llvm::Triple::thumb ||
         getTriple().getArch() == llvm::Triple::thumbeb ||
         getTriple().getArch() == llvm::Triple::ppc ||
         getTriple().getArch() == llvm::Triple::ppc64 ||
         getTriple().getArch() == llvm::Triple::ppc64le ||
         getTriple().getArch() == llvm::Triple::sparc ||
         getTriple().getArch() == llvm::Triple::sparcv9 ||
         getTriple().getArch() == llvm::Triple::systemz;
}

void Generic_ELF::addClangTargetOptions(const ArgList &DriverArgs,
                                        ArgStringList &CC1Args) const {
  const Generic_GCC::GCCVersion &V = GCCInstallation.getVersion();
  bool UseInitArrayDefault =
      getTriple().getArch() == llvm::Triple::aarch64 ||
      getTriple().getArch() == llvm::Triple::aarch64_be ||
      (getTriple().getOS() == llvm::Triple::Linux &&
       (!V.isOlderThan(4, 7, 0) ||
        getTriple().getEnvironment() == llvm::Triple::Android)) ||
<<<<<<< HEAD
      getTriple().getOS() == llvm::Triple::NaCl; // @LOCALMOD
=======
      getTriple().getOS() == llvm::Triple::NaCl;
>>>>>>> 8eceb42a

  if (DriverArgs.hasFlag(options::OPT_fuse_init_array,
                         options::OPT_fno_use_init_array,
                         UseInitArrayDefault))
    CC1Args.push_back("-fuse-init-array");
}

/// Hexagon Toolchain

std::string Hexagon_TC::GetGnuDir(const std::string &InstalledDir,
                                  const ArgList &Args) {

  // Locate the rest of the toolchain ...
  std::string GccToolchain = getGCCToolchainDir(Args);

  if (!GccToolchain.empty())
    return GccToolchain;

  std::string InstallRelDir = InstalledDir + "/../../gnu";
  if (llvm::sys::fs::exists(InstallRelDir))
    return InstallRelDir;

  std::string PrefixRelDir = std::string(LLVM_PREFIX) + "/../gnu";
  if (llvm::sys::fs::exists(PrefixRelDir))
    return PrefixRelDir;

  return InstallRelDir;
}

static void GetHexagonLibraryPaths(
  const ArgList &Args,
  const std::string &Ver,
  const std::string &MarchString,
  const std::string &InstalledDir,
  ToolChain::path_list *LibPaths)
{
  bool buildingLib = Args.hasArg(options::OPT_shared);

  //----------------------------------------------------------------------------
  // -L Args
  //----------------------------------------------------------------------------
  for (arg_iterator
         it = Args.filtered_begin(options::OPT_L),
         ie = Args.filtered_end();
       it != ie;
       ++it) {
    for (unsigned i = 0, e = (*it)->getNumValues(); i != e; ++i)
      LibPaths->push_back((*it)->getValue(i));
  }

  //----------------------------------------------------------------------------
  // Other standard paths
  //----------------------------------------------------------------------------
  const std::string MarchSuffix = "/" + MarchString;
  const std::string G0Suffix = "/G0";
  const std::string MarchG0Suffix = MarchSuffix + G0Suffix;
  const std::string RootDir = Hexagon_TC::GetGnuDir(InstalledDir, Args) + "/";

  // lib/gcc/hexagon/...
  std::string LibGCCHexagonDir = RootDir + "lib/gcc/hexagon/";
  if (buildingLib) {
    LibPaths->push_back(LibGCCHexagonDir + Ver + MarchG0Suffix);
    LibPaths->push_back(LibGCCHexagonDir + Ver + G0Suffix);
  }
  LibPaths->push_back(LibGCCHexagonDir + Ver + MarchSuffix);
  LibPaths->push_back(LibGCCHexagonDir + Ver);

  // lib/gcc/...
  LibPaths->push_back(RootDir + "lib/gcc");

  // hexagon/lib/...
  std::string HexagonLibDir = RootDir + "hexagon/lib";
  if (buildingLib) {
    LibPaths->push_back(HexagonLibDir + MarchG0Suffix);
    LibPaths->push_back(HexagonLibDir + G0Suffix);
  }
  LibPaths->push_back(HexagonLibDir + MarchSuffix);
  LibPaths->push_back(HexagonLibDir);
}

Hexagon_TC::Hexagon_TC(const Driver &D, const llvm::Triple &Triple,
                       const ArgList &Args)
  : Linux(D, Triple, Args) {
  const std::string InstalledDir(getDriver().getInstalledDir());
  const std::string GnuDir = Hexagon_TC::GetGnuDir(InstalledDir, Args);

  // Note: Generic_GCC::Generic_GCC adds InstalledDir and getDriver().Dir to
  // program paths
  const std::string BinDir(GnuDir + "/bin");
  if (llvm::sys::fs::exists(BinDir))
    getProgramPaths().push_back(BinDir);

  // Determine version of GCC libraries and headers to use.
  const std::string HexagonDir(GnuDir + "/lib/gcc/hexagon");
  std::error_code ec;
  GCCVersion MaxVersion= GCCVersion::Parse("0.0.0");
  for (llvm::sys::fs::directory_iterator di(HexagonDir, ec), de;
       !ec && di != de; di = di.increment(ec)) {
    GCCVersion cv = GCCVersion::Parse(llvm::sys::path::filename(di->path()));
    if (MaxVersion < cv)
      MaxVersion = cv;
  }
  GCCLibAndIncVersion = MaxVersion;

  ToolChain::path_list *LibPaths= &getFilePaths();

  // Remove paths added by Linux toolchain. Currently Hexagon_TC really targets
  // 'elf' OS type, so the Linux paths are not appropriate. When we actually
  // support 'linux' we'll need to fix this up
  LibPaths->clear();

  GetHexagonLibraryPaths(
    Args,
    GetGCCLibAndIncVersion(),
    GetTargetCPU(Args),
    InstalledDir,
    LibPaths);
}

Hexagon_TC::~Hexagon_TC() {
}

Tool *Hexagon_TC::buildAssembler() const {
  return new tools::hexagon::Assemble(*this);
}

Tool *Hexagon_TC::buildLinker() const {
  return new tools::hexagon::Link(*this);
}

void Hexagon_TC::AddClangSystemIncludeArgs(const ArgList &DriverArgs,
                                           ArgStringList &CC1Args) const {
  const Driver &D = getDriver();

  if (DriverArgs.hasArg(options::OPT_nostdinc) ||
      DriverArgs.hasArg(options::OPT_nostdlibinc))
    return;

  std::string Ver(GetGCCLibAndIncVersion());
  std::string GnuDir = Hexagon_TC::GetGnuDir(D.InstalledDir, DriverArgs);
  std::string HexagonDir(GnuDir + "/lib/gcc/hexagon/" + Ver);
  addExternCSystemInclude(DriverArgs, CC1Args, HexagonDir + "/include");
  addExternCSystemInclude(DriverArgs, CC1Args, HexagonDir + "/include-fixed");
  addExternCSystemInclude(DriverArgs, CC1Args, GnuDir + "/hexagon/include");
}

void Hexagon_TC::AddClangCXXStdlibIncludeArgs(const ArgList &DriverArgs,
                                              ArgStringList &CC1Args) const {

  if (DriverArgs.hasArg(options::OPT_nostdlibinc) ||
      DriverArgs.hasArg(options::OPT_nostdincxx))
    return;

  const Driver &D = getDriver();
  std::string Ver(GetGCCLibAndIncVersion());
  SmallString<128> IncludeDir(
      Hexagon_TC::GetGnuDir(D.InstalledDir, DriverArgs));

  llvm::sys::path::append(IncludeDir, "hexagon/include/c++/");
  llvm::sys::path::append(IncludeDir, Ver);
  addSystemInclude(DriverArgs, CC1Args, IncludeDir);
}

ToolChain::CXXStdlibType
Hexagon_TC::GetCXXStdlibType(const ArgList &Args) const {
  Arg *A = Args.getLastArg(options::OPT_stdlib_EQ);
  if (!A)
    return ToolChain::CST_Libstdcxx;

  StringRef Value = A->getValue();
  if (Value != "libstdc++") {
    getDriver().Diag(diag::err_drv_invalid_stdlib_name)
      << A->getAsString(Args);
  }

  return ToolChain::CST_Libstdcxx;
}

static int getHexagonVersion(const ArgList &Args) {
  Arg *A = Args.getLastArg(options::OPT_march_EQ, options::OPT_mcpu_EQ);
  // Select the default CPU (v4) if none was given.
  if (!A)
    return 4;

  // FIXME: produce errors if we cannot parse the version.
  StringRef WhichHexagon = A->getValue();
  if (WhichHexagon.startswith("hexagonv")) {
    int Val;
    if (!WhichHexagon.substr(sizeof("hexagonv") - 1).getAsInteger(10, Val))
      return Val;
  }
  if (WhichHexagon.startswith("v")) {
    int Val;
    if (!WhichHexagon.substr(1).getAsInteger(10, Val))
      return Val;
  }

  // FIXME: should probably be an error.
  return 4;
}

StringRef Hexagon_TC::GetTargetCPU(const ArgList &Args)
{
  int V = getHexagonVersion(Args);
  // FIXME: We don't support versions < 4. We should error on them.
  switch (V) {
  default:
    llvm_unreachable("Unexpected version");
  case 5:
    return "v5";
  case 4:
    return "v4";
  case 3:
    return "v3";
  case 2:
    return "v2";
  case 1:
    return "v1";
  }
}
// End Hexagon

<<<<<<< HEAD
// @LOCALMOD-START
=======
>>>>>>> 8eceb42a
/// NaCl Toolchain
NaCl_TC::NaCl_TC(const Driver &D, const llvm::Triple &Triple,
                 const ArgList &Args)
  : Generic_ELF(D, Triple, Args) {

  // Remove paths added by Generic_GCC. NaCl Toolchain cannot use the
  // default paths, and must instead only use the paths provided
  // with this toolchain based on architecture.
  path_list& file_paths = getFilePaths();
  path_list& prog_paths = getProgramPaths();

  file_paths.clear();
  prog_paths.clear();

  // Path for library files (libc.a, ...)
  std::string FilePath(getDriver().Dir + "/../");

  // Path for tools (clang, ld, etc..)
  std::string ProgPath(getDriver().Dir + "/../");

  // Path for toolchain libraries (libgcc.a, ...)
  std::string ToolPath(getDriver().ResourceDir + "/lib/");

  switch(Triple.getArch()) {
    case llvm::Triple::x86: {
      file_paths.push_back(FilePath + "x86_64-nacl/lib32");
      file_paths.push_back(FilePath + "x86_64-nacl/usr/lib32");
      prog_paths.push_back(ProgPath + "x86_64-nacl/bin");
      file_paths.push_back(ToolPath + "i686-nacl");
      break;
    }
    case llvm::Triple::x86_64: {
      file_paths.push_back(FilePath + "x86_64-nacl/lib");
      file_paths.push_back(FilePath + "x86_64-nacl/usr/lib");
      prog_paths.push_back(ProgPath + "x86_64-nacl/bin");
      file_paths.push_back(ToolPath + "x86_64-nacl");
      break;
    }
    case llvm::Triple::arm: {
      file_paths.push_back(FilePath + "arm-nacl/lib");
      file_paths.push_back(FilePath + "arm-nacl/usr/lib");
      prog_paths.push_back(ProgPath + "arm-nacl/bin");
      file_paths.push_back(ToolPath + "arm-nacl");
      break;
    }
    default:
      break;
  }

  // Use provided linker, not system linker
  Linker = GetProgramPath("ld");
  NaClArmMacrosPath = GetFilePath("nacl-arm-macros.s");
}

void NaCl_TC::AddClangSystemIncludeArgs(const ArgList &DriverArgs,
                                        ArgStringList &CC1Args) const {
  const Driver &D = getDriver();
  if (DriverArgs.hasArg(options::OPT_nostdinc))
    return;

  if (!DriverArgs.hasArg(options::OPT_nobuiltininc)) {
    SmallString<128> P(D.ResourceDir);
    llvm::sys::path::append(P, "include");
    addSystemInclude(DriverArgs, CC1Args, P.str());
  }

  if (DriverArgs.hasArg(options::OPT_nostdlibinc))
    return;

  SmallString<128> P(D.Dir + "/../");
  if (getTriple().getArch() == llvm::Triple::arm) {
    llvm::sys::path::append(P, "arm-nacl/usr/include");
  } else if (getTriple().getArch() == llvm::Triple::x86) {
    llvm::sys::path::append(P, "x86_64-nacl/usr/include");
  } else if (getTriple().getArch() == llvm::Triple::x86_64) {
    llvm::sys::path::append(P, "x86_64-nacl/usr/include");
  } else {
    return;
  }

  addSystemInclude(DriverArgs, CC1Args, P.str());
  llvm::sys::path::remove_filename(P);
  llvm::sys::path::remove_filename(P);
  llvm::sys::path::append(P, "include");
  addSystemInclude(DriverArgs, CC1Args, P.str());
}

void NaCl_TC::AddCXXStdlibLibArgs(const ArgList &Args,
<<<<<<< HEAD
                                    ArgStringList &CmdArgs) const {
  // Allow and ignore -stdlib=libc++ without warning, but not libstdc++
=======
                                  ArgStringList &CmdArgs) const {
  // Check for -stdlib= flags. We only support libc++ but this consumes the arg
  // if the value is libc++, and emits an error for other values.
>>>>>>> 8eceb42a
  GetCXXStdlibType(Args);
  CmdArgs.push_back("-lc++");
}

void NaCl_TC::AddClangCXXStdlibIncludeArgs(const ArgList &DriverArgs,
<<<<<<< HEAD
                                          ArgStringList &CC1Args) const {
=======
                                           ArgStringList &CC1Args) const {
>>>>>>> 8eceb42a
  const Driver &D = getDriver();
  if (DriverArgs.hasArg(options::OPT_nostdlibinc) ||
      DriverArgs.hasArg(options::OPT_nostdincxx))
    return;

<<<<<<< HEAD
  // Allow and ignore -stdlib=libc++ without warning, but not libstdc++
=======
  // Check for -stdlib= flags. We only support libc++ but this consumes the arg
  // if the value is libc++, and emits an error for other values.
>>>>>>> 8eceb42a
  GetCXXStdlibType(DriverArgs);

  if (getTriple().getArch() == llvm::Triple::arm) {
    SmallString<128> P(D.Dir + "/../");
    llvm::sys::path::append(P, "arm-nacl/include/c++/v1");
    addSystemInclude(DriverArgs, CC1Args, P.str());
  } else if (getTriple().getArch() == llvm::Triple::x86) {
    SmallString<128> P(D.Dir + "/../");
    llvm::sys::path::append(P, "x86_64-nacl/include/c++/v1");
    addSystemInclude(DriverArgs, CC1Args, P.str());
  } else if (getTriple().getArch() == llvm::Triple::x86_64) {
    SmallString<128> P(D.Dir + "/../");
    llvm::sys::path::append(P, "x86_64-nacl/include/c++/v1");
    addSystemInclude(DriverArgs, CC1Args, P.str());
  }
}

ToolChain::CXXStdlibType NaCl_TC::GetCXXStdlibType(const ArgList &Args) const {
  if (Arg *A = Args.getLastArg(options::OPT_stdlib_EQ)) {
    StringRef Value = A->getValue();
    if (Value == "libc++")
      return ToolChain::CST_Libcxx;
    getDriver().Diag(diag::err_drv_invalid_stdlib_name)
      << A->getAsString(Args);
  }

  return ToolChain::CST_Libcxx;
}

std::string NaCl_TC::ComputeEffectiveClangTriple(
    const ArgList &Args, types::ID InputType) const {
  llvm::Triple TheTriple(ComputeLLVMTriple(Args, InputType));
  if (TheTriple.getArch() == llvm::Triple::arm &&
      TheTriple.getEnvironment() == llvm::Triple::UnknownEnvironment)
    TheTriple.setEnvironment(llvm::Triple::GNUEABIHF);
  return TheTriple.getTriple();
}

Tool *NaCl_TC::buildLinker() const {
  return new tools::nacltools::Link(*this);
}

Tool *NaCl_TC::buildAssembler() const {
  if (getTriple().getArch() == llvm::Triple::arm)
    return new tools::nacltools::AssembleARM(*this);
  return new tools::gnutools::Assemble(*this);
}
// End NaCl
<<<<<<< HEAD
// @LOCALMOD-END
=======
>>>>>>> 8eceb42a

/// TCEToolChain - A tool chain using the llvm bitcode tools to perform
/// all subcommands. See http://tce.cs.tut.fi for our peculiar target.
/// Currently does not support anything else but compilation.

TCEToolChain::TCEToolChain(const Driver &D, const llvm::Triple& Triple,
                           const ArgList &Args)
  : ToolChain(D, Triple, Args) {
  // Path mangling to find libexec
  std::string Path(getDriver().Dir);

  Path += "/../libexec";
  getProgramPaths().push_back(Path);
}

TCEToolChain::~TCEToolChain() {
}

bool TCEToolChain::IsMathErrnoDefault() const {
  return true;
}

bool TCEToolChain::isPICDefault() const {
  return false;
}

bool TCEToolChain::isPIEDefault() const {
  return false;
}

bool TCEToolChain::isPICDefaultForced() const {
  return false;
}

// CloudABI - CloudABI tool chain which can call ld(1) directly.

CloudABI::CloudABI(const Driver &D, const llvm::Triple &Triple,
                   const ArgList &Args)
    : Generic_ELF(D, Triple, Args) {
  SmallString<128> P(getDriver().Dir);
  llvm::sys::path::append(P, "..", getTriple().str(), "lib");
  getFilePaths().push_back(P.str());
}

void CloudABI::AddClangCXXStdlibIncludeArgs(const ArgList &DriverArgs,
                                            ArgStringList &CC1Args) const {
  if (DriverArgs.hasArg(options::OPT_nostdlibinc) &&
      DriverArgs.hasArg(options::OPT_nostdincxx))
    return;

  SmallString<128> P(getDriver().Dir);
  llvm::sys::path::append(P, "..", getTriple().str(), "include/c++/v1");
  addSystemInclude(DriverArgs, CC1Args, P.str());
}

void CloudABI::AddCXXStdlibLibArgs(const ArgList &Args,
                                   ArgStringList &CmdArgs) const {
  CmdArgs.push_back("-lc++");
  CmdArgs.push_back("-lc++abi");
  CmdArgs.push_back("-lunwind");
}

Tool *CloudABI::buildLinker() const { return new tools::cloudabi::Link(*this); }

/// OpenBSD - OpenBSD tool chain which can call as(1) and ld(1) directly.

OpenBSD::OpenBSD(const Driver &D, const llvm::Triple& Triple, const ArgList &Args)
  : Generic_ELF(D, Triple, Args) {
  getFilePaths().push_back(getDriver().Dir + "/../lib");
  getFilePaths().push_back("/usr/lib");
}

Tool *OpenBSD::buildAssembler() const {
  return new tools::openbsd::Assemble(*this);
}

Tool *OpenBSD::buildLinker() const {
  return new tools::openbsd::Link(*this);
}

/// Bitrig - Bitrig tool chain which can call as(1) and ld(1) directly.

Bitrig::Bitrig(const Driver &D, const llvm::Triple& Triple, const ArgList &Args)
  : Generic_ELF(D, Triple, Args) {
  getFilePaths().push_back(getDriver().Dir + "/../lib");
  getFilePaths().push_back("/usr/lib");
}

Tool *Bitrig::buildAssembler() const {
  return new tools::bitrig::Assemble(*this);
}

Tool *Bitrig::buildLinker() const {
  return new tools::bitrig::Link(*this);
}

ToolChain::CXXStdlibType
Bitrig::GetCXXStdlibType(const ArgList &Args) const {
  if (Arg *A = Args.getLastArg(options::OPT_stdlib_EQ)) {
    StringRef Value = A->getValue();
    if (Value == "libstdc++")
      return ToolChain::CST_Libstdcxx;
    if (Value == "libc++")
      return ToolChain::CST_Libcxx;

    getDriver().Diag(diag::err_drv_invalid_stdlib_name)
      << A->getAsString(Args);
  }
  return ToolChain::CST_Libcxx;
}

void Bitrig::AddClangCXXStdlibIncludeArgs(const ArgList &DriverArgs,
                                          ArgStringList &CC1Args) const {
  if (DriverArgs.hasArg(options::OPT_nostdlibinc) ||
      DriverArgs.hasArg(options::OPT_nostdincxx))
    return;

  switch (GetCXXStdlibType(DriverArgs)) {
  case ToolChain::CST_Libcxx:
    addSystemInclude(DriverArgs, CC1Args,
                     getDriver().SysRoot + "/usr/include/c++/v1");
    break;
  case ToolChain::CST_Libstdcxx:
    addSystemInclude(DriverArgs, CC1Args,
                     getDriver().SysRoot + "/usr/include/c++/stdc++");
    addSystemInclude(DriverArgs, CC1Args,
                     getDriver().SysRoot + "/usr/include/c++/stdc++/backward");

    StringRef Triple = getTriple().str();
    if (Triple.startswith("amd64"))
      addSystemInclude(DriverArgs, CC1Args,
                       getDriver().SysRoot + "/usr/include/c++/stdc++/x86_64" +
                       Triple.substr(5));
    else
      addSystemInclude(DriverArgs, CC1Args,
                       getDriver().SysRoot + "/usr/include/c++/stdc++/" +
                       Triple);
    break;
  }
}

void Bitrig::AddCXXStdlibLibArgs(const ArgList &Args,
                                 ArgStringList &CmdArgs) const {
  switch (GetCXXStdlibType(Args)) {
  case ToolChain::CST_Libcxx:
    CmdArgs.push_back("-lc++");
    CmdArgs.push_back("-lc++abi");
    CmdArgs.push_back("-lpthread");
    break;
  case ToolChain::CST_Libstdcxx:
    CmdArgs.push_back("-lstdc++");
    break;
  }
}

/// FreeBSD - FreeBSD tool chain which can call as(1) and ld(1) directly.

FreeBSD::FreeBSD(const Driver &D, const llvm::Triple& Triple, const ArgList &Args)
  : Generic_ELF(D, Triple, Args) {

  // When targeting 32-bit platforms, look for '/usr/lib32/crt1.o' and fall
  // back to '/usr/lib' if it doesn't exist.
  if ((Triple.getArch() == llvm::Triple::x86 ||
       Triple.getArch() == llvm::Triple::ppc) &&
      llvm::sys::fs::exists(getDriver().SysRoot + "/usr/lib32/crt1.o"))
    getFilePaths().push_back(getDriver().SysRoot + "/usr/lib32");
  else
    getFilePaths().push_back(getDriver().SysRoot + "/usr/lib");
}

ToolChain::CXXStdlibType
FreeBSD::GetCXXStdlibType(const ArgList &Args) const {
  if (Arg *A = Args.getLastArg(options::OPT_stdlib_EQ)) {
    StringRef Value = A->getValue();
    if (Value == "libstdc++")
      return ToolChain::CST_Libstdcxx;
    if (Value == "libc++")
      return ToolChain::CST_Libcxx;

    getDriver().Diag(diag::err_drv_invalid_stdlib_name)
      << A->getAsString(Args);
  }
  if (getTriple().getOSMajorVersion() >= 10) 
    return ToolChain::CST_Libcxx;
  return ToolChain::CST_Libstdcxx;
}

void FreeBSD::AddClangCXXStdlibIncludeArgs(const ArgList &DriverArgs,
                                           ArgStringList &CC1Args) const {
  if (DriverArgs.hasArg(options::OPT_nostdlibinc) ||
      DriverArgs.hasArg(options::OPT_nostdincxx))
    return;

  switch (GetCXXStdlibType(DriverArgs)) {
  case ToolChain::CST_Libcxx:
    addSystemInclude(DriverArgs, CC1Args,
                     getDriver().SysRoot + "/usr/include/c++/v1");
    break;
  case ToolChain::CST_Libstdcxx:
    addSystemInclude(DriverArgs, CC1Args,
                     getDriver().SysRoot + "/usr/include/c++/4.2");
    addSystemInclude(DriverArgs, CC1Args,
                     getDriver().SysRoot + "/usr/include/c++/4.2/backward");
    break;
  }
}

Tool *FreeBSD::buildAssembler() const {
  return new tools::freebsd::Assemble(*this);
}

Tool *FreeBSD::buildLinker() const {
  return new tools::freebsd::Link(*this);
}

bool FreeBSD::UseSjLjExceptions() const {
  // FreeBSD uses SjLj exceptions on ARM oabi.
  switch (getTriple().getEnvironment()) {
  case llvm::Triple::GNUEABIHF:
  case llvm::Triple::GNUEABI:
  case llvm::Triple::EABI:
    return false;

  default:
    return (getTriple().getArch() == llvm::Triple::arm ||
            getTriple().getArch() == llvm::Triple::thumb);
  }
}

bool FreeBSD::HasNativeLLVMSupport() const {
  return true;
}

bool FreeBSD::isPIEDefault() const {
  return getSanitizerArgs().requiresPIE();
}

/// NetBSD - NetBSD tool chain which can call as(1) and ld(1) directly.

NetBSD::NetBSD(const Driver &D, const llvm::Triple& Triple, const ArgList &Args)
  : Generic_ELF(D, Triple, Args) {

  if (getDriver().UseStdLib) {
    // When targeting a 32-bit platform, try the special directory used on
    // 64-bit hosts, and only fall back to the main library directory if that
    // doesn't work.
    // FIXME: It'd be nicer to test if this directory exists, but I'm not sure
    // what all logic is needed to emulate the '=' prefix here.
    switch (Triple.getArch()) {
    case llvm::Triple::x86:
      getFilePaths().push_back("=/usr/lib/i386");
      break;
    case llvm::Triple::arm:
    case llvm::Triple::armeb:
    case llvm::Triple::thumb:
    case llvm::Triple::thumbeb:
      switch (Triple.getEnvironment()) {
      case llvm::Triple::EABI:
      case llvm::Triple::GNUEABI:
        getFilePaths().push_back("=/usr/lib/eabi");
        break;
      case llvm::Triple::EABIHF:
      case llvm::Triple::GNUEABIHF:
        getFilePaths().push_back("=/usr/lib/eabihf");
        break;
      default:
        getFilePaths().push_back("=/usr/lib/oabi");
        break;
      }
      break;
    case llvm::Triple::mips64:
    case llvm::Triple::mips64el:
      if (tools::mips::hasMipsAbiArg(Args, "o32"))
        getFilePaths().push_back("=/usr/lib/o32");
      else if (tools::mips::hasMipsAbiArg(Args, "64"))
        getFilePaths().push_back("=/usr/lib/64");
      break;
    case llvm::Triple::ppc:
      getFilePaths().push_back("=/usr/lib/powerpc");
      break;
    case llvm::Triple::sparc:
      getFilePaths().push_back("=/usr/lib/sparc");
      break;
    default:
      break;
    }

    getFilePaths().push_back("=/usr/lib");
  }
}

Tool *NetBSD::buildAssembler() const {
  return new tools::netbsd::Assemble(*this);
}

Tool *NetBSD::buildLinker() const {
  return new tools::netbsd::Link(*this);
}

ToolChain::CXXStdlibType
NetBSD::GetCXXStdlibType(const ArgList &Args) const {
  if (Arg *A = Args.getLastArg(options::OPT_stdlib_EQ)) {
    StringRef Value = A->getValue();
    if (Value == "libstdc++")
      return ToolChain::CST_Libstdcxx;
    if (Value == "libc++")
      return ToolChain::CST_Libcxx;

    getDriver().Diag(diag::err_drv_invalid_stdlib_name)
      << A->getAsString(Args);
  }

  unsigned Major, Minor, Micro;
  getTriple().getOSVersion(Major, Minor, Micro);
  if (Major >= 7 || (Major == 6 && Minor == 99 && Micro >= 49) || Major == 0) {
    switch (getArch()) {
    case llvm::Triple::aarch64:
    case llvm::Triple::arm:
    case llvm::Triple::armeb:
    case llvm::Triple::thumb:
    case llvm::Triple::thumbeb:
    case llvm::Triple::ppc:
    case llvm::Triple::ppc64:
    case llvm::Triple::ppc64le:
    case llvm::Triple::x86:
    case llvm::Triple::x86_64:
      return ToolChain::CST_Libcxx;
    default:
      break;
    }
  }
  return ToolChain::CST_Libstdcxx;
}

void NetBSD::AddClangCXXStdlibIncludeArgs(const ArgList &DriverArgs,
                                          ArgStringList &CC1Args) const {
  if (DriverArgs.hasArg(options::OPT_nostdlibinc) ||
      DriverArgs.hasArg(options::OPT_nostdincxx))
    return;

  switch (GetCXXStdlibType(DriverArgs)) {
  case ToolChain::CST_Libcxx:
    addSystemInclude(DriverArgs, CC1Args,
                     getDriver().SysRoot + "/usr/include/c++/");
    break;
  case ToolChain::CST_Libstdcxx:
    addSystemInclude(DriverArgs, CC1Args,
                     getDriver().SysRoot + "/usr/include/g++");
    addSystemInclude(DriverArgs, CC1Args,
                     getDriver().SysRoot + "/usr/include/g++/backward");
    break;
  }
}

/// Minix - Minix tool chain which can call as(1) and ld(1) directly.

Minix::Minix(const Driver &D, const llvm::Triple& Triple, const ArgList &Args)
  : Generic_ELF(D, Triple, Args) {
  getFilePaths().push_back(getDriver().Dir + "/../lib");
  getFilePaths().push_back("/usr/lib");
}

Tool *Minix::buildAssembler() const {
  return new tools::minix::Assemble(*this);
}

Tool *Minix::buildLinker() const {
  return new tools::minix::Link(*this);
}

/// Solaris - Solaris tool chain which can call as(1) and ld(1) directly.

Solaris::Solaris(const Driver &D, const llvm::Triple& Triple,
                 const ArgList &Args)
  : Generic_GCC(D, Triple, Args) {

  getProgramPaths().push_back(getDriver().getInstalledDir());
  if (getDriver().getInstalledDir() != getDriver().Dir)
    getProgramPaths().push_back(getDriver().Dir);

  getFilePaths().push_back(getDriver().Dir + "/../lib");
  getFilePaths().push_back("/usr/lib");
}

Tool *Solaris::buildAssembler() const {
  return new tools::solaris::Assemble(*this);
}

Tool *Solaris::buildLinker() const {
  return new tools::solaris::Link(*this);
}

/// Distribution (very bare-bones at the moment).

enum Distro {
  ArchLinux,
  DebianLenny,
  DebianSqueeze,
  DebianWheezy,
  DebianJessie,
  DebianStretch,
  Exherbo,
  RHEL4,
  RHEL5,
  RHEL6,
  RHEL7,
  Fedora,
  OpenSUSE,
  UbuntuHardy,
  UbuntuIntrepid,
  UbuntuJaunty,
  UbuntuKarmic,
  UbuntuLucid,
  UbuntuMaverick,
  UbuntuNatty,
  UbuntuOneiric,
  UbuntuPrecise,
  UbuntuQuantal,
  UbuntuRaring,
  UbuntuSaucy,
  UbuntuTrusty,
  UbuntuUtopic,
  UbuntuVivid,
  UnknownDistro
};

static bool IsRedhat(enum Distro Distro) {
  return Distro == Fedora || (Distro >= RHEL4 && Distro <= RHEL7);
}

static bool IsOpenSUSE(enum Distro Distro) {
  return Distro == OpenSUSE;
}

static bool IsDebian(enum Distro Distro) {
  return Distro >= DebianLenny && Distro <= DebianStretch;
}

static bool IsUbuntu(enum Distro Distro) {
  return Distro >= UbuntuHardy && Distro <= UbuntuVivid;
}

static Distro DetectDistro(llvm::Triple::ArchType Arch) {
  llvm::ErrorOr<std::unique_ptr<llvm::MemoryBuffer>> File =
      llvm::MemoryBuffer::getFile("/etc/lsb-release");
  if (File) {
    StringRef Data = File.get()->getBuffer();
    SmallVector<StringRef, 16> Lines;
    Data.split(Lines, "\n");
    Distro Version = UnknownDistro;
    for (unsigned i = 0, s = Lines.size(); i != s; ++i)
      if (Version == UnknownDistro && Lines[i].startswith("DISTRIB_CODENAME="))
        Version = llvm::StringSwitch<Distro>(Lines[i].substr(17))
          .Case("hardy", UbuntuHardy)
          .Case("intrepid", UbuntuIntrepid)
          .Case("jaunty", UbuntuJaunty)
          .Case("karmic", UbuntuKarmic)
          .Case("lucid", UbuntuLucid)
          .Case("maverick", UbuntuMaverick)
          .Case("natty", UbuntuNatty)
          .Case("oneiric", UbuntuOneiric)
          .Case("precise", UbuntuPrecise)
          .Case("quantal", UbuntuQuantal)
          .Case("raring", UbuntuRaring)
          .Case("saucy", UbuntuSaucy)
          .Case("trusty", UbuntuTrusty)
          .Case("utopic", UbuntuUtopic)
          .Case("vivid", UbuntuVivid)
          .Default(UnknownDistro);
    return Version;
  }

  File = llvm::MemoryBuffer::getFile("/etc/redhat-release");
  if (File) {
    StringRef Data = File.get()->getBuffer();
    if (Data.startswith("Fedora release"))
      return Fedora;
    if (Data.startswith("Red Hat Enterprise Linux") ||
        Data.startswith("CentOS")) {
      if (Data.find("release 7") != StringRef::npos)
        return RHEL7;
      else if (Data.find("release 6") != StringRef::npos)
        return RHEL6;
      else if (Data.find("release 5") != StringRef::npos)
        return RHEL5;
      else if (Data.find("release 4") != StringRef::npos)
        return RHEL4;
    }
    return UnknownDistro;
  }

  File = llvm::MemoryBuffer::getFile("/etc/debian_version");
  if (File) {
    StringRef Data = File.get()->getBuffer();
    if (Data[0] == '5')
      return DebianLenny;
    else if (Data.startswith("squeeze/sid") || Data[0] == '6')
      return DebianSqueeze;
    else if (Data.startswith("wheezy/sid")  || Data[0] == '7')
      return DebianWheezy;
    else if (Data.startswith("jessie/sid")  || Data[0] == '8')
      return DebianJessie;
    else if (Data.startswith("stretch/sid") || Data[0] == '9')
      return DebianStretch;
    return UnknownDistro;
  }

  if (llvm::sys::fs::exists("/etc/SuSE-release"))
    return OpenSUSE;

  if (llvm::sys::fs::exists("/etc/exherbo-release"))
    return Exherbo;

  if (llvm::sys::fs::exists("/etc/arch-release"))
    return ArchLinux;

  return UnknownDistro;
}

/// \brief Get our best guess at the multiarch triple for a target.
///
/// Debian-based systems are starting to use a multiarch setup where they use
/// a target-triple directory in the library and header search paths.
/// Unfortunately, this triple does not align with the vanilla target triple,
/// so we provide a rough mapping here.
static std::string getMultiarchTriple(const llvm::Triple &TargetTriple,
                                      StringRef SysRoot) {
  // For most architectures, just use whatever we have rather than trying to be
  // clever.
  switch (TargetTriple.getArch()) {
  default:
    return TargetTriple.str();

    // We use the existence of '/lib/<triple>' as a directory to detect some
    // common linux triples that don't quite match the Clang triple for both
    // 32-bit and 64-bit targets. Multiarch fixes its install triples to these
    // regardless of what the actual target triple is.
  case llvm::Triple::arm:
  case llvm::Triple::thumb:
    if (TargetTriple.getEnvironment() == llvm::Triple::GNUEABIHF) {
      if (llvm::sys::fs::exists(SysRoot + "/lib/arm-linux-gnueabihf"))
        return "arm-linux-gnueabihf";
    } else {
      if (llvm::sys::fs::exists(SysRoot + "/lib/arm-linux-gnueabi"))
        return "arm-linux-gnueabi";
    }
    return TargetTriple.str();
  case llvm::Triple::armeb:
  case llvm::Triple::thumbeb:
    if (TargetTriple.getEnvironment() == llvm::Triple::GNUEABIHF) {
      if (llvm::sys::fs::exists(SysRoot + "/lib/armeb-linux-gnueabihf"))
        return "armeb-linux-gnueabihf";
    } else {
      if (llvm::sys::fs::exists(SysRoot + "/lib/armeb-linux-gnueabi"))
        return "armeb-linux-gnueabi";
    }
    return TargetTriple.str();
  case llvm::Triple::x86:
    if (llvm::sys::fs::exists(SysRoot + "/lib/i386-linux-gnu"))
      return "i386-linux-gnu";
    return TargetTriple.str();
  case llvm::Triple::x86_64:
    // We don't want this for x32, otherwise it will match x86_64 libs
    if (TargetTriple.getEnvironment() != llvm::Triple::GNUX32 &&
        llvm::sys::fs::exists(SysRoot + "/lib/x86_64-linux-gnu"))
      return "x86_64-linux-gnu";
    return TargetTriple.str();
  case llvm::Triple::aarch64:
    if (llvm::sys::fs::exists(SysRoot + "/lib/aarch64-linux-gnu"))
      return "aarch64-linux-gnu";
    return TargetTriple.str();
  case llvm::Triple::aarch64_be:
    if (llvm::sys::fs::exists(SysRoot + "/lib/aarch64_be-linux-gnu"))
      return "aarch64_be-linux-gnu";
    return TargetTriple.str();
  case llvm::Triple::mips:
    if (llvm::sys::fs::exists(SysRoot + "/lib/mips-linux-gnu"))
      return "mips-linux-gnu";
    return TargetTriple.str();
  case llvm::Triple::mipsel:
    if (llvm::sys::fs::exists(SysRoot + "/lib/mipsel-linux-gnu"))
      return "mipsel-linux-gnu";
    return TargetTriple.str();
  case llvm::Triple::mips64:
    if (llvm::sys::fs::exists(SysRoot + "/lib/mips64-linux-gnu"))
      return "mips64-linux-gnu";
    if (llvm::sys::fs::exists(SysRoot + "/lib/mips64-linux-gnuabi64"))
      return "mips64-linux-gnuabi64";
    return TargetTriple.str();
  case llvm::Triple::mips64el:
    if (llvm::sys::fs::exists(SysRoot + "/lib/mips64el-linux-gnu"))
      return "mips64el-linux-gnu";
    if (llvm::sys::fs::exists(SysRoot + "/lib/mips64el-linux-gnuabi64"))
      return "mips64el-linux-gnuabi64";
    return TargetTriple.str();
  case llvm::Triple::ppc:
    if (llvm::sys::fs::exists(SysRoot + "/lib/powerpc-linux-gnuspe"))
      return "powerpc-linux-gnuspe";
    if (llvm::sys::fs::exists(SysRoot + "/lib/powerpc-linux-gnu"))
      return "powerpc-linux-gnu";
    return TargetTriple.str();
  case llvm::Triple::ppc64:
    if (llvm::sys::fs::exists(SysRoot + "/lib/powerpc64-linux-gnu"))
      return "powerpc64-linux-gnu";
  case llvm::Triple::ppc64le:
    if (llvm::sys::fs::exists(SysRoot + "/lib/powerpc64le-linux-gnu"))
      return "powerpc64le-linux-gnu";
    return TargetTriple.str();
  }
}

static void addPathIfExists(Twine Path, ToolChain::path_list &Paths) {
  if (llvm::sys::fs::exists(Path)) Paths.push_back(Path.str());
}

static StringRef getOSLibDir(const llvm::Triple &Triple, const ArgList &Args) {
  if (isMipsArch(Triple.getArch())) {
    // lib32 directory has a special meaning on MIPS targets.
    // It contains N32 ABI binaries. Use this folder if produce
    // code for N32 ABI only.
    if (tools::mips::hasMipsAbiArg(Args, "n32"))
      return "lib32";
    return Triple.isArch32Bit() ? "lib" : "lib64";
  }

  // It happens that only x86 and PPC use the 'lib32' variant of oslibdir, and
  // using that variant while targeting other architectures causes problems
  // because the libraries are laid out in shared system roots that can't cope
  // with a 'lib32' library search path being considered. So we only enable
  // them when we know we may need it.
  //
  // FIXME: This is a bit of a hack. We should really unify this code for
  // reasoning about oslibdir spellings with the lib dir spellings in the
  // GCCInstallationDetector, but that is a more significant refactoring.
  if (Triple.getArch() == llvm::Triple::x86 ||
      Triple.getArch() == llvm::Triple::ppc)
    return "lib32";

  if (Triple.getArch() == llvm::Triple::x86_64 &&
      Triple.getEnvironment() == llvm::Triple::GNUX32)
    return "libx32";

  return Triple.isArch32Bit() ? "lib" : "lib64";
}

Linux::Linux(const Driver &D, const llvm::Triple &Triple, const ArgList &Args)
  : Generic_ELF(D, Triple, Args) {
  GCCInstallation.init(D, Triple, Args);
  Multilibs = GCCInstallation.getMultilibs();
  llvm::Triple::ArchType Arch = Triple.getArch();
  std::string SysRoot = computeSysRoot();

  // Cross-compiling binutils and GCC installations (vanilla and openSUSE at
  // least) put various tools in a triple-prefixed directory off of the parent
  // of the GCC installation. We use the GCC triple here to ensure that we end
  // up with tools that support the same amount of cross compiling as the
  // detected GCC installation. For example, if we find a GCC installation
  // targeting x86_64, but it is a bi-arch GCC installation, it can also be
  // used to target i386.
  // FIXME: This seems unlikely to be Linux-specific.
  ToolChain::path_list &PPaths = getProgramPaths();
  PPaths.push_back(Twine(GCCInstallation.getParentLibPath() + "/../" +
                         GCCInstallation.getTriple().str() + "/bin").str());

  Linker = GetLinkerPath();

  Distro Distro = DetectDistro(Arch);

  if (IsOpenSUSE(Distro) || IsUbuntu(Distro)) {
    ExtraOpts.push_back("-z");
    ExtraOpts.push_back("relro");
  }

  if (Arch == llvm::Triple::arm || Arch == llvm::Triple::thumb)
    ExtraOpts.push_back("-X");

  const bool IsAndroid = Triple.getEnvironment() == llvm::Triple::Android;
  const bool IsMips = isMipsArch(Arch);

  if (IsMips && !SysRoot.empty())
    ExtraOpts.push_back("--sysroot=" + SysRoot);

  // Do not use 'gnu' hash style for Mips targets because .gnu.hash
  // and the MIPS ABI require .dynsym to be sorted in different ways.
  // .gnu.hash needs symbols to be grouped by hash code whereas the MIPS
  // ABI requires a mapping between the GOT and the symbol table.
  // Android loader does not support .gnu.hash.
  if (!IsMips && !IsAndroid) {
    if (IsRedhat(Distro) || IsOpenSUSE(Distro) ||
        (IsUbuntu(Distro) && Distro >= UbuntuMaverick))
      ExtraOpts.push_back("--hash-style=gnu");

    if (IsDebian(Distro) || IsOpenSUSE(Distro) || Distro == UbuntuLucid ||
        Distro == UbuntuJaunty || Distro == UbuntuKarmic)
      ExtraOpts.push_back("--hash-style=both");
  }

  if (IsRedhat(Distro))
    ExtraOpts.push_back("--no-add-needed");

  if ((IsDebian(Distro) && Distro >= DebianSqueeze) || IsOpenSUSE(Distro) ||
      (IsRedhat(Distro) && Distro != RHEL4 && Distro != RHEL5) ||
      (IsUbuntu(Distro) && Distro >= UbuntuKarmic))
    ExtraOpts.push_back("--build-id");

  if (IsOpenSUSE(Distro))
    ExtraOpts.push_back("--enable-new-dtags");

  // The selection of paths to try here is designed to match the patterns which
  // the GCC driver itself uses, as this is part of the GCC-compatible driver.
  // This was determined by running GCC in a fake filesystem, creating all
  // possible permutations of these directories, and seeing which ones it added
  // to the link paths.
  path_list &Paths = getFilePaths();

  const std::string OSLibDir = getOSLibDir(Triple, Args);
  const std::string MultiarchTriple = getMultiarchTriple(Triple, SysRoot);

  // Add the multilib suffixed paths where they are available.
  if (GCCInstallation.isValid()) {
    const llvm::Triple &GCCTriple = GCCInstallation.getTriple();
    const std::string &LibPath = GCCInstallation.getParentLibPath();
    const Multilib &Multilib = GCCInstallation.getMultilib();

    // Sourcery CodeBench MIPS toolchain holds some libraries under
    // a biarch-like suffix of the GCC installation.
    addPathIfExists((GCCInstallation.getInstallPath() +
                     Multilib.gccSuffix()),
                    Paths);

    // GCC cross compiling toolchains will install target libraries which ship
    // as part of the toolchain under <prefix>/<triple>/<libdir> rather than as
    // any part of the GCC installation in
    // <prefix>/<libdir>/gcc/<triple>/<version>. This decision is somewhat
    // debatable, but is the reality today. We need to search this tree even
    // when we have a sysroot somewhere else. It is the responsibility of
    // whomever is doing the cross build targeting a sysroot using a GCC
    // installation that is *not* within the system root to ensure two things:
    //
    //  1) Any DSOs that are linked in from this tree or from the install path
    //     above must be present on the system root and found via an
    //     appropriate rpath.
    //  2) There must not be libraries installed into
    //     <prefix>/<triple>/<libdir> unless they should be preferred over
    //     those within the system root.
    //
    // Note that this matches the GCC behavior. See the below comment for where
    // Clang diverges from GCC's behavior.
    addPathIfExists(LibPath + "/../" + GCCTriple.str() + "/lib/../" + OSLibDir +
                    Multilib.osSuffix(),
                    Paths);

    // If the GCC installation we found is inside of the sysroot, we want to
    // prefer libraries installed in the parent prefix of the GCC installation.
    // It is important to *not* use these paths when the GCC installation is
    // outside of the system root as that can pick up unintended libraries.
    // This usually happens when there is an external cross compiler on the
    // host system, and a more minimal sysroot available that is the target of
    // the cross. Note that GCC does include some of these directories in some
    // configurations but this seems somewhere between questionable and simply
    // a bug.
    if (StringRef(LibPath).startswith(SysRoot)) {
      addPathIfExists(LibPath + "/" + MultiarchTriple, Paths);
      addPathIfExists(LibPath + "/../" + OSLibDir, Paths);
    }
  }

  // Similar to the logic for GCC above, if we currently running Clang inside
  // of the requested system root, add its parent library paths to
  // those searched.
  // FIXME: It's not clear whether we should use the driver's installed
  // directory ('Dir' below) or the ResourceDir.
  if (StringRef(D.Dir).startswith(SysRoot)) {
    addPathIfExists(D.Dir + "/../lib/" + MultiarchTriple, Paths);
    addPathIfExists(D.Dir + "/../" + OSLibDir, Paths);
  }

  addPathIfExists(SysRoot + "/lib/" + MultiarchTriple, Paths);
  addPathIfExists(SysRoot + "/lib/../" + OSLibDir, Paths);
  addPathIfExists(SysRoot + "/usr/lib/" + MultiarchTriple, Paths);
  addPathIfExists(SysRoot + "/usr/lib/../" + OSLibDir, Paths);

  // Try walking via the GCC triple path in case of biarch or multiarch GCC
  // installations with strange symlinks.
  if (GCCInstallation.isValid()) {
    addPathIfExists(SysRoot + "/usr/lib/" + GCCInstallation.getTriple().str() +
                    "/../../" + OSLibDir, Paths);

    // Add the 'other' biarch variant path
    Multilib BiarchSibling;
    if (GCCInstallation.getBiarchSibling(BiarchSibling)) {
      addPathIfExists(GCCInstallation.getInstallPath() +
                      BiarchSibling.gccSuffix(), Paths);
    }

    // See comments above on the multilib variant for details of why this is
    // included even from outside the sysroot.
    const std::string &LibPath = GCCInstallation.getParentLibPath();
    const llvm::Triple &GCCTriple = GCCInstallation.getTriple();
    const Multilib &Multilib = GCCInstallation.getMultilib();
    addPathIfExists(LibPath + "/../" + GCCTriple.str() +
                    "/lib" + Multilib.osSuffix(), Paths);

    // See comments above on the multilib variant for details of why this is
    // only included from within the sysroot.
    if (StringRef(LibPath).startswith(SysRoot))
      addPathIfExists(LibPath, Paths);
  }

  // Similar to the logic for GCC above, if we are currently running Clang
  // inside of the requested system root, add its parent library path to those
  // searched.
  // FIXME: It's not clear whether we should use the driver's installed
  // directory ('Dir' below) or the ResourceDir.
  if (StringRef(D.Dir).startswith(SysRoot))
    addPathIfExists(D.Dir + "/../lib", Paths);

  addPathIfExists(SysRoot + "/lib", Paths);
  addPathIfExists(SysRoot + "/usr/lib", Paths);
}

bool Linux::HasNativeLLVMSupport() const {
  return true;
}

Tool *Linux::buildLinker() const {
  return new tools::gnutools::Link(*this);
}

Tool *Linux::buildAssembler() const {
  return new tools::gnutools::Assemble(*this);
}

std::string Linux::computeSysRoot() const {
  if (!getDriver().SysRoot.empty())
    return getDriver().SysRoot;

  if (!GCCInstallation.isValid() || !isMipsArch(getTriple().getArch()))
    return std::string();

  // Standalone MIPS toolchains use different names for sysroot folder
  // and put it into different places. Here we try to check some known
  // variants.

  const StringRef InstallDir = GCCInstallation.getInstallPath();
  const StringRef TripleStr = GCCInstallation.getTriple().str();
  const Multilib &Multilib = GCCInstallation.getMultilib();

  std::string Path = (InstallDir + "/../../../../" + TripleStr + "/libc" +
                      Multilib.osSuffix()).str();

  if (llvm::sys::fs::exists(Path))
    return Path;

  Path = (InstallDir + "/../../../../sysroot" + Multilib.osSuffix()).str();

  if (llvm::sys::fs::exists(Path))
    return Path;

  return std::string();
}

void Linux::AddClangSystemIncludeArgs(const ArgList &DriverArgs,
                                      ArgStringList &CC1Args) const {
  const Driver &D = getDriver();
  std::string SysRoot = computeSysRoot();

  if (DriverArgs.hasArg(options::OPT_nostdinc))
    return;

  if (!DriverArgs.hasArg(options::OPT_nostdlibinc))
    addSystemInclude(DriverArgs, CC1Args, SysRoot + "/usr/local/include");

  if (!DriverArgs.hasArg(options::OPT_nobuiltininc)) {
    SmallString<128> P(D.ResourceDir);
    llvm::sys::path::append(P, "include");
    addSystemInclude(DriverArgs, CC1Args, P);
  }

  if (DriverArgs.hasArg(options::OPT_nostdlibinc))
    return;

  // Check for configure-time C include directories.
  StringRef CIncludeDirs(C_INCLUDE_DIRS);
  if (CIncludeDirs != "") {
    SmallVector<StringRef, 5> dirs;
    CIncludeDirs.split(dirs, ":");
    for (StringRef dir : dirs) {
      StringRef Prefix =
          llvm::sys::path::is_absolute(dir) ? StringRef(SysRoot) : "";
      addExternCSystemInclude(DriverArgs, CC1Args, Prefix + dir);
    }
    return;
  }

  // Lacking those, try to detect the correct set of system includes for the
  // target triple.

  // Add include directories specific to the selected multilib set and multilib.
  if (GCCInstallation.isValid()) {
    const auto &Callback = Multilibs.includeDirsCallback();
    if (Callback) {
      const auto IncludePaths = Callback(GCCInstallation.getInstallPath(),
                                         GCCInstallation.getTriple().str(),
                                         GCCInstallation.getMultilib());
      for (const auto &Path : IncludePaths)
        addExternCSystemIncludeIfExists(DriverArgs, CC1Args, Path);
    }
  }

  // Implement generic Debian multiarch support.
  const StringRef X86_64MultiarchIncludeDirs[] = {
    "/usr/include/x86_64-linux-gnu",

    // FIXME: These are older forms of multiarch. It's not clear that they're
    // in use in any released version of Debian, so we should consider
    // removing them.
    "/usr/include/i686-linux-gnu/64", "/usr/include/i486-linux-gnu/64"
  };
  const StringRef X86MultiarchIncludeDirs[] = {
    "/usr/include/i386-linux-gnu",

    // FIXME: These are older forms of multiarch. It's not clear that they're
    // in use in any released version of Debian, so we should consider
    // removing them.
    "/usr/include/x86_64-linux-gnu/32", "/usr/include/i686-linux-gnu",
    "/usr/include/i486-linux-gnu"
  };
  const StringRef AArch64MultiarchIncludeDirs[] = {
    "/usr/include/aarch64-linux-gnu"
  };
  const StringRef ARMMultiarchIncludeDirs[] = {
    "/usr/include/arm-linux-gnueabi"
  };
  const StringRef ARMHFMultiarchIncludeDirs[] = {
    "/usr/include/arm-linux-gnueabihf"
  };
  const StringRef MIPSMultiarchIncludeDirs[] = {
    "/usr/include/mips-linux-gnu"
  };
  const StringRef MIPSELMultiarchIncludeDirs[] = {
    "/usr/include/mipsel-linux-gnu"
  };
  const StringRef MIPS64MultiarchIncludeDirs[] = {
    "/usr/include/mips64-linux-gnu",
    "/usr/include/mips64-linux-gnuabi64"
  };
  const StringRef MIPS64ELMultiarchIncludeDirs[] = {
    "/usr/include/mips64el-linux-gnu",
    "/usr/include/mips64el-linux-gnuabi64"
  };
  const StringRef PPCMultiarchIncludeDirs[] = {
    "/usr/include/powerpc-linux-gnu"
  };
  const StringRef PPC64MultiarchIncludeDirs[] = {
    "/usr/include/powerpc64-linux-gnu"
  };
  const StringRef PPC64LEMultiarchIncludeDirs[] = {
    "/usr/include/powerpc64le-linux-gnu"
  };
  ArrayRef<StringRef> MultiarchIncludeDirs;
  if (getTriple().getArch() == llvm::Triple::x86_64) {
    MultiarchIncludeDirs = X86_64MultiarchIncludeDirs;
  } else if (getTriple().getArch() == llvm::Triple::x86) {
    MultiarchIncludeDirs = X86MultiarchIncludeDirs;
  } else if (getTriple().getArch() == llvm::Triple::aarch64 ||
             getTriple().getArch() == llvm::Triple::aarch64_be) {
    MultiarchIncludeDirs = AArch64MultiarchIncludeDirs;
  } else if (getTriple().getArch() == llvm::Triple::arm) {
    if (getTriple().getEnvironment() == llvm::Triple::GNUEABIHF)
      MultiarchIncludeDirs = ARMHFMultiarchIncludeDirs;
    else
      MultiarchIncludeDirs = ARMMultiarchIncludeDirs;
  } else if (getTriple().getArch() == llvm::Triple::mips) {
    MultiarchIncludeDirs = MIPSMultiarchIncludeDirs;
  } else if (getTriple().getArch() == llvm::Triple::mipsel) {
    MultiarchIncludeDirs = MIPSELMultiarchIncludeDirs;
  } else if (getTriple().getArch() == llvm::Triple::mips64) {
    MultiarchIncludeDirs = MIPS64MultiarchIncludeDirs;
  } else if (getTriple().getArch() == llvm::Triple::mips64el) {
    MultiarchIncludeDirs = MIPS64ELMultiarchIncludeDirs;
  } else if (getTriple().getArch() == llvm::Triple::ppc) {
    MultiarchIncludeDirs = PPCMultiarchIncludeDirs;
  } else if (getTriple().getArch() == llvm::Triple::ppc64) {
    MultiarchIncludeDirs = PPC64MultiarchIncludeDirs;
  } else if (getTriple().getArch() == llvm::Triple::ppc64le) {
    MultiarchIncludeDirs = PPC64LEMultiarchIncludeDirs;
  }
  for (StringRef Dir : MultiarchIncludeDirs) {
    if (llvm::sys::fs::exists(SysRoot + Dir)) {
      addExternCSystemInclude(DriverArgs, CC1Args, SysRoot + Dir);
      break;
    }
  }

  if (getTriple().getOS() == llvm::Triple::RTEMS)
    return;

  // Add an include of '/include' directly. This isn't provided by default by
  // system GCCs, but is often used with cross-compiling GCCs, and harmless to
  // add even when Clang is acting as-if it were a system compiler.
  addExternCSystemInclude(DriverArgs, CC1Args, SysRoot + "/include");

  addExternCSystemInclude(DriverArgs, CC1Args, SysRoot + "/usr/include");
}

/// \brief Helper to add the variant paths of a libstdc++ installation.
/*static*/ bool Linux::addLibStdCXXIncludePaths(Twine Base, Twine Suffix,
                                                StringRef GCCTriple,
                                                StringRef GCCMultiarchTriple,
                                                StringRef TargetMultiarchTriple,
                                                Twine IncludeSuffix,
                                                const ArgList &DriverArgs,
                                                ArgStringList &CC1Args) {
  if (!llvm::sys::fs::exists(Base + Suffix))
    return false;

  addSystemInclude(DriverArgs, CC1Args, Base + Suffix);

  // The vanilla GCC layout of libstdc++ headers uses a triple subdirectory. If
  // that path exists or we have neither a GCC nor target multiarch triple, use
  // this vanilla search path.
  if ((GCCMultiarchTriple.empty() && TargetMultiarchTriple.empty()) ||
      llvm::sys::fs::exists(Base + Suffix + "/" + GCCTriple + IncludeSuffix)) {
    addSystemInclude(DriverArgs, CC1Args,
                     Base + Suffix + "/" + GCCTriple + IncludeSuffix);
  } else {
    // Otherwise try to use multiarch naming schemes which have normalized the
    // triples and put the triple before the suffix.
    //
    // GCC surprisingly uses *both* the GCC triple with a multilib suffix and
    // the target triple, so we support that here.
    addSystemInclude(DriverArgs, CC1Args,
                     Base + "/" + GCCMultiarchTriple + Suffix + IncludeSuffix);
    addSystemInclude(DriverArgs, CC1Args,
                     Base + "/" + TargetMultiarchTriple + Suffix);
  }

  addSystemInclude(DriverArgs, CC1Args, Base + Suffix + "/backward");
  return true;
}

void Linux::AddClangCXXStdlibIncludeArgs(const ArgList &DriverArgs,
                                         ArgStringList &CC1Args) const {
  if (DriverArgs.hasArg(options::OPT_nostdlibinc) ||
      DriverArgs.hasArg(options::OPT_nostdincxx))
    return;

  // Check if libc++ has been enabled and provide its include paths if so.
  if (GetCXXStdlibType(DriverArgs) == ToolChain::CST_Libcxx) {
    const std::string LibCXXIncludePathCandidates[] = {
      // The primary location is within the Clang installation.
      // FIXME: We shouldn't hard code 'v1' here to make Clang future proof to
      // newer ABI versions.
      getDriver().Dir + "/../include/c++/v1",

      // We also check the system as for a long time this is the only place Clang looked.
      // FIXME: We should really remove this. It doesn't make any sense.
      getDriver().SysRoot + "/usr/include/c++/v1"
    };
    for (const auto &IncludePath : LibCXXIncludePathCandidates) {
      if (!llvm::sys::fs::exists(IncludePath))
        continue;
      // Add the first candidate that exists.
      addSystemInclude(DriverArgs, CC1Args, IncludePath);
      break;
    }
    return;
  }

  // We need a detected GCC installation on Linux to provide libstdc++'s
  // headers. We handled the libc++ case above.
  if (!GCCInstallation.isValid())
    return;

  // By default, look for the C++ headers in an include directory adjacent to
  // the lib directory of the GCC installation. Note that this is expect to be
  // equivalent to '/usr/include/c++/X.Y' in almost all cases.
  StringRef LibDir = GCCInstallation.getParentLibPath();
  StringRef InstallDir = GCCInstallation.getInstallPath();
  StringRef TripleStr = GCCInstallation.getTriple().str();
  const Multilib &Multilib = GCCInstallation.getMultilib();
  const std::string GCCMultiarchTriple =
      getMultiarchTriple(GCCInstallation.getTriple(), getDriver().SysRoot);
  const std::string TargetMultiarchTriple =
      getMultiarchTriple(getTriple(), getDriver().SysRoot);
  const GCCVersion &Version = GCCInstallation.getVersion();

  // The primary search for libstdc++ supports multiarch variants.
  if (addLibStdCXXIncludePaths(LibDir.str() + "/../include",
                               "/c++/" + Version.Text, TripleStr, GCCMultiarchTriple,
                               TargetMultiarchTriple,
                               Multilib.includeSuffix(), DriverArgs, CC1Args))
    return;

  // Otherwise, fall back on a bunch of options which don't use multiarch
  // layouts for simplicity.
  const std::string LibStdCXXIncludePathCandidates[] = {
    // Gentoo is weird and places its headers inside the GCC install, so if the
    // first attempt to find the headers fails, try these patterns.
    InstallDir.str() + "/include/g++-v" + Version.MajorStr + "." +
        Version.MinorStr,
    InstallDir.str() + "/include/g++-v" + Version.MajorStr,
    // Android standalone toolchain has C++ headers in yet another place.
    LibDir.str() + "/../" + TripleStr.str() + "/include/c++/" + Version.Text,
    // Freescale SDK C++ headers are directly in <sysroot>/usr/include/c++,
    // without a subdirectory corresponding to the gcc version.
    LibDir.str() + "/../include/c++",
  };

  for (const auto &IncludePath : LibStdCXXIncludePathCandidates) {
    if (addLibStdCXXIncludePaths(IncludePath, /*Suffix*/ "", TripleStr,
                                 /*GCCMultiarchTriple*/ "",
                                 /*TargetMultiarchTriple*/ "",
                                 Multilib.includeSuffix(), DriverArgs, CC1Args))
      break;
  }
}

bool Linux::isPIEDefault() const {
  return getSanitizerArgs().requiresPIE();
}

/// DragonFly - DragonFly tool chain which can call as(1) and ld(1) directly.

DragonFly::DragonFly(const Driver &D, const llvm::Triple& Triple, const ArgList &Args)
  : Generic_ELF(D, Triple, Args) {

  // Path mangling to find libexec
  getProgramPaths().push_back(getDriver().getInstalledDir());
  if (getDriver().getInstalledDir() != getDriver().Dir)
    getProgramPaths().push_back(getDriver().Dir);

  getFilePaths().push_back(getDriver().Dir + "/../lib");
  getFilePaths().push_back("/usr/lib");
  if (llvm::sys::fs::exists("/usr/lib/gcc47"))
    getFilePaths().push_back("/usr/lib/gcc47");
  else
    getFilePaths().push_back("/usr/lib/gcc44");
}

Tool *DragonFly::buildAssembler() const {
  return new tools::dragonfly::Assemble(*this);
}

Tool *DragonFly::buildLinker() const {
  return new tools::dragonfly::Link(*this);
}


/// XCore tool chain
XCore::XCore(const Driver &D, const llvm::Triple &Triple,
             const ArgList &Args) : ToolChain(D, Triple, Args) {
  // ProgramPaths are found via 'PATH' environment variable.
}

Tool *XCore::buildAssembler() const {
  return new tools::XCore::Assemble(*this);
}

Tool *XCore::buildLinker() const {
  return new tools::XCore::Link(*this);
}

bool XCore::isPICDefault() const {
  return false;
}

bool XCore::isPIEDefault() const {
  return false;
}

bool XCore::isPICDefaultForced() const {
  return false;
}

bool XCore::SupportsProfiling() const {
  return false;
}

bool XCore::hasBlocksRuntime() const {
  return false;
}

void XCore::AddClangSystemIncludeArgs(const ArgList &DriverArgs,
                                      ArgStringList &CC1Args) const {
  if (DriverArgs.hasArg(options::OPT_nostdinc) ||
      DriverArgs.hasArg(options::OPT_nostdlibinc))
    return;
  if (const char *cl_include_dir = getenv("XCC_C_INCLUDE_PATH")) {
    SmallVector<StringRef, 4> Dirs;
    const char EnvPathSeparatorStr[] = {llvm::sys::EnvPathSeparator,'\0'};
    StringRef(cl_include_dir).split(Dirs, StringRef(EnvPathSeparatorStr));
    ArrayRef<StringRef> DirVec(Dirs);
    addSystemIncludes(DriverArgs, CC1Args, DirVec);
  }
}

void XCore::addClangTargetOptions(const llvm::opt::ArgList &DriverArgs,
                                     llvm::opt::ArgStringList &CC1Args) const {
  CC1Args.push_back("-nostdsysteminc");
}

void XCore::AddClangCXXStdlibIncludeArgs(const ArgList &DriverArgs,
                                         ArgStringList &CC1Args) const {
  if (DriverArgs.hasArg(options::OPT_nostdinc) ||
      DriverArgs.hasArg(options::OPT_nostdlibinc) ||
      DriverArgs.hasArg(options::OPT_nostdincxx))
    return;
  if (const char *cl_include_dir = getenv("XCC_CPLUS_INCLUDE_PATH")) {
    SmallVector<StringRef, 4> Dirs;
    const char EnvPathSeparatorStr[] = {llvm::sys::EnvPathSeparator,'\0'};
    StringRef(cl_include_dir).split(Dirs, StringRef(EnvPathSeparatorStr));
    ArrayRef<StringRef> DirVec(Dirs);
    addSystemIncludes(DriverArgs, CC1Args, DirVec);
  }
}

void XCore::AddCXXStdlibLibArgs(const ArgList &Args,
                                ArgStringList &CmdArgs) const {
  // We don't output any lib args. This is handled by xcc.
}<|MERGE_RESOLUTION|>--- conflicted
+++ resolved
@@ -2088,11 +2088,7 @@
       (getTriple().getOS() == llvm::Triple::Linux &&
        (!V.isOlderThan(4, 7, 0) ||
         getTriple().getEnvironment() == llvm::Triple::Android)) ||
-<<<<<<< HEAD
-      getTriple().getOS() == llvm::Triple::NaCl; // @LOCALMOD
-=======
       getTriple().getOS() == llvm::Triple::NaCl;
->>>>>>> 8eceb42a
 
   if (DriverArgs.hasFlag(options::OPT_fuse_init_array,
                          options::OPT_fno_use_init_array,
@@ -2315,10 +2311,6 @@
 }
 // End Hexagon
 
-<<<<<<< HEAD
-// @LOCALMOD-START
-=======
->>>>>>> 8eceb42a
 /// NaCl Toolchain
 NaCl_TC::NaCl_TC(const Driver &D, const llvm::Triple &Triple,
                  const ArgList &Args)
@@ -2407,35 +2399,22 @@
 }
 
 void NaCl_TC::AddCXXStdlibLibArgs(const ArgList &Args,
-<<<<<<< HEAD
-                                    ArgStringList &CmdArgs) const {
-  // Allow and ignore -stdlib=libc++ without warning, but not libstdc++
-=======
                                   ArgStringList &CmdArgs) const {
   // Check for -stdlib= flags. We only support libc++ but this consumes the arg
   // if the value is libc++, and emits an error for other values.
->>>>>>> 8eceb42a
   GetCXXStdlibType(Args);
   CmdArgs.push_back("-lc++");
 }
 
 void NaCl_TC::AddClangCXXStdlibIncludeArgs(const ArgList &DriverArgs,
-<<<<<<< HEAD
-                                          ArgStringList &CC1Args) const {
-=======
                                            ArgStringList &CC1Args) const {
->>>>>>> 8eceb42a
   const Driver &D = getDriver();
   if (DriverArgs.hasArg(options::OPT_nostdlibinc) ||
       DriverArgs.hasArg(options::OPT_nostdincxx))
     return;
 
-<<<<<<< HEAD
-  // Allow and ignore -stdlib=libc++ without warning, but not libstdc++
-=======
   // Check for -stdlib= flags. We only support libc++ but this consumes the arg
   // if the value is libc++, and emits an error for other values.
->>>>>>> 8eceb42a
   GetCXXStdlibType(DriverArgs);
 
   if (getTriple().getArch() == llvm::Triple::arm) {
@@ -2484,10 +2463,6 @@
   return new tools::gnutools::Assemble(*this);
 }
 // End NaCl
-<<<<<<< HEAD
-// @LOCALMOD-END
-=======
->>>>>>> 8eceb42a
 
 /// TCEToolChain - A tool chain using the llvm bitcode tools to perform
 /// all subcommands. See http://tce.cs.tut.fi for our peculiar target.
