--- conflicted
+++ resolved
@@ -771,7 +771,6 @@
   bool isPICDefaultForced() const override;
 };
 
-<<<<<<< HEAD
 /// EmscriptenToolChain - A tool chain for the Emscripten C/C++ to JS compiler.
 class LLVM_LIBRARY_VISIBILITY EmscriptenToolChain : public ToolChain {
 public:
@@ -786,10 +785,7 @@
   bool isPICDefaultForced() const;
 };
 
-class LLVM_LIBRARY_VISIBILITY Windows : public ToolChain {
-=======
 class LLVM_LIBRARY_VISIBILITY MSVCToolChain : public ToolChain {
->>>>>>> a46d3ebf
 public:
   MSVCToolChain(const Driver &D, const llvm::Triple &Triple,
                 const llvm::opt::ArgList &Args);
