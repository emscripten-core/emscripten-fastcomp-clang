--- conflicted
+++ resolved
@@ -744,7 +744,6 @@
   static bool UsesG0(const char *smallDataThreshold);
 };
 
-<<<<<<< HEAD
 // @LOCALMOD-START Emscripten
 /// EmscriptenToolChain - A toolchain for the Emscripten C/C++ to JS compiler.
 class LLVM_LIBRARY_VISIBILITY EmscriptenToolChain : public ToolChain {
@@ -762,13 +761,10 @@
 };
 // @LOCALMOD-END Emscripten
 
-class LLVM_LIBRARY_VISIBILITY NaCl_TC : public Generic_ELF {
-=======
 class LLVM_LIBRARY_VISIBILITY AMDGPUToolChain : public Generic_ELF {
 protected:
   Tool *buildLinker() const override;
 
->>>>>>> 68930759
 public:
   AMDGPUToolChain(const Driver &D, const llvm::Triple &Triple,
             const llvm::opt::ArgList &Args);
@@ -792,12 +788,7 @@
   void AddCXXStdlibLibArgs(const llvm::opt::ArgList &Args,
                            llvm::opt::ArgStringList &CmdArgs) const override;
 
-<<<<<<< HEAD
-  bool
-  IsIntegratedAssemblerDefault() const override {
-=======
   bool IsIntegratedAssemblerDefault() const override {
->>>>>>> 68930759
     return getTriple().getArch() == llvm::Triple::mipsel;
   }
 
