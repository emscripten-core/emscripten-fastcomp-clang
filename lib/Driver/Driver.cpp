//===--- Driver.cpp - Clang GCC Compatible Driver -------------------------===//
//
//                     The LLVM Compiler Infrastructure
//
// This file is distributed under the University of Illinois Open Source
// License. See LICENSE.TXT for details.
//
//===----------------------------------------------------------------------===//

#include "clang/Driver/Driver.h"
#include "InputInfo.h"
#include "ToolChains.h"
#include "clang/Basic/Version.h"
#include "clang/Config/config.h"
#include "clang/Driver/Action.h"
#include "clang/Driver/Compilation.h"
#include "clang/Driver/DriverDiagnostic.h"
#include "clang/Driver/Job.h"
#include "clang/Driver/Options.h"
#include "clang/Driver/SanitizerArgs.h"
#include "clang/Driver/Tool.h"
#include "clang/Driver/ToolChain.h"
#include "llvm/ADT/ArrayRef.h"
#include "llvm/ADT/STLExtras.h"
#include "llvm/ADT/StringExtras.h"
#include "llvm/ADT/StringSet.h"
#include "llvm/ADT/StringSwitch.h"
#include "llvm/Option/Arg.h"
#include "llvm/Option/ArgList.h"
#include "llvm/Option/OptSpecifier.h"
#include "llvm/Option/OptTable.h"
#include "llvm/Option/Option.h"
#include "llvm/Support/Debug.h"
#include "llvm/Support/ErrorHandling.h"
#include "llvm/Support/FileSystem.h"
#include "llvm/Support/Path.h"
#include "llvm/Support/PrettyStackTrace.h"
#include "llvm/Support/Process.h"
#include "llvm/Support/Program.h"
#include "llvm/Support/raw_ostream.h"
#include <map>
#include <memory>

using namespace clang::driver;
using namespace clang;
using namespace llvm::opt;

Driver::Driver(StringRef ClangExecutable, StringRef DefaultTargetTriple,
               DiagnosticsEngine &Diags)
    : Opts(createDriverOptTable()), Diags(Diags), Mode(GCCMode),
      SaveTemps(SaveTempsNone), ClangExecutable(ClangExecutable),
      SysRoot(DEFAULT_SYSROOT), UseStdLib(true),
      DefaultTargetTriple(DefaultTargetTriple),
      DriverTitle("clang LLVM compiler"), CCPrintOptionsFilename(nullptr),
      CCPrintHeadersFilename(nullptr), CCLogDiagnosticsFilename(nullptr),
      CCCPrintBindings(false), CCPrintHeaders(false), CCLogDiagnostics(false),
      CCGenDiagnostics(false), CCCGenericGCCName(""), CheckInputsExist(true),
      CCCUsePCH(true), SuppressMissingInputWarning(false) {

  Name = llvm::sys::path::filename(ClangExecutable);
  Dir  = llvm::sys::path::parent_path(ClangExecutable);

  // Compute the path to the resource directory.
  StringRef ClangResourceDir(CLANG_RESOURCE_DIR);
  SmallString<128> P(Dir);
  if (ClangResourceDir != "") {
    llvm::sys::path::append(P, ClangResourceDir);
  } else {
    StringRef ClangLibdirSuffix(CLANG_LIBDIR_SUFFIX);
    llvm::sys::path::append(P, "..", Twine("lib") + ClangLibdirSuffix, "clang",
                            CLANG_VERSION_STRING);
  }
  ResourceDir = P.str();
}

Driver::~Driver() {
  delete Opts;

  llvm::DeleteContainerSeconds(ToolChains);
}

void Driver::ParseDriverMode(ArrayRef<const char *> Args) {
  const std::string OptName =
    getOpts().getOption(options::OPT_driver_mode).getPrefixedName();

  for (size_t I = 0, E = Args.size(); I != E; ++I) {
    // Ingore nullptrs, they are response file's EOL markers
    if (Args[I] == nullptr)
      continue;
    const StringRef Arg = Args[I];
    if (!Arg.startswith(OptName))
      continue;

    const StringRef Value = Arg.drop_front(OptName.size());
    const unsigned M = llvm::StringSwitch<unsigned>(Value)
        .Case("gcc", GCCMode)
        .Case("g++", GXXMode)
        .Case("cpp", CPPMode)
        .Case("cl",  CLMode)
        .Default(~0U);

    if (M != ~0U)
      Mode = static_cast<DriverMode>(M);
    else
      Diag(diag::err_drv_unsupported_option_argument) << OptName << Value;
  }
}

InputArgList *Driver::ParseArgStrings(ArrayRef<const char *> ArgStrings) {
  llvm::PrettyStackTraceString CrashInfo("Command line argument parsing");

  unsigned IncludedFlagsBitmask;
  unsigned ExcludedFlagsBitmask;
  std::tie(IncludedFlagsBitmask, ExcludedFlagsBitmask) =
    getIncludeExcludeOptionFlagMasks();

  unsigned MissingArgIndex, MissingArgCount;
  InputArgList *Args = getOpts().ParseArgs(ArgStrings.begin(), ArgStrings.end(),
                                           MissingArgIndex, MissingArgCount,
                                           IncludedFlagsBitmask,
                                           ExcludedFlagsBitmask);

  // Check for missing argument error.
  if (MissingArgCount)
    Diag(clang::diag::err_drv_missing_argument)
      << Args->getArgString(MissingArgIndex) << MissingArgCount;

  // Check for unsupported options.
  for (const Arg *A : *Args) {
    if (A->getOption().hasFlag(options::Unsupported)) {
      Diag(clang::diag::err_drv_unsupported_opt) << A->getAsString(*Args);
      continue;
    }

    // Warn about -mcpu= without an argument.
    if (A->getOption().matches(options::OPT_mcpu_EQ) &&
        A->containsValue("")) {
      Diag(clang::diag::warn_drv_empty_joined_argument) <<
        A->getAsString(*Args);
    }
  }

  for (arg_iterator it = Args->filtered_begin(options::OPT_UNKNOWN),
         ie = Args->filtered_end(); it != ie; ++it) {
    Diags.Report(diag::err_drv_unknown_argument) << (*it) ->getAsString(*Args);
  }

  return Args;
}

// Determine which compilation mode we are in. We look for options which
// affect the phase, starting with the earliest phases, and record which
// option we used to determine the final phase.
phases::ID Driver::getFinalPhase(const DerivedArgList &DAL, Arg **FinalPhaseArg)
const {
  Arg *PhaseArg = nullptr;
  phases::ID FinalPhase;

  // -{E,EP,P,M,MM} only run the preprocessor.
  if (CCCIsCPP() ||
      (PhaseArg = DAL.getLastArg(options::OPT_E)) ||
      (PhaseArg = DAL.getLastArg(options::OPT__SLASH_EP)) ||
      (PhaseArg = DAL.getLastArg(options::OPT_M, options::OPT_MM)) ||
      (PhaseArg = DAL.getLastArg(options::OPT__SLASH_P))) {
    FinalPhase = phases::Preprocess;

    // -{fsyntax-only,-analyze,emit-ast} only run up to the compiler.
  } else if ((PhaseArg = DAL.getLastArg(options::OPT_fsyntax_only)) ||
             (PhaseArg = DAL.getLastArg(options::OPT_module_file_info)) ||
             (PhaseArg = DAL.getLastArg(options::OPT_verify_pch)) ||
             (PhaseArg = DAL.getLastArg(options::OPT_rewrite_objc)) ||
             (PhaseArg = DAL.getLastArg(options::OPT_rewrite_legacy_objc)) ||
             (PhaseArg = DAL.getLastArg(options::OPT__migrate)) ||
             (PhaseArg = DAL.getLastArg(options::OPT__analyze,
                                        options::OPT__analyze_auto)) ||
             (PhaseArg = DAL.getLastArg(options::OPT_emit_ast))) {
    FinalPhase = phases::Compile;

    // -S only runs up to the backend.
  } else if ((PhaseArg = DAL.getLastArg(options::OPT_S))) {
    FinalPhase = phases::Backend;

    // -c only runs up to the assembler.
  } else if ((PhaseArg = DAL.getLastArg(options::OPT_c))) {
    FinalPhase = phases::Assemble;

    // Otherwise do everything.
  } else
    FinalPhase = phases::Link;

  if (FinalPhaseArg)
    *FinalPhaseArg = PhaseArg;

  return FinalPhase;
}

static Arg* MakeInputArg(DerivedArgList &Args, OptTable *Opts,
                         StringRef Value) {
  Arg *A = new Arg(Opts->getOption(options::OPT_INPUT), Value,
                   Args.getBaseArgs().MakeIndex(Value), Value.data());
  Args.AddSynthesizedArg(A);
  A->claim();
  return A;
}

DerivedArgList *Driver::TranslateInputArgs(const InputArgList &Args) const {
  DerivedArgList *DAL = new DerivedArgList(Args);

  bool HasNostdlib = Args.hasArg(options::OPT_nostdlib);
  for (Arg *A : Args) {
    // Unfortunately, we have to parse some forwarding options (-Xassembler,
    // -Xlinker, -Xpreprocessor) because we either integrate their functionality
    // (assembler and preprocessor), or bypass a previous driver ('collect2').

    // Rewrite linker options, to replace --no-demangle with a custom internal
    // option.
    if ((A->getOption().matches(options::OPT_Wl_COMMA) ||
         A->getOption().matches(options::OPT_Xlinker)) &&
        A->containsValue("--no-demangle")) {
      // Add the rewritten no-demangle argument.
      DAL->AddFlagArg(A, Opts->getOption(options::OPT_Z_Xlinker__no_demangle));

      // Add the remaining values as Xlinker arguments.
      for (unsigned i = 0, e = A->getNumValues(); i != e; ++i)
        if (StringRef(A->getValue(i)) != "--no-demangle")
          DAL->AddSeparateArg(A, Opts->getOption(options::OPT_Xlinker),
                              A->getValue(i));

      continue;
    }

    // Rewrite preprocessor options, to replace -Wp,-MD,FOO which is used by
    // some build systems. We don't try to be complete here because we don't
    // care to encourage this usage model.
    if (A->getOption().matches(options::OPT_Wp_COMMA) &&
        (A->getValue(0) == StringRef("-MD") ||
         A->getValue(0) == StringRef("-MMD"))) {
      // Rewrite to -MD/-MMD along with -MF.
      if (A->getValue(0) == StringRef("-MD"))
        DAL->AddFlagArg(A, Opts->getOption(options::OPT_MD));
      else
        DAL->AddFlagArg(A, Opts->getOption(options::OPT_MMD));
      if (A->getNumValues() == 2)
        DAL->AddSeparateArg(A, Opts->getOption(options::OPT_MF),
                            A->getValue(1));
      continue;
    }

    // Rewrite reserved library names.
    if (A->getOption().matches(options::OPT_l)) {
      StringRef Value = A->getValue();

      // Rewrite unless -nostdlib is present.
      if (!HasNostdlib && Value == "stdc++") {
        DAL->AddFlagArg(A, Opts->getOption(
                              options::OPT_Z_reserved_lib_stdcxx));
        continue;
      }

      // Rewrite unconditionally.
      if (Value == "cc_kext") {
        DAL->AddFlagArg(A, Opts->getOption(
                              options::OPT_Z_reserved_lib_cckext));
        continue;
      }
    }

    // Pick up inputs via the -- option.
    if (A->getOption().matches(options::OPT__DASH_DASH)) {
      A->claim();
      for (unsigned i = 0, e = A->getNumValues(); i != e; ++i)
        DAL->append(MakeInputArg(*DAL, Opts, A->getValue(i)));
      continue;
    }

    DAL->append(A);
  }

  // Add a default value of -mlinker-version=, if one was given and the user
  // didn't specify one.
#if defined(HOST_LINK_VERSION)
  if (!Args.hasArg(options::OPT_mlinker_version_EQ)) {
    DAL->AddJoinedArg(0, Opts->getOption(options::OPT_mlinker_version_EQ),
                      HOST_LINK_VERSION);
    DAL->getLastArg(options::OPT_mlinker_version_EQ)->claim();
  }
#endif

  return DAL;
}

Compilation *Driver::BuildCompilation(ArrayRef<const char *> ArgList) {
  llvm::PrettyStackTraceString CrashInfo("Compilation construction");

  // FIXME: Handle environment options which affect driver behavior, somewhere
  // (client?). GCC_EXEC_PREFIX, LPATH, CC_PRINT_OPTIONS.

  if (char *env = ::getenv("COMPILER_PATH")) {
    StringRef CompilerPath = env;
    while (!CompilerPath.empty()) {
      std::pair<StringRef, StringRef> Split
        = CompilerPath.split(llvm::sys::EnvPathSeparator);
      PrefixDirs.push_back(Split.first);
      CompilerPath = Split.second;
    }
  }

  // We look for the driver mode option early, because the mode can affect
  // how other options are parsed.
  ParseDriverMode(ArgList.slice(1));

  // FIXME: What are we going to do with -V and -b?

  // FIXME: This stuff needs to go into the Compilation, not the driver.
  bool CCCPrintActions;

  InputArgList *Args = ParseArgStrings(ArgList.slice(1));

  // -no-canonical-prefixes is used very early in main.
  Args->ClaimAllArgs(options::OPT_no_canonical_prefixes);

  // Ignore -pipe.
  Args->ClaimAllArgs(options::OPT_pipe);

  // Extract -ccc args.
  //
  // FIXME: We need to figure out where this behavior should live. Most of it
  // should be outside in the client; the parts that aren't should have proper
  // options, either by introducing new ones or by overloading gcc ones like -V
  // or -b.
  CCCPrintActions = Args->hasArg(options::OPT_ccc_print_phases);
  CCCPrintBindings = Args->hasArg(options::OPT_ccc_print_bindings);
  if (const Arg *A = Args->getLastArg(options::OPT_ccc_gcc_name))
    CCCGenericGCCName = A->getValue();
  CCCUsePCH = Args->hasFlag(options::OPT_ccc_pch_is_pch,
                            options::OPT_ccc_pch_is_pth);
  // FIXME: DefaultTargetTriple is used by the target-prefixed calls to as/ld
  // and getToolChain is const.
  if (IsCLMode()) {
    // clang-cl targets MSVC-style Win32.
    llvm::Triple T(DefaultTargetTriple);
    T.setOS(llvm::Triple::Win32);
    T.setEnvironment(llvm::Triple::MSVC);
    DefaultTargetTriple = T.str();
  }
  if (const Arg *A = Args->getLastArg(options::OPT_target))
    DefaultTargetTriple = A->getValue();
  if (const Arg *A = Args->getLastArg(options::OPT_ccc_install_dir))
    Dir = InstalledDir = A->getValue();
  for (arg_iterator it = Args->filtered_begin(options::OPT_B),
         ie = Args->filtered_end(); it != ie; ++it) {
    const Arg *A = *it;
    A->claim();
    PrefixDirs.push_back(A->getValue(0));
  }
  if (const Arg *A = Args->getLastArg(options::OPT__sysroot_EQ))
    SysRoot = A->getValue();
  if (const Arg *A = Args->getLastArg(options::OPT__dyld_prefix_EQ))
    DyldPrefix = A->getValue();
  if (Args->hasArg(options::OPT_nostdlib))
    UseStdLib = false;

  if (const Arg *A = Args->getLastArg(options::OPT_resource_dir))
    ResourceDir = A->getValue();

  if (const Arg *A = Args->getLastArg(options::OPT_save_temps_EQ)) {
    SaveTemps = llvm::StringSwitch<SaveTempsMode>(A->getValue())
                    .Case("cwd", SaveTempsCwd)
                    .Case("obj", SaveTempsObj)
                    .Default(SaveTempsCwd);
  }

  // Perform the default argument translations.
  DerivedArgList *TranslatedArgs = TranslateInputArgs(*Args);

  // Owned by the host.
  const ToolChain &TC = getToolChain(*Args);

  // The compilation takes ownership of Args.
  Compilation *C = new Compilation(*this, TC, Args, TranslatedArgs);

  if (!HandleImmediateArgs(*C))
    return C;

  // Construct the list of inputs.
  InputList Inputs;
  BuildInputs(C->getDefaultToolChain(), *TranslatedArgs, Inputs);

  // Construct the list of abstract actions to perform for this compilation. On
  // MachO targets this uses the driver-driver and universal actions.
  if (TC.getTriple().isOSBinFormatMachO())
    BuildUniversalActions(C->getDefaultToolChain(), C->getArgs(),
                          Inputs, C->getActions());
  else
    BuildActions(C->getDefaultToolChain(), C->getArgs(), Inputs,
                 C->getActions());

  if (CCCPrintActions) {
    PrintActions(*C);
    return C;
  }

  BuildJobs(*C);

  return C;
}

// When clang crashes, produce diagnostic information including the fully
// preprocessed source file(s).  Request that the developer attach the
// diagnostic information to a bug report.
void Driver::generateCompilationDiagnostics(Compilation &C,
                                            const Command &FailingCommand) {
  if (C.getArgs().hasArg(options::OPT_fno_crash_diagnostics))
    return;

  // Don't try to generate diagnostics for link or dsymutil jobs.
  if (FailingCommand.getCreator().isLinkJob() ||
      FailingCommand.getCreator().isDsymutilJob())
    return;

  // Print the version of the compiler.
  PrintVersion(C, llvm::errs());

  Diag(clang::diag::note_drv_command_failed_diag_msg)
    << "PLEASE submit a bug report to " BUG_REPORT_URL " and include the "
    "crash backtrace, preprocessed source, and associated run script.";

  // Suppress driver output and emit preprocessor output to temp file.
  Mode = CPPMode;
  CCGenDiagnostics = true;

  // Save the original job command(s).
  Command Cmd = FailingCommand;

  // Keep track of whether we produce any errors while trying to produce
  // preprocessed sources.
  DiagnosticErrorTrap Trap(Diags);

  // Suppress tool output.
  C.initCompilationForDiagnostics();

  // Construct the list of inputs.
  InputList Inputs;
  BuildInputs(C.getDefaultToolChain(), C.getArgs(), Inputs);

  for (InputList::iterator it = Inputs.begin(), ie = Inputs.end(); it != ie;) {
    bool IgnoreInput = false;

    // Ignore input from stdin or any inputs that cannot be preprocessed.
    // Check type first as not all linker inputs have a value.
   if (types::getPreprocessedType(it->first) == types::TY_INVALID) {
      IgnoreInput = true;
    } else if (!strcmp(it->second->getValue(), "-")) {
      Diag(clang::diag::note_drv_command_failed_diag_msg)
        << "Error generating preprocessed source(s) - ignoring input from stdin"
        ".";
      IgnoreInput = true;
    }

    if (IgnoreInput) {
      it = Inputs.erase(it);
      ie = Inputs.end();
    } else {
      ++it;
    }
  }

  if (Inputs.empty()) {
    Diag(clang::diag::note_drv_command_failed_diag_msg)
      << "Error generating preprocessed source(s) - no preprocessable inputs.";
    return;
  }

  // Don't attempt to generate preprocessed files if multiple -arch options are
  // used, unless they're all duplicates.
  llvm::StringSet<> ArchNames;
  for (const Arg *A : C.getArgs()) {
    if (A->getOption().matches(options::OPT_arch)) {
      StringRef ArchName = A->getValue();
      ArchNames.insert(ArchName);
    }
  }
  if (ArchNames.size() > 1) {
    Diag(clang::diag::note_drv_command_failed_diag_msg)
      << "Error generating preprocessed source(s) - cannot generate "
      "preprocessed source with multiple -arch options.";
    return;
  }

  // Construct the list of abstract actions to perform for this compilation. On
  // Darwin OSes this uses the driver-driver and builds universal actions.
  const ToolChain &TC = C.getDefaultToolChain();
  if (TC.getTriple().isOSBinFormatMachO())
    BuildUniversalActions(TC, C.getArgs(), Inputs, C.getActions());
  else
    BuildActions(TC, C.getArgs(), Inputs, C.getActions());

  BuildJobs(C);

  // If there were errors building the compilation, quit now.
  if (Trap.hasErrorOccurred()) {
    Diag(clang::diag::note_drv_command_failed_diag_msg)
      << "Error generating preprocessed source(s).";
    return;
  }

  // Generate preprocessed output.
  SmallVector<std::pair<int, const Command *>, 4> FailingCommands;
  C.ExecuteJob(C.getJobs(), FailingCommands);

  // If any of the preprocessing commands failed, clean up and exit.
  if (!FailingCommands.empty()) {
    if (!isSaveTempsEnabled())
      C.CleanupFileList(C.getTempFiles(), true);

    Diag(clang::diag::note_drv_command_failed_diag_msg)
      << "Error generating preprocessed source(s).";
    return;
  }

  const ArgStringList &TempFiles = C.getTempFiles();
  if (TempFiles.empty()) {
    Diag(clang::diag::note_drv_command_failed_diag_msg)
      << "Error generating preprocessed source(s).";
    return;
  }

  Diag(clang::diag::note_drv_command_failed_diag_msg)
      << "\n********************\n\n"
         "PLEASE ATTACH THE FOLLOWING FILES TO THE BUG REPORT:\n"
         "Preprocessed source(s) and associated run script(s) are located at:";

  SmallString<128> VFS;
  for (const char *TempFile : TempFiles) {
    Diag(clang::diag::note_drv_command_failed_diag_msg) << TempFile;
    if (StringRef(TempFile).endswith(".cache")) {
      // In some cases (modules) we'll dump extra data to help with reproducing
      // the crash into a directory next to the output.
      VFS = llvm::sys::path::filename(TempFile);
      llvm::sys::path::append(VFS, "vfs", "vfs.yaml");
    }
  }

  // Assume associated files are based off of the first temporary file.
  CrashReportInfo CrashInfo(TempFiles[0], VFS);

  std::string Script = CrashInfo.Filename.rsplit('.').first.str() + ".sh";
  std::error_code EC;
  llvm::raw_fd_ostream ScriptOS(Script, EC, llvm::sys::fs::F_Excl);
  if (EC) {
    Diag(clang::diag::note_drv_command_failed_diag_msg)
        << "Error generating run script: " + Script + " " + EC.message();
  } else {
    ScriptOS << "# Crash reproducer for " << getClangFullVersion() << "\n"
             << "# Original command: ";
    Cmd.Print(ScriptOS, "\n", /*Quote=*/true);
    Cmd.Print(ScriptOS, "\n", /*Quote=*/true, &CrashInfo);
    Diag(clang::diag::note_drv_command_failed_diag_msg) << Script;
  }

  for (const auto &A : C.getArgs().filtered(options::OPT_frewrite_map_file,
                                            options::OPT_frewrite_map_file_EQ))
    Diag(clang::diag::note_drv_command_failed_diag_msg) << A->getValue();

  Diag(clang::diag::note_drv_command_failed_diag_msg)
      << "\n\n********************";
}

void Driver::setUpResponseFiles(Compilation &C, Job &J) {
  if (JobList *Jobs = dyn_cast<JobList>(&J)) {
    for (auto &Job : *Jobs)
      setUpResponseFiles(C, Job);
    return;
  }

  Command *CurCommand = dyn_cast<Command>(&J);
  if (!CurCommand)
    return;

  // Since argumentsFitWithinSystemLimits() may underestimate system's capacity
  // if the tool does not support response files, there is a chance/ that things
  // will just work without a response file, so we silently just skip it.
  if (CurCommand->getCreator().getResponseFilesSupport() == Tool::RF_None ||
      llvm::sys::argumentsFitWithinSystemLimits(CurCommand->getArguments()))
    return;

  std::string TmpName = GetTemporaryPath("response", "txt");
  CurCommand->setResponseFile(C.addTempFile(C.getArgs().MakeArgString(
      TmpName.c_str())));
}

int Driver::ExecuteCompilation(Compilation &C,
    SmallVectorImpl< std::pair<int, const Command *> > &FailingCommands) {
  // Just print if -### was present.
  if (C.getArgs().hasArg(options::OPT__HASH_HASH_HASH)) {
    C.getJobs().Print(llvm::errs(), "\n", true);
    return 0;
  }

  // If there were errors building the compilation, quit now.
  if (Diags.hasErrorOccurred())
    return 1;

  // Set up response file names for each command, if necessary
  setUpResponseFiles(C, C.getJobs());

  C.ExecuteJob(C.getJobs(), FailingCommands);

  // Remove temp files.
  C.CleanupFileList(C.getTempFiles());

  // If the command succeeded, we are done.
  if (FailingCommands.empty())
    return 0;

  // Otherwise, remove result files and print extra information about abnormal
  // failures.
  for (SmallVectorImpl< std::pair<int, const Command *> >::iterator it =
         FailingCommands.begin(), ie = FailingCommands.end(); it != ie; ++it) {
    int Res = it->first;
    const Command *FailingCommand = it->second;

    // Remove result files if we're not saving temps.
    if (!isSaveTempsEnabled()) {
      const JobAction *JA = cast<JobAction>(&FailingCommand->getSource());
      C.CleanupFileMap(C.getResultFiles(), JA, true);

      // Failure result files are valid unless we crashed.
      if (Res < 0)
        C.CleanupFileMap(C.getFailureResultFiles(), JA, true);
    }

    // Print extra information about abnormal failures, if possible.
    //
    // This is ad-hoc, but we don't want to be excessively noisy. If the result
    // status was 1, assume the command failed normally. In particular, if it
    // was the compiler then assume it gave a reasonable error code. Failures
    // in other tools are less common, and they generally have worse
    // diagnostics, so always print the diagnostic there.
    const Tool &FailingTool = FailingCommand->getCreator();

    if (!FailingCommand->getCreator().hasGoodDiagnostics() || Res != 1) {
      // FIXME: See FIXME above regarding result code interpretation.
      if (Res < 0)
        Diag(clang::diag::err_drv_command_signalled)
          << FailingTool.getShortName();
      else
        Diag(clang::diag::err_drv_command_failed)
          << FailingTool.getShortName() << Res;
    }
  }
  return 0;
}

void Driver::PrintHelp(bool ShowHidden) const {
  unsigned IncludedFlagsBitmask;
  unsigned ExcludedFlagsBitmask;
  std::tie(IncludedFlagsBitmask, ExcludedFlagsBitmask) =
    getIncludeExcludeOptionFlagMasks();

  ExcludedFlagsBitmask |= options::NoDriverOption;
  if (!ShowHidden)
    ExcludedFlagsBitmask |= HelpHidden;

  getOpts().PrintHelp(llvm::outs(), Name.c_str(), DriverTitle.c_str(),
                      IncludedFlagsBitmask, ExcludedFlagsBitmask);
}

void Driver::PrintVersion(const Compilation &C, raw_ostream &OS) const {
  // FIXME: The following handlers should use a callback mechanism, we don't
  // know what the client would like to do.
  OS << getClangFullVersion() << '\n';
  const ToolChain &TC = C.getDefaultToolChain();
  OS << "Target: " << TC.getTripleString() << '\n';

  // Print the threading model.
  if (Arg *A = C.getArgs().getLastArg(options::OPT_mthread_model)) {
    // Don't print if the ToolChain would have barfed on it already
    if (TC.isThreadModelSupported(A->getValue()))
      OS << "Thread model: " << A->getValue();
  } else
    OS << "Thread model: " << TC.getThreadModel();
  OS << '\n';
}

/// PrintDiagnosticCategories - Implement the --print-diagnostic-categories
/// option.
static void PrintDiagnosticCategories(raw_ostream &OS) {
  // Skip the empty category.
  for (unsigned i = 1, max = DiagnosticIDs::getNumberOfCategories();
       i != max; ++i)
    OS << i << ',' << DiagnosticIDs::getCategoryNameFromID(i) << '\n';
}

bool Driver::HandleImmediateArgs(const Compilation &C) {
  // The order these options are handled in gcc is all over the place, but we
  // don't expect inconsistencies w.r.t. that to matter in practice.

  if (C.getArgs().hasArg(options::OPT_dumpmachine)) {
    llvm::outs() << C.getDefaultToolChain().getTripleString() << '\n';
    return false;
  }

  if (C.getArgs().hasArg(options::OPT_dumpversion)) {
    // Since -dumpversion is only implemented for pedantic GCC compatibility, we
    // return an answer which matches our definition of __VERSION__.
    //
    // If we want to return a more correct answer some day, then we should
    // introduce a non-pedantically GCC compatible mode to Clang in which we
    // provide sensible definitions for -dumpversion, __VERSION__, etc.
    llvm::outs() << "4.2.1\n";
    return false;
  }

  if (C.getArgs().hasArg(options::OPT__print_diagnostic_categories)) {
    PrintDiagnosticCategories(llvm::outs());
    return false;
  }

  if (C.getArgs().hasArg(options::OPT_help) ||
      C.getArgs().hasArg(options::OPT__help_hidden)) {
    PrintHelp(C.getArgs().hasArg(options::OPT__help_hidden));
    return false;
  }

  if (C.getArgs().hasArg(options::OPT__version)) {
    // Follow gcc behavior and use stdout for --version and stderr for -v.
    PrintVersion(C, llvm::outs());
    return false;
  }

  if (C.getArgs().hasArg(options::OPT_v) ||
      C.getArgs().hasArg(options::OPT__HASH_HASH_HASH)) {
    PrintVersion(C, llvm::errs());
    SuppressMissingInputWarning = true;
  }

  const ToolChain &TC = C.getDefaultToolChain();

  if (C.getArgs().hasArg(options::OPT_v))
    TC.printVerboseInfo(llvm::errs());

  if (C.getArgs().hasArg(options::OPT_print_search_dirs)) {
    llvm::outs() << "programs: =";
    for (ToolChain::path_list::const_iterator it = TC.getProgramPaths().begin(),
           ie = TC.getProgramPaths().end(); it != ie; ++it) {
      if (it != TC.getProgramPaths().begin())
        llvm::outs() << ':';
      llvm::outs() << *it;
    }
    llvm::outs() << "\n";
    llvm::outs() << "libraries: =" << ResourceDir;

    StringRef sysroot = C.getSysRoot();

    for (ToolChain::path_list::const_iterator it = TC.getFilePaths().begin(),
           ie = TC.getFilePaths().end(); it != ie; ++it) {
      llvm::outs() << ':';
      const char *path = it->c_str();
      if (path[0] == '=')
        llvm::outs() << sysroot << path + 1;
      else
        llvm::outs() << path;
    }
    llvm::outs() << "\n";
    return false;
  }

  // FIXME: The following handlers should use a callback mechanism, we don't
  // know what the client would like to do.
  if (Arg *A = C.getArgs().getLastArg(options::OPT_print_file_name_EQ)) {
    llvm::outs() << GetFilePath(A->getValue(), TC) << "\n";
    return false;
  }

  if (Arg *A = C.getArgs().getLastArg(options::OPT_print_prog_name_EQ)) {
    llvm::outs() << GetProgramPath(A->getValue(), TC) << "\n";
    return false;
  }

  if (C.getArgs().hasArg(options::OPT_print_libgcc_file_name)) {
    llvm::outs() << GetFilePath("libgcc.a", TC) << "\n";
    return false;
  }

  if (C.getArgs().hasArg(options::OPT_print_multi_lib)) {
    const MultilibSet &Multilibs = TC.getMultilibs();

    for (MultilibSet::const_iterator I = Multilibs.begin(), E = Multilibs.end();
         I != E; ++I) {
      llvm::outs() << *I << "\n";
    }
    return false;
  }

  if (C.getArgs().hasArg(options::OPT_print_multi_directory)) {
    const MultilibSet &Multilibs = TC.getMultilibs();
    for (MultilibSet::const_iterator I = Multilibs.begin(), E = Multilibs.end();
         I != E; ++I) {
      if (I->gccSuffix().empty())
        llvm::outs() << ".\n";
      else {
        StringRef Suffix(I->gccSuffix());
        assert(Suffix.front() == '/');
        llvm::outs() << Suffix.substr(1) << "\n";
      }
    }
    return false;
  }

  if (C.getArgs().hasArg(options::OPT_print_multi_os_directory)) {
    // FIXME: This should print out "lib/../lib", "lib/../lib64", or
    // "lib/../lib32" as appropriate for the toolchain. For now, print
    // nothing because it's not supported yet.
    return false;
  }

  return true;
}

static unsigned PrintActions1(const Compilation &C, Action *A,
                              std::map<Action*, unsigned> &Ids) {
  if (Ids.count(A))
    return Ids[A];

  std::string str;
  llvm::raw_string_ostream os(str);

  os << Action::getClassName(A->getKind()) << ", ";
  if (InputAction *IA = dyn_cast<InputAction>(A)) {
    os << "\"" << IA->getInputArg().getValue() << "\"";
  } else if (BindArchAction *BIA = dyn_cast<BindArchAction>(A)) {
    os << '"' << BIA->getArchName() << '"'
       << ", {" << PrintActions1(C, *BIA->begin(), Ids) << "}";
  } else {
    os << "{";
    for (Action::iterator it = A->begin(), ie = A->end(); it != ie;) {
      os << PrintActions1(C, *it, Ids);
      ++it;
      if (it != ie)
        os << ", ";
    }
    os << "}";
  }

  unsigned Id = Ids.size();
  Ids[A] = Id;
  llvm::errs() << Id << ": " << os.str() << ", "
               << types::getTypeName(A->getType()) << "\n";

  return Id;
}

void Driver::PrintActions(const Compilation &C) const {
  std::map<Action*, unsigned> Ids;
  for (ActionList::const_iterator it = C.getActions().begin(),
         ie = C.getActions().end(); it != ie; ++it)
    PrintActions1(C, *it, Ids);
}

/// \brief Check whether the given input tree contains any compilation or
/// assembly actions.
static bool ContainsCompileOrAssembleAction(const Action *A) {
  if (isa<CompileJobAction>(A) ||
      isa<BackendJobAction>(A) ||
      isa<AssembleJobAction>(A))
    return true;

  for (Action::const_iterator it = A->begin(), ie = A->end(); it != ie; ++it)
    if (ContainsCompileOrAssembleAction(*it))
      return true;

  return false;
}

void Driver::BuildUniversalActions(const ToolChain &TC,
                                   DerivedArgList &Args,
                                   const InputList &BAInputs,
                                   ActionList &Actions) const {
  llvm::PrettyStackTraceString CrashInfo("Building universal build actions");
  // Collect the list of architectures. Duplicates are allowed, but should only
  // be handled once (in the order seen).
  llvm::StringSet<> ArchNames;
  SmallVector<const char *, 4> Archs;
  for (Arg *A : Args) {
    if (A->getOption().matches(options::OPT_arch)) {
      // Validate the option here; we don't save the type here because its
      // particular spelling may participate in other driver choices.
      llvm::Triple::ArchType Arch =
        tools::darwin::getArchTypeForMachOArchName(A->getValue());
      if (Arch == llvm::Triple::UnknownArch) {
        Diag(clang::diag::err_drv_invalid_arch_name)
          << A->getAsString(Args);
        continue;
      }

      A->claim();
      if (ArchNames.insert(A->getValue()).second)
        Archs.push_back(A->getValue());
    }
  }

  // When there is no explicit arch for this platform, make sure we still bind
  // the architecture (to the default) so that -Xarch_ is handled correctly.
  if (!Archs.size())
    Archs.push_back(Args.MakeArgString(TC.getDefaultUniversalArchName()));

  ActionList SingleActions;
  BuildActions(TC, Args, BAInputs, SingleActions);

  // Add in arch bindings for every top level action, as well as lipo and
  // dsymutil steps if needed.
  for (unsigned i = 0, e = SingleActions.size(); i != e; ++i) {
    Action *Act = SingleActions[i];

    // Make sure we can lipo this kind of output. If not (and it is an actual
    // output) then we disallow, since we can't create an output file with the
    // right name without overwriting it. We could remove this oddity by just
    // changing the output names to include the arch, which would also fix
    // -save-temps. Compatibility wins for now.

    if (Archs.size() > 1 && !types::canLipoType(Act->getType()))
      Diag(clang::diag::err_drv_invalid_output_with_multiple_archs)
        << types::getTypeName(Act->getType());

    ActionList Inputs;
    for (unsigned i = 0, e = Archs.size(); i != e; ++i) {
      Inputs.push_back(
          new BindArchAction(std::unique_ptr<Action>(Act), Archs[i]));
      if (i != 0)
        Inputs.back()->setOwnsInputs(false);
    }

    // Lipo if necessary, we do it this way because we need to set the arch flag
    // so that -Xarch_ gets overwritten.
    if (Inputs.size() == 1 || Act->getType() == types::TY_Nothing)
      Actions.append(Inputs.begin(), Inputs.end());
    else
      Actions.push_back(new LipoJobAction(Inputs, Act->getType()));

    // Handle debug info queries.
    Arg *A = Args.getLastArg(options::OPT_g_Group);
    if (A && !A->getOption().matches(options::OPT_g0) &&
        !A->getOption().matches(options::OPT_gstabs) &&
        ContainsCompileOrAssembleAction(Actions.back())) {

      // Add a 'dsymutil' step if necessary, when debug info is enabled and we
      // have a compile input. We need to run 'dsymutil' ourselves in such cases
      // because the debug info will refer to a temporary object file which
      // will be removed at the end of the compilation process.
      if (Act->getType() == types::TY_Image) {
        ActionList Inputs;
        Inputs.push_back(Actions.back());
        Actions.pop_back();
        Actions.push_back(new DsymutilJobAction(Inputs, types::TY_dSYM));
      }

      // Verify the debug info output.
      if (Args.hasArg(options::OPT_verify_debug_info)) {
        std::unique_ptr<Action> VerifyInput(Actions.back());
        Actions.pop_back();
        Actions.push_back(new VerifyDebugInfoJobAction(std::move(VerifyInput),
                                                       types::TY_Nothing));
      }
    }
  }
}

/// \brief Check that the file referenced by Value exists. If it doesn't,
/// issue a diagnostic and return false.
static bool DiagnoseInputExistence(const Driver &D, const DerivedArgList &Args,
                                   StringRef Value) {
  if (!D.getCheckInputsExist())
    return true;

  // stdin always exists.
  if (Value == "-")
    return true;

  SmallString<64> Path(Value);
  if (Arg *WorkDir = Args.getLastArg(options::OPT_working_directory)) {
    if (!llvm::sys::path::is_absolute(Path)) {
      SmallString<64> Directory(WorkDir->getValue());
      llvm::sys::path::append(Directory, Value);
      Path.assign(Directory);
    }
  }

  if (llvm::sys::fs::exists(Twine(Path)))
    return true;

  if (D.IsCLMode() && llvm::sys::Process::FindInEnvPath("LIB", Value))
    return true;

  D.Diag(clang::diag::err_drv_no_such_file) << Path;
  return false;
}

// Construct a the list of inputs and their types.
void Driver::BuildInputs(const ToolChain &TC, DerivedArgList &Args,
                         InputList &Inputs) const {
  // Track the current user specified (-x) input. We also explicitly track the
  // argument used to set the type; we only want to claim the type when we
  // actually use it, so we warn about unused -x arguments.
  types::ID InputType = types::TY_Nothing;
  Arg *InputTypeArg = nullptr;

  // The last /TC or /TP option sets the input type to C or C++ globally.
  if (Arg *TCTP = Args.getLastArgNoClaim(options::OPT__SLASH_TC,
                                         options::OPT__SLASH_TP)) {
    InputTypeArg = TCTP;
    InputType = TCTP->getOption().matches(options::OPT__SLASH_TC)
        ? types::TY_C : types::TY_CXX;

    arg_iterator it = Args.filtered_begin(options::OPT__SLASH_TC,
                                          options::OPT__SLASH_TP);
    const arg_iterator ie = Args.filtered_end();
    Arg *Previous = *it++;
    bool ShowNote = false;
    while (it != ie) {
      Diag(clang::diag::warn_drv_overriding_flag_option)
          << Previous->getSpelling() << (*it)->getSpelling();
      Previous = *it++;
      ShowNote = true;
    }
    if (ShowNote)
      Diag(clang::diag::note_drv_t_option_is_global);

    // No driver mode exposes -x and /TC or /TP; we don't support mixing them.
    assert(!Args.hasArg(options::OPT_x) && "-x and /TC or /TP is not allowed");
  }

  for (Arg *A : Args) {
    if (A->getOption().getKind() == Option::InputClass) {
      const char *Value = A->getValue();
      types::ID Ty = types::TY_INVALID;

      // Infer the input type if necessary.
      if (InputType == types::TY_Nothing) {
        // If there was an explicit arg for this, claim it.
        if (InputTypeArg)
          InputTypeArg->claim();

        // stdin must be handled specially.
        if (memcmp(Value, "-", 2) == 0) {
          // If running with -E, treat as a C input (this changes the builtin
          // macros, for example). This may be overridden by -ObjC below.
          //
          // Otherwise emit an error but still use a valid type to avoid
          // spurious errors (e.g., no inputs).
          if (!Args.hasArgNoClaim(options::OPT_E) && !CCCIsCPP())
            Diag(IsCLMode() ? clang::diag::err_drv_unknown_stdin_type_clang_cl
                            : clang::diag::err_drv_unknown_stdin_type);
          Ty = types::TY_C;
        } else {
          // Otherwise lookup by extension.
          // Fallback is C if invoked as C preprocessor or Object otherwise.
          // We use a host hook here because Darwin at least has its own
          // idea of what .s is.
          if (const char *Ext = strrchr(Value, '.'))
            Ty = TC.LookupTypeForExtension(Ext + 1);

          if (Ty == types::TY_INVALID) {
            if (CCCIsCPP())
              Ty = types::TY_C;
            else
              Ty = types::TY_Object;
          }

          // If the driver is invoked as C++ compiler (like clang++ or c++) it
          // should autodetect some input files as C++ for g++ compatibility.
          if (CCCIsCXX()) {
            types::ID OldTy = Ty;
            Ty = types::lookupCXXTypeForCType(Ty);

            if (Ty != OldTy)
              Diag(clang::diag::warn_drv_treating_input_as_cxx)
                << getTypeName(OldTy) << getTypeName(Ty);
          }
        }

        // -ObjC and -ObjC++ override the default language, but only for "source
        // files". We just treat everything that isn't a linker input as a
        // source file.
        //
        // FIXME: Clean this up if we move the phase sequence into the type.
        if (Ty != types::TY_Object) {
          if (Args.hasArg(options::OPT_ObjC))
            Ty = types::TY_ObjC;
          else if (Args.hasArg(options::OPT_ObjCXX))
            Ty = types::TY_ObjCXX;
        }
      } else {
        assert(InputTypeArg && "InputType set w/o InputTypeArg");
        if (!InputTypeArg->getOption().matches(options::OPT_x)) {
          // If emulating cl.exe, make sure that /TC and /TP don't affect input
          // object files.
          const char *Ext = strrchr(Value, '.');
          if (Ext && TC.LookupTypeForExtension(Ext + 1) == types::TY_Object)
            Ty = types::TY_Object;
        }
        if (Ty == types::TY_INVALID) {
          Ty = InputType;
          InputTypeArg->claim();
        }
      }

      if (DiagnoseInputExistence(*this, Args, Value))
        Inputs.push_back(std::make_pair(Ty, A));

    } else if (A->getOption().matches(options::OPT__SLASH_Tc)) {
      StringRef Value = A->getValue();
      if (DiagnoseInputExistence(*this, Args, Value)) {
        Arg *InputArg = MakeInputArg(Args, Opts, A->getValue());
        Inputs.push_back(std::make_pair(types::TY_C, InputArg));
      }
      A->claim();
    } else if (A->getOption().matches(options::OPT__SLASH_Tp)) {
      StringRef Value = A->getValue();
      if (DiagnoseInputExistence(*this, Args, Value)) {
        Arg *InputArg = MakeInputArg(Args, Opts, A->getValue());
        Inputs.push_back(std::make_pair(types::TY_CXX, InputArg));
      }
      A->claim();
    } else if (A->getOption().hasFlag(options::LinkerInput)) {
      // Just treat as object type, we could make a special type for this if
      // necessary.
      Inputs.push_back(std::make_pair(types::TY_Object, A));

    } else if (A->getOption().matches(options::OPT_x)) {
      InputTypeArg = A;
      InputType = types::lookupTypeForTypeSpecifier(A->getValue());
      A->claim();

      // Follow gcc behavior and treat as linker input for invalid -x
      // options. Its not clear why we shouldn't just revert to unknown; but
      // this isn't very important, we might as well be bug compatible.
      if (!InputType) {
        Diag(clang::diag::err_drv_unknown_language) << A->getValue();
        InputType = types::TY_Object;
      }
    }
  }
  if (CCCIsCPP() && Inputs.empty()) {
    // If called as standalone preprocessor, stdin is processed
    // if no other input is present.
    Arg *A = MakeInputArg(Args, Opts, "-");
    Inputs.push_back(std::make_pair(types::TY_C, A));
  }
}

void Driver::BuildActions(const ToolChain &TC, DerivedArgList &Args,
                          const InputList &Inputs, ActionList &Actions) const {
  llvm::PrettyStackTraceString CrashInfo("Building compilation actions");

  if (!SuppressMissingInputWarning && Inputs.empty()) {
    Diag(clang::diag::err_drv_no_input_files);
    return;
  }

  Arg *FinalPhaseArg;
  phases::ID FinalPhase = getFinalPhase(Args, &FinalPhaseArg);

  if (FinalPhase == phases::Link && Args.hasArg(options::OPT_emit_llvm)) {
    Diag(clang::diag::err_drv_emit_llvm_link);
  }

  // Reject -Z* at the top level, these options should never have been exposed
  // by gcc.
  if (Arg *A = Args.getLastArg(options::OPT_Z_Joined))
    Diag(clang::diag::err_drv_use_of_Z_option) << A->getAsString(Args);

  // Diagnose misuse of /Fo.
  if (Arg *A = Args.getLastArg(options::OPT__SLASH_Fo)) {
    StringRef V = A->getValue();
    if (Inputs.size() > 1 && !V.empty() &&
        !llvm::sys::path::is_separator(V.back())) {
      // Check whether /Fo tries to name an output file for multiple inputs.
      Diag(clang::diag::err_drv_out_file_argument_with_multiple_sources)
        << A->getSpelling() << V;
      Args.eraseArg(options::OPT__SLASH_Fo);
    }
  }

  // Diagnose misuse of /Fa.
  if (Arg *A = Args.getLastArg(options::OPT__SLASH_Fa)) {
    StringRef V = A->getValue();
    if (Inputs.size() > 1 && !V.empty() &&
        !llvm::sys::path::is_separator(V.back())) {
      // Check whether /Fa tries to name an asm file for multiple inputs.
      Diag(clang::diag::err_drv_out_file_argument_with_multiple_sources)
        << A->getSpelling() << V;
      Args.eraseArg(options::OPT__SLASH_Fa);
    }
  }

  // Diagnose misuse of /o.
  if (Arg *A = Args.getLastArg(options::OPT__SLASH_o)) {
    if (A->getValue()[0] == '\0') {
      // It has to have a value.
      Diag(clang::diag::err_drv_missing_argument) << A->getSpelling() << 1;
      Args.eraseArg(options::OPT__SLASH_o);
    }
  }

  // Construct the actions to perform.
  ActionList LinkerInputs;

  llvm::SmallVector<phases::ID, phases::MaxNumberOfPhases> PL;
  for (unsigned i = 0, e = Inputs.size(); i != e; ++i) {
    types::ID InputType = Inputs[i].first;
    const Arg *InputArg = Inputs[i].second;

    PL.clear();
    types::getCompilationPhases(InputType, PL);

    // If the first step comes after the final phase we are doing as part of
    // this compilation, warn the user about it.
    phases::ID InitialPhase = PL[0];
    if (InitialPhase > FinalPhase) {
      // Claim here to avoid the more general unused warning.
      InputArg->claim();

      // Suppress all unused style warnings with -Qunused-arguments
      if (Args.hasArg(options::OPT_Qunused_arguments))
        continue;

      // Special case when final phase determined by binary name, rather than
      // by a command-line argument with a corresponding Arg.
      if (CCCIsCPP())
        Diag(clang::diag::warn_drv_input_file_unused_by_cpp)
          << InputArg->getAsString(Args)
          << getPhaseName(InitialPhase);
      // Special case '-E' warning on a previously preprocessed file to make
      // more sense.
      else if (InitialPhase == phases::Compile &&
               FinalPhase == phases::Preprocess &&
               getPreprocessedType(InputType) == types::TY_INVALID)
        Diag(clang::diag::warn_drv_preprocessed_input_file_unused)
          << InputArg->getAsString(Args)
          << !!FinalPhaseArg
          << (FinalPhaseArg ? FinalPhaseArg->getOption().getName() : "");
      else
        Diag(clang::diag::warn_drv_input_file_unused)
          << InputArg->getAsString(Args)
          << getPhaseName(InitialPhase)
          << !!FinalPhaseArg
          << (FinalPhaseArg ? FinalPhaseArg->getOption().getName() : "");
      continue;
    }

    // Build the pipeline for this file.
    std::unique_ptr<Action> Current(new InputAction(*InputArg, InputType));
    for (SmallVectorImpl<phases::ID>::iterator
           i = PL.begin(), e = PL.end(); i != e; ++i) {
      phases::ID Phase = *i;

      // We are done if this step is past what the user requested.
      if (Phase > FinalPhase)
        break;

      // Queue linker inputs.
      if (Phase == phases::Link) {
        assert((i + 1) == e && "linking must be final compilation step.");
        LinkerInputs.push_back(Current.release());
        break;
      }

      // Some types skip the assembler phase (e.g., llvm-bc), but we can't
      // encode this in the steps because the intermediate type depends on
      // arguments. Just special case here.
      if (Phase == phases::Assemble && Current->getType() != types::TY_PP_Asm)
        continue;

      // Otherwise construct the appropriate action.
      Current = ConstructPhaseAction(TC, Args, Phase, std::move(Current));
      if (Current->getType() == types::TY_Nothing)
        break;
    }

    // If we ended with something, add to the output list.
    if (Current)
      Actions.push_back(Current.release());
  }

  // Add a link action if necessary.
  if (!LinkerInputs.empty())
    Actions.push_back(new LinkJobAction(LinkerInputs, types::TY_Image));

  // If we are linking, claim any options which are obviously only used for
  // compilation.
  if (FinalPhase == phases::Link && PL.size() == 1) {
    Args.ClaimAllArgs(options::OPT_CompileOnly_Group);
    Args.ClaimAllArgs(options::OPT_cl_compile_Group);
  }

  // Claim ignored clang-cl options.
  Args.ClaimAllArgs(options::OPT_cl_ignored_Group);
}

std::unique_ptr<Action>
Driver::ConstructPhaseAction(const ToolChain &TC, const ArgList &Args,
                             phases::ID Phase,
                             std::unique_ptr<Action> Input) const {
  llvm::PrettyStackTraceString CrashInfo("Constructing phase actions");
  // Build the appropriate action.
  switch (Phase) {
  case phases::Link: llvm_unreachable("link action invalid here.");
  case phases::Preprocess: {
    types::ID OutputTy;
    // -{M, MM} alter the output type.
    if (Args.hasArg(options::OPT_M, options::OPT_MM)) {
      OutputTy = types::TY_Dependencies;
    } else {
      OutputTy = Input->getType();
      if (!Args.hasFlag(options::OPT_frewrite_includes,
                        options::OPT_fno_rewrite_includes, false) &&
          !CCGenDiagnostics)
        OutputTy = types::getPreprocessedType(OutputTy);
      assert(OutputTy != types::TY_INVALID &&
             "Cannot preprocess this input type!");
    }
    return llvm::make_unique<PreprocessJobAction>(std::move(Input), OutputTy);
  }
  case phases::Precompile: {
    types::ID OutputTy = types::TY_PCH;
    if (Args.hasArg(options::OPT_fsyntax_only)) {
      // Syntax checks should not emit a PCH file
      OutputTy = types::TY_Nothing;
    }
    return llvm::make_unique<PrecompileJobAction>(std::move(Input), OutputTy);
  }
  case phases::Compile: {
    if (Args.hasArg(options::OPT_fsyntax_only))
      return llvm::make_unique<CompileJobAction>(std::move(Input),
                                                 types::TY_Nothing);
    if (Args.hasArg(options::OPT_rewrite_objc))
      return llvm::make_unique<CompileJobAction>(std::move(Input),
                                                 types::TY_RewrittenObjC);
    if (Args.hasArg(options::OPT_rewrite_legacy_objc))
      return llvm::make_unique<CompileJobAction>(std::move(Input),
                                                 types::TY_RewrittenLegacyObjC);
    if (Args.hasArg(options::OPT__analyze, options::OPT__analyze_auto))
      return llvm::make_unique<AnalyzeJobAction>(std::move(Input),
                                                 types::TY_Plist);
    if (Args.hasArg(options::OPT__migrate))
      return llvm::make_unique<MigrateJobAction>(std::move(Input),
                                                 types::TY_Remap);
    if (Args.hasArg(options::OPT_emit_ast))
      return llvm::make_unique<CompileJobAction>(std::move(Input),
                                                 types::TY_AST);
    if (Args.hasArg(options::OPT_module_file_info))
      return llvm::make_unique<CompileJobAction>(std::move(Input),
                                                 types::TY_ModuleFile);
    if (Args.hasArg(options::OPT_verify_pch))
      return llvm::make_unique<VerifyPCHJobAction>(std::move(Input),
                                                   types::TY_Nothing);
    return llvm::make_unique<CompileJobAction>(std::move(Input),
                                               types::TY_LLVM_BC);
  }
  case phases::Backend: {
    if (IsUsingLTO(TC, Args)) {
      types::ID Output =
        Args.hasArg(options::OPT_S) ? types::TY_LTO_IR : types::TY_LTO_BC;
      return llvm::make_unique<BackendJobAction>(std::move(Input), Output);
    }
    if (Args.hasArg(options::OPT_emit_llvm)) {
      types::ID Output =
        Args.hasArg(options::OPT_S) ? types::TY_LLVM_IR : types::TY_LLVM_BC;
      return llvm::make_unique<BackendJobAction>(std::move(Input), Output);
    }
    return llvm::make_unique<BackendJobAction>(std::move(Input),
                                               types::TY_PP_Asm);
  }
  case phases::Assemble:
    return llvm::make_unique<AssembleJobAction>(std::move(Input),
                                                types::TY_Object);
  }

  llvm_unreachable("invalid phase in ConstructPhaseAction");
}

bool Driver::IsUsingLTO(const ToolChain &TC, const ArgList &Args) const {
  if (TC.getSanitizerArgs().needsLTO())
    return true;

  if (Args.hasFlag(options::OPT_flto, options::OPT_fno_lto, false))
    return true;

  return false;
}

void Driver::BuildJobs(Compilation &C) const {
  llvm::PrettyStackTraceString CrashInfo("Building compilation jobs");

  Arg *FinalOutput = C.getArgs().getLastArg(options::OPT_o);

  // It is an error to provide a -o option if we are making multiple output
  // files.
  if (FinalOutput) {
    unsigned NumOutputs = 0;
    for (const Action *A : C.getActions())
      if (A->getType() != types::TY_Nothing)
        ++NumOutputs;

    if (NumOutputs > 1) {
      Diag(clang::diag::err_drv_output_argument_with_multiple_files);
      FinalOutput = nullptr;
    }
  }

  // Collect the list of architectures.
  llvm::StringSet<> ArchNames;
  if (C.getDefaultToolChain().getTriple().isOSBinFormatMachO())
    for (const Arg *A : C.getArgs())
      if (A->getOption().matches(options::OPT_arch))
        ArchNames.insert(A->getValue());

  for (Action *A : C.getActions()) {
    // If we are linking an image for multiple archs then the linker wants
    // -arch_multiple and -final_output <final image name>. Unfortunately, this
    // doesn't fit in cleanly because we have to pass this information down.
    //
    // FIXME: This is a hack; find a cleaner way to integrate this into the
    // process.
    const char *LinkingOutput = nullptr;
    if (isa<LipoJobAction>(A)) {
      if (FinalOutput)
        LinkingOutput = FinalOutput->getValue();
      else
        LinkingOutput = getDefaultImageName();
    }

    InputInfo II;
    BuildJobsForAction(C, A, &C.getDefaultToolChain(),
                       /*BoundArch*/nullptr,
                       /*AtTopLevel*/ true,
                       /*MultipleArchs*/ ArchNames.size() > 1,
                       /*LinkingOutput*/ LinkingOutput,
                       II);
  }

  // If the user passed -Qunused-arguments or there were errors, don't warn
  // about any unused arguments.
  if (Diags.hasErrorOccurred() ||
      C.getArgs().hasArg(options::OPT_Qunused_arguments))
    return;

  // Claim -### here.
  (void) C.getArgs().hasArg(options::OPT__HASH_HASH_HASH);

  // Claim --driver-mode, it was handled earlier.
  (void) C.getArgs().hasArg(options::OPT_driver_mode);

  for (Arg *A : C.getArgs()) {
    // FIXME: It would be nice to be able to send the argument to the
    // DiagnosticsEngine, so that extra values, position, and so on could be
    // printed.
    if (!A->isClaimed()) {
      if (A->getOption().hasFlag(options::NoArgumentUnused))
        continue;

      // Suppress the warning automatically if this is just a flag, and it is an
      // instance of an argument we already claimed.
      const Option &Opt = A->getOption();
      if (Opt.getKind() == Option::FlagClass) {
        bool DuplicateClaimed = false;

        for (arg_iterator it = C.getArgs().filtered_begin(&Opt),
               ie = C.getArgs().filtered_end(); it != ie; ++it) {
          if ((*it)->isClaimed()) {
            DuplicateClaimed = true;
            break;
          }
        }

        if (DuplicateClaimed)
          continue;
      }

      Diag(clang::diag::warn_drv_unused_argument)
        << A->getAsString(C.getArgs());
    }
  }
}

static const Tool *SelectToolForJob(Compilation &C, bool SaveTemps,
                                    const ToolChain *TC, const JobAction *JA,
                                    const ActionList *&Inputs) {
  const Tool *ToolForJob = nullptr;

  // See if we should look for a compiler with an integrated assembler. We match
  // bottom up, so what we are actually looking for is an assembler job with a
  // compiler input.

  if (TC->useIntegratedAs() &&
      !SaveTemps &&
      !C.getArgs().hasArg(options::OPT_via_file_asm) &&
      !C.getArgs().hasArg(options::OPT__SLASH_FA) &&
      !C.getArgs().hasArg(options::OPT__SLASH_Fa) &&
      isa<AssembleJobAction>(JA) &&
      Inputs->size() == 1 && isa<BackendJobAction>(*Inputs->begin())) {
    // A BackendJob is always preceded by a CompileJob, and without
    // -save-temps they will always get combined together, so instead of
    // checking the backend tool, check if the tool for the CompileJob
    // has an integrated assembler.
    const ActionList *BackendInputs = &(*Inputs)[0]->getInputs();
    JobAction *CompileJA = cast<CompileJobAction>(*BackendInputs->begin());
    const Tool *Compiler = TC->SelectTool(*CompileJA);
    if (!Compiler)
      return nullptr;
    if (Compiler->hasIntegratedAssembler()) {
      Inputs = &(*BackendInputs)[0]->getInputs();
      ToolForJob = Compiler;
    }
  }

  // A backend job should always be combined with the preceding compile job
  // unless OPT_save_temps is enabled and the compiler is capable of emitting
  // LLVM IR as an intermediate output.
  if (isa<BackendJobAction>(JA)) {
    // Check if the compiler supports emitting LLVM IR.
    assert(Inputs->size() == 1);
    JobAction *CompileJA = cast<CompileJobAction>(*Inputs->begin());
    const Tool *Compiler = TC->SelectTool(*CompileJA);
    if (!Compiler)
      return nullptr;
    if (!Compiler->canEmitIR() || !SaveTemps) {
      Inputs = &(*Inputs)[0]->getInputs();
      ToolForJob = Compiler;
    }
  }

  // Otherwise use the tool for the current job.
  if (!ToolForJob)
    ToolForJob = TC->SelectTool(*JA);

  // See if we should use an integrated preprocessor. We do so when we have
  // exactly one input, since this is the only use case we care about
  // (irrelevant since we don't support combine yet).
  if (Inputs->size() == 1 && isa<PreprocessJobAction>(*Inputs->begin()) &&
      !C.getArgs().hasArg(options::OPT_no_integrated_cpp) &&
      !C.getArgs().hasArg(options::OPT_traditional_cpp) &&
      !SaveTemps &&
      !C.getArgs().hasArg(options::OPT_rewrite_objc) &&
      ToolForJob->hasIntegratedCPP())
    Inputs = &(*Inputs)[0]->getInputs();

  return ToolForJob;
}

void Driver::BuildJobsForAction(Compilation &C,
                                const Action *A,
                                const ToolChain *TC,
                                const char *BoundArch,
                                bool AtTopLevel,
                                bool MultipleArchs,
                                const char *LinkingOutput,
                                InputInfo &Result) const {
  llvm::PrettyStackTraceString CrashInfo("Building compilation jobs");

  if (const InputAction *IA = dyn_cast<InputAction>(A)) {
    // FIXME: It would be nice to not claim this here; maybe the old scheme of
    // just using Args was better?
    const Arg &Input = IA->getInputArg();
    Input.claim();
    if (Input.getOption().matches(options::OPT_INPUT)) {
      const char *Name = Input.getValue();
      Result = InputInfo(Name, A->getType(), Name);
    } else
      Result = InputInfo(&Input, A->getType(), "");
    return;
  }

  if (const BindArchAction *BAA = dyn_cast<BindArchAction>(A)) {
    const ToolChain *TC;
    const char *ArchName = BAA->getArchName();

    if (ArchName)
      TC = &getToolChain(C.getArgs(), ArchName);
    else
      TC = &C.getDefaultToolChain();

    BuildJobsForAction(C, *BAA->begin(), TC, BAA->getArchName(),
                       AtTopLevel, MultipleArchs, LinkingOutput, Result);
    return;
  }

  const ActionList *Inputs = &A->getInputs();

  const JobAction *JA = cast<JobAction>(A);
  const Tool *T = SelectToolForJob(C, isSaveTempsEnabled(), TC, JA, Inputs);
  if (!T)
    return;

  // Only use pipes when there is exactly one input.
  InputInfoList InputInfos;
  for (const Action *Input : *Inputs) {
    // Treat dsymutil and verify sub-jobs as being at the top-level too, they
    // shouldn't get temporary output names.
    // FIXME: Clean this up.
    bool SubJobAtTopLevel = false;
    if (AtTopLevel && (isa<DsymutilJobAction>(A) || isa<VerifyJobAction>(A)))
      SubJobAtTopLevel = true;

    InputInfo II;
    BuildJobsForAction(C, Input, TC, BoundArch, SubJobAtTopLevel, MultipleArchs,
                       LinkingOutput, II);
    InputInfos.push_back(II);
  }

  // Always use the first input as the base input.
  const char *BaseInput = InputInfos[0].getBaseInput();

  // ... except dsymutil actions, which use their actual input as the base
  // input.
  if (JA->getType() == types::TY_dSYM)
    BaseInput = InputInfos[0].getFilename();

  // Determine the place to write output to, if any.
  if (JA->getType() == types::TY_Nothing)
    Result = InputInfo(A->getType(), BaseInput);
  else
    Result = InputInfo(GetNamedOutputPath(C, *JA, BaseInput, BoundArch,
                                          AtTopLevel, MultipleArchs),
                       A->getType(), BaseInput);

  if (CCCPrintBindings && !CCGenDiagnostics) {
    llvm::errs() << "# \"" << T->getToolChain().getTripleString() << '"'
                 << " - \"" << T->getName() << "\", inputs: [";
    for (unsigned i = 0, e = InputInfos.size(); i != e; ++i) {
      llvm::errs() << InputInfos[i].getAsString();
      if (i + 1 != e)
        llvm::errs() << ", ";
    }
    llvm::errs() << "], output: " << Result.getAsString() << "\n";
  } else {
    T->ConstructJob(C, *JA, Result, InputInfos,
                    C.getArgsForToolChain(TC, BoundArch), LinkingOutput);
  }
}

const char *Driver::getDefaultImageName() const {
  llvm::Triple Target(llvm::Triple::normalize(DefaultTargetTriple));
  return Target.isOSWindows() ? "a.exe" : "a.out";
}

/// \brief Create output filename based on ArgValue, which could either be a
/// full filename, filename without extension, or a directory. If ArgValue
/// does not provide a filename, then use BaseName, and use the extension
/// suitable for FileType.
static const char *MakeCLOutputFilename(const ArgList &Args, StringRef ArgValue,
                                        StringRef BaseName, types::ID FileType) {
  SmallString<128> Filename = ArgValue;

  if (ArgValue.empty()) {
    // If the argument is empty, output to BaseName in the current dir.
    Filename = BaseName;
  } else if (llvm::sys::path::is_separator(Filename.back())) {
    // If the argument is a directory, output to BaseName in that dir.
    llvm::sys::path::append(Filename, BaseName);
  }

  if (!llvm::sys::path::has_extension(ArgValue)) {
    // If the argument didn't provide an extension, then set it.
    const char *Extension = types::getTypeTempSuffix(FileType, true);

    if (FileType == types::TY_Image &&
        Args.hasArg(options::OPT__SLASH_LD, options::OPT__SLASH_LDd)) {
      // The output file is a dll.
      Extension = "dll";
    }

    llvm::sys::path::replace_extension(Filename, Extension);
  }

  return Args.MakeArgString(Filename.c_str());
}

const char *Driver::GetNamedOutputPath(Compilation &C,
                                       const JobAction &JA,
                                       const char *BaseInput,
                                       const char *BoundArch,
                                       bool AtTopLevel,
                                       bool MultipleArchs) const {
  llvm::PrettyStackTraceString CrashInfo("Computing output path");
  // Output to a user requested destination?
  if (AtTopLevel && !isa<DsymutilJobAction>(JA) &&
      !isa<VerifyJobAction>(JA)) {
    if (Arg *FinalOutput = C.getArgs().getLastArg(options::OPT_o))
      return C.addResultFile(FinalOutput->getValue(), &JA);
  }

  // For /P, preprocess to file named after BaseInput.
  if (C.getArgs().hasArg(options::OPT__SLASH_P)) {
    assert(AtTopLevel && isa<PreprocessJobAction>(JA));
    StringRef BaseName = llvm::sys::path::filename(BaseInput);
    StringRef NameArg;
    if (Arg *A = C.getArgs().getLastArg(options::OPT__SLASH_Fi,
                                        options::OPT__SLASH_o))
      NameArg = A->getValue();
    return C.addResultFile(MakeCLOutputFilename(C.getArgs(), NameArg, BaseName,
                                                types::TY_PP_C), &JA);
  }

  // Default to writing to stdout?
  if (AtTopLevel && !CCGenDiagnostics &&
      (isa<PreprocessJobAction>(JA) || JA.getType() == types::TY_ModuleFile))
    return "-";

  // Is this the assembly listing for /FA?
  if (JA.getType() == types::TY_PP_Asm &&
      (C.getArgs().hasArg(options::OPT__SLASH_FA) ||
       C.getArgs().hasArg(options::OPT__SLASH_Fa))) {
    // Use /Fa and the input filename to determine the asm file name.
    StringRef BaseName = llvm::sys::path::filename(BaseInput);
    StringRef FaValue = C.getArgs().getLastArgValue(options::OPT__SLASH_Fa);
    return C.addResultFile(MakeCLOutputFilename(C.getArgs(), FaValue, BaseName,
                                                JA.getType()), &JA);
  }

  // Output to a temporary file?
  if ((!AtTopLevel && !isSaveTempsEnabled() &&
        !C.getArgs().hasArg(options::OPT__SLASH_Fo)) ||
      CCGenDiagnostics) {
    StringRef Name = llvm::sys::path::filename(BaseInput);
    std::pair<StringRef, StringRef> Split = Name.split('.');
    std::string TmpName =
      GetTemporaryPath(Split.first,
          types::getTypeTempSuffix(JA.getType(), IsCLMode()));
    return C.addTempFile(C.getArgs().MakeArgString(TmpName.c_str()));
  }

  SmallString<128> BasePath(BaseInput);
  StringRef BaseName;

  // Dsymutil actions should use the full path.
  if (isa<DsymutilJobAction>(JA) || isa<VerifyJobAction>(JA))
    BaseName = BasePath;
  else
    BaseName = llvm::sys::path::filename(BasePath);

  // Determine what the derived output name should be.
  const char *NamedOutput;

  if (JA.getType() == types::TY_Object &&
      C.getArgs().hasArg(options::OPT__SLASH_Fo, options::OPT__SLASH_o)) {
    // The /Fo or /o flag decides the object filename.
    StringRef Val = C.getArgs().getLastArg(options::OPT__SLASH_Fo,
                                           options::OPT__SLASH_o)->getValue();
    NamedOutput = MakeCLOutputFilename(C.getArgs(), Val, BaseName,
                                       types::TY_Object);
  } else if (JA.getType() == types::TY_Image &&
             C.getArgs().hasArg(options::OPT__SLASH_Fe, options::OPT__SLASH_o)) {
    // The /Fe or /o flag names the linked file.
    StringRef Val = C.getArgs().getLastArg(options::OPT__SLASH_Fe,
                                           options::OPT__SLASH_o)->getValue();
    NamedOutput = MakeCLOutputFilename(C.getArgs(), Val, BaseName,
                                       types::TY_Image);
  } else if (JA.getType() == types::TY_Image) {
    if (IsCLMode()) {
      // clang-cl uses BaseName for the executable name.
      NamedOutput = MakeCLOutputFilename(C.getArgs(), "", BaseName,
                                         types::TY_Image);
    } else if (MultipleArchs && BoundArch) {
      SmallString<128> Output(getDefaultImageName());
      Output += "-";
      Output.append(BoundArch);
      NamedOutput = C.getArgs().MakeArgString(Output.c_str());
    } else
      NamedOutput = getDefaultImageName();
  } else {
    const char *Suffix = types::getTypeTempSuffix(JA.getType(), IsCLMode());
    assert(Suffix && "All types used for output should have a suffix.");

    std::string::size_type End = std::string::npos;
    if (!types::appendSuffixForType(JA.getType()))
      End = BaseName.rfind('.');
    SmallString<128> Suffixed(BaseName.substr(0, End));
    if (MultipleArchs && BoundArch) {
      Suffixed += "-";
      Suffixed.append(BoundArch);
    }
    // When using both -save-temps and -emit-llvm, use a ".tmp.bc" suffix for
    // the unoptimized bitcode so that it does not get overwritten by the ".bc"
    // optimized bitcode output.
    if (!AtTopLevel && C.getArgs().hasArg(options::OPT_emit_llvm) &&
        JA.getType() == types::TY_LLVM_BC)
      Suffixed += ".tmp";
    Suffixed += '.';
    Suffixed += Suffix;
    NamedOutput = C.getArgs().MakeArgString(Suffixed.c_str());
  }

  // Prepend object file path if -save-temps=obj
  if (!AtTopLevel && isSaveTempsObj() && C.getArgs().hasArg(options::OPT_o) &&
      JA.getType() != types::TY_PCH) {
    Arg *FinalOutput = C.getArgs().getLastArg(options::OPT_o);
    SmallString<128> TempPath(FinalOutput->getValue());
    llvm::sys::path::remove_filename(TempPath);
    StringRef OutputFileName = llvm::sys::path::filename(NamedOutput);
    llvm::sys::path::append(TempPath, OutputFileName);
    NamedOutput = C.getArgs().MakeArgString(TempPath.c_str());
  }

  // If we're saving temps and the temp file conflicts with the input file,
  // then avoid overwriting input file.
  if (!AtTopLevel && isSaveTempsEnabled() && NamedOutput == BaseName) {
    bool SameFile = false;
    SmallString<256> Result;
    llvm::sys::fs::current_path(Result);
    llvm::sys::path::append(Result, BaseName);
    llvm::sys::fs::equivalent(BaseInput, Result.c_str(), SameFile);
    // Must share the same path to conflict.
    if (SameFile) {
      StringRef Name = llvm::sys::path::filename(BaseInput);
      std::pair<StringRef, StringRef> Split = Name.split('.');
      std::string TmpName =
        GetTemporaryPath(Split.first,
            types::getTypeTempSuffix(JA.getType(), IsCLMode()));
      return C.addTempFile(C.getArgs().MakeArgString(TmpName.c_str()));
    }
  }

  // As an annoying special case, PCH generation doesn't strip the pathname.
  if (JA.getType() == types::TY_PCH) {
    llvm::sys::path::remove_filename(BasePath);
    if (BasePath.empty())
      BasePath = NamedOutput;
    else
      llvm::sys::path::append(BasePath, NamedOutput);
    return C.addResultFile(C.getArgs().MakeArgString(BasePath.c_str()), &JA);
  } else {
    return C.addResultFile(NamedOutput, &JA);
  }
}

std::string Driver::GetFilePath(const char *Name, const ToolChain &TC) const {
  // Respect a limited subset of the '-Bprefix' functionality in GCC by
  // attempting to use this prefix when looking for file paths.
  for (Driver::prefix_list::const_iterator it = PrefixDirs.begin(),
       ie = PrefixDirs.end(); it != ie; ++it) {
    std::string Dir(*it);
    if (Dir.empty())
      continue;
    if (Dir[0] == '=')
      Dir = SysRoot + Dir.substr(1);
    SmallString<128> P(Dir);
    llvm::sys::path::append(P, Name);
    if (llvm::sys::fs::exists(Twine(P)))
      return P.str();
  }

  SmallString<128> P(ResourceDir);
  llvm::sys::path::append(P, Name);
  if (llvm::sys::fs::exists(Twine(P)))
    return P.str();

  const ToolChain::path_list &List = TC.getFilePaths();
  for (ToolChain::path_list::const_iterator
         it = List.begin(), ie = List.end(); it != ie; ++it) {
    std::string Dir(*it);
    if (Dir.empty())
      continue;
    if (Dir[0] == '=')
      Dir = SysRoot + Dir.substr(1);
    SmallString<128> P(Dir);
    llvm::sys::path::append(P, Name);
    if (llvm::sys::fs::exists(Twine(P)))
      return P.str();
  }

  return Name;
}

void
Driver::generatePrefixedToolNames(const char *Tool, const ToolChain &TC,
                                  SmallVectorImpl<std::string> &Names) const {
  // FIXME: Needs a better variable than DefaultTargetTriple
  Names.push_back(DefaultTargetTriple + "-" + Tool);
  Names.push_back(Tool);
}

static bool ScanDirForExecutable(SmallString<128> &Dir,
                                 ArrayRef<std::string> Names) {
  for (const auto &Name : Names) {
    llvm::sys::path::append(Dir, Name);
    if (llvm::sys::fs::can_execute(Twine(Dir)))
      return true;
    llvm::sys::path::remove_filename(Dir);
  }
  return false;
}

std::string Driver::GetProgramPath(const char *Name,
                                   const ToolChain &TC) const {
  SmallVector<std::string, 2> TargetSpecificExecutables;
  generatePrefixedToolNames(Name, TC, TargetSpecificExecutables);

  // Respect a limited subset of the '-Bprefix' functionality in GCC by
  // attempting to use this prefix when looking for program paths.
  for (const auto &PrefixDir : PrefixDirs) {
    if (llvm::sys::fs::is_directory(PrefixDir)) {
      SmallString<128> P(PrefixDir);
      if (ScanDirForExecutable(P, TargetSpecificExecutables))
        return P.str();
    } else {
      SmallString<128> P(PrefixDir + Name);
      if (llvm::sys::fs::can_execute(Twine(P)))
        return P.str();
    }
  }

  const ToolChain::path_list &List = TC.getProgramPaths();
  for (const auto &Path : List) {
    SmallString<128> P(Path);
    if (ScanDirForExecutable(P, TargetSpecificExecutables))
      return P.str();
  }

  // If all else failed, search the path.
  for (const auto &TargetSpecificExecutable : TargetSpecificExecutables)
    if (llvm::ErrorOr<std::string> P =
            llvm::sys::findProgramByName(TargetSpecificExecutable))
      return *P;

  return Name;
}

std::string Driver::GetTemporaryPath(StringRef Prefix, const char *Suffix)
  const {
  SmallString<128> Path;
  std::error_code EC = llvm::sys::fs::createTemporaryFile(Prefix, Suffix, Path);
  if (EC) {
    Diag(clang::diag::err_unable_to_make_temp) << EC.message();
    return "";
  }

  return Path.str();
}

/// \brief Compute target triple from args.
///
/// This routine provides the logic to compute a target triple from various
/// args passed to the driver and the default triple string.
static llvm::Triple computeTargetTriple(StringRef DefaultTargetTriple,
                                        const ArgList &Args,
                                        StringRef DarwinArchName) {
  // FIXME: Already done in Compilation *Driver::BuildCompilation
  if (const Arg *A = Args.getLastArg(options::OPT_target))
    DefaultTargetTriple = A->getValue();

  llvm::Triple Target(llvm::Triple::normalize(DefaultTargetTriple));

  // Handle Apple-specific options available here.
  if (Target.isOSBinFormatMachO()) {
    // If an explict Darwin arch name is given, that trumps all.
    if (!DarwinArchName.empty()) {
      tools::darwin::setTripleTypeForMachOArchName(Target, DarwinArchName);
      return Target;
    }

    // Handle the Darwin '-arch' flag.
    if (Arg *A = Args.getLastArg(options::OPT_arch)) {
      StringRef ArchName = A->getValue();
      tools::darwin::setTripleTypeForMachOArchName(Target, ArchName);
    }
  }

  // Handle pseudo-target flags '-mlittle-endian'/'-EL' and
  // '-mbig-endian'/'-EB'.
  if (Arg *A = Args.getLastArg(options::OPT_mlittle_endian,
                               options::OPT_mbig_endian)) {
    if (A->getOption().matches(options::OPT_mlittle_endian)) {
      if (Target.getArch() == llvm::Triple::mips)
        Target.setArch(llvm::Triple::mipsel);
      else if (Target.getArch() == llvm::Triple::mips64)
        Target.setArch(llvm::Triple::mips64el);
      else if (Target.getArch() == llvm::Triple::aarch64_be)
        Target.setArch(llvm::Triple::aarch64);
    } else {
      if (Target.getArch() == llvm::Triple::mipsel)
        Target.setArch(llvm::Triple::mips);
      else if (Target.getArch() == llvm::Triple::mips64el)
        Target.setArch(llvm::Triple::mips64);
      else if (Target.getArch() == llvm::Triple::aarch64)
        Target.setArch(llvm::Triple::aarch64_be);
    }
  }

  // Skip further flag support on OSes which don't support '-m32' or '-m64'.
  if (Target.getArchName() == "tce" || Target.getOS() == llvm::Triple::Minix)
    return Target;

  // Handle pseudo-target flags '-m64', '-mx32', '-m32' and '-m16'.
  if (Arg *A = Args.getLastArg(options::OPT_m64, options::OPT_mx32,
                               options::OPT_m32, options::OPT_m16)) {
    llvm::Triple::ArchType AT = llvm::Triple::UnknownArch;

    if (A->getOption().matches(options::OPT_m64)) {
      AT = Target.get64BitArchVariant().getArch();
      if (Target.getEnvironment() == llvm::Triple::GNUX32)
        Target.setEnvironment(llvm::Triple::GNU);
    } else if (A->getOption().matches(options::OPT_mx32) &&
             Target.get64BitArchVariant().getArch() == llvm::Triple::x86_64) {
      AT = llvm::Triple::x86_64;
      Target.setEnvironment(llvm::Triple::GNUX32);
    } else if (A->getOption().matches(options::OPT_m32)) {
      AT = Target.get32BitArchVariant().getArch();
      if (Target.getEnvironment() == llvm::Triple::GNUX32)
        Target.setEnvironment(llvm::Triple::GNU);
    } else if (A->getOption().matches(options::OPT_m16) &&
             Target.get32BitArchVariant().getArch() == llvm::Triple::x86) {
      AT = llvm::Triple::x86;
      Target.setEnvironment(llvm::Triple::CODE16);
    }

    if (AT != llvm::Triple::UnknownArch && AT != Target.getArch())
      Target.setArch(AT);
  }

  return Target;
}

const ToolChain &Driver::getToolChain(const ArgList &Args,
                                      StringRef DarwinArchName) const {
  llvm::Triple Target = computeTargetTriple(DefaultTargetTriple, Args,
                                            DarwinArchName);

  ToolChain *&TC = ToolChains[Target.str()];
  if (!TC) {
    switch (Target.getOS()) {
    case llvm::Triple::CloudABI:
      TC = new toolchains::CloudABI(*this, Target, Args);
      break;
    case llvm::Triple::Darwin:
    case llvm::Triple::MacOSX:
    case llvm::Triple::IOS:
      TC = new toolchains::DarwinClang(*this, Target, Args);
      break;
    case llvm::Triple::DragonFly:
      TC = new toolchains::DragonFly(*this, Target, Args);
      break;
    case llvm::Triple::OpenBSD:
      TC = new toolchains::OpenBSD(*this, Target, Args);
      break;
    case llvm::Triple::Bitrig:
      TC = new toolchains::Bitrig(*this, Target, Args);
      break;
    case llvm::Triple::NetBSD:
      TC = new toolchains::NetBSD(*this, Target, Args);
      break;
    case llvm::Triple::FreeBSD:
      TC = new toolchains::FreeBSD(*this, Target, Args);
      break;
    case llvm::Triple::Minix:
      TC = new toolchains::Minix(*this, Target, Args);
      break;
    case llvm::Triple::Linux:
      if (Target.getArch() == llvm::Triple::hexagon)
        TC = new toolchains::Hexagon_TC(*this, Target, Args);
      else
        TC = new toolchains::Linux(*this, Target, Args);
      break;
<<<<<<< HEAD
    // @LOCALMOD-START Emscripten
    case llvm::Triple::Emscripten:
      TC = new toolchains::EmscriptenToolChain(*this, Target, Args);
      break;
    // @LOCALMOD-END Emscripten
    // @LOCALMOD-START
    case llvm::Triple::NaCl:
      TC = new toolchains::NaCl_TC(*this, Target, Args);
      break;
    // @LOCALMOD-END
=======
    case llvm::Triple::NaCl:
      TC = new toolchains::NaCl_TC(*this, Target, Args);
      break;
>>>>>>> 8eceb42a
    case llvm::Triple::Solaris:
      TC = new toolchains::Solaris(*this, Target, Args);
      break;
    case llvm::Triple::Win32:
      switch (Target.getEnvironment()) {
      default:
        if (Target.isOSBinFormatELF())
          TC = new toolchains::Generic_ELF(*this, Target, Args);
        else if (Target.isOSBinFormatMachO())
          TC = new toolchains::MachO(*this, Target, Args);
        else
          TC = new toolchains::Generic_GCC(*this, Target, Args);
        break;
      case llvm::Triple::GNU:
        // FIXME: We need a MinGW toolchain.  Use the default Generic_GCC
        // toolchain for now as the default case would below otherwise.
        if (Target.isOSBinFormatELF())
          TC = new toolchains::Generic_ELF(*this, Target, Args);
        else
          TC = new toolchains::Generic_GCC(*this, Target, Args);
        break;
      case llvm::Triple::Itanium:
        TC = new toolchains::CrossWindowsToolChain(*this, Target, Args);
        break;
      case llvm::Triple::MSVC:
      case llvm::Triple::UnknownEnvironment:
        TC = new toolchains::MSVCToolChain(*this, Target, Args);
        break;
      }
      break;
    default:
      // TCE is an OSless target
      if (Target.getArchName() == "tce") {
        TC = new toolchains::TCEToolChain(*this, Target, Args);
        break;
      }
      // If Hexagon is configured as an OSless target
      if (Target.getArch() == llvm::Triple::hexagon) {
        TC = new toolchains::Hexagon_TC(*this, Target, Args);
        break;
      }
      if (Target.getArch() == llvm::Triple::xcore) {
        TC = new toolchains::XCore(*this, Target, Args);
        break;
      }
      if (Target.isOSBinFormatELF()) {
        TC = new toolchains::Generic_ELF(*this, Target, Args);
        break;
      }
      if (Target.isOSBinFormatMachO()) {
        TC = new toolchains::MachO(*this, Target, Args);
        break;
      }
      TC = new toolchains::Generic_GCC(*this, Target, Args);
      break;
    }
  }
  return *TC;
}

bool Driver::ShouldUseClangCompiler(const JobAction &JA) const {
  // Check if user requested no clang, or clang doesn't understand this type (we
  // only handle single inputs for now).
  if (JA.size() != 1 ||
      !types::isAcceptedByClang((*JA.begin())->getType()))
    return false;

  // Otherwise make sure this is an action clang understands.
  if (!isa<PreprocessJobAction>(JA) && !isa<PrecompileJobAction>(JA) &&
      !isa<CompileJobAction>(JA) && !isa<BackendJobAction>(JA))
    return false;

  return true;
}

/// GetReleaseVersion - Parse (([0-9]+)(.([0-9]+)(.([0-9]+)?))?)? and return the
/// grouped values as integers. Numbers which are not provided are set to 0.
///
/// \return True if the entire string was parsed (9.2), or all groups were
/// parsed (10.3.5extrastuff).
bool Driver::GetReleaseVersion(const char *Str, unsigned &Major,
                               unsigned &Minor, unsigned &Micro,
                               bool &HadExtra) {
  HadExtra = false;

  Major = Minor = Micro = 0;
  if (*Str == '\0')
    return false;

  char *End;
  Major = (unsigned) strtol(Str, &End, 10);
  if (*Str != '\0' && *End == '\0')
    return true;
  if (*End != '.')
    return false;

  Str = End+1;
  Minor = (unsigned) strtol(Str, &End, 10);
  if (*Str != '\0' && *End == '\0')
    return true;
  if (*End != '.')
    return false;

  Str = End+1;
  Micro = (unsigned) strtol(Str, &End, 10);
  if (*Str != '\0' && *End == '\0')
    return true;
  if (Str == End)
    return false;
  HadExtra = true;
  return true;
}

std::pair<unsigned, unsigned> Driver::getIncludeExcludeOptionFlagMasks() const {
  unsigned IncludedFlagsBitmask = 0;
  unsigned ExcludedFlagsBitmask = options::NoDriverOption;

  if (Mode == CLMode) {
    // Include CL and Core options.
    IncludedFlagsBitmask |= options::CLOption;
    IncludedFlagsBitmask |= options::CoreOption;
  } else {
    ExcludedFlagsBitmask |= options::CLOption;
  }

  return std::make_pair(IncludedFlagsBitmask, ExcludedFlagsBitmask);
}

bool clang::driver::isOptimizationLevelFast(const llvm::opt::ArgList &Args) {
  return Args.hasFlag(options::OPT_Ofast, options::OPT_O_Group, false);
}<|MERGE_RESOLUTION|>--- conflicted
+++ resolved
@@ -2062,22 +2062,9 @@
       else
         TC = new toolchains::Linux(*this, Target, Args);
       break;
-<<<<<<< HEAD
-    // @LOCALMOD-START Emscripten
-    case llvm::Triple::Emscripten:
-      TC = new toolchains::EmscriptenToolChain(*this, Target, Args);
-      break;
-    // @LOCALMOD-END Emscripten
-    // @LOCALMOD-START
     case llvm::Triple::NaCl:
       TC = new toolchains::NaCl_TC(*this, Target, Args);
       break;
-    // @LOCALMOD-END
-=======
-    case llvm::Triple::NaCl:
-      TC = new toolchains::NaCl_TC(*this, Target, Args);
-      break;
->>>>>>> 8eceb42a
     case llvm::Triple::Solaris:
       TC = new toolchains::Solaris(*this, Target, Args);
       break;
