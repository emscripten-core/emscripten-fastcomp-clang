//===--- Targets.cpp - Implement -arch option and targets -----------------===//
//
//                     The LLVM Compiler Infrastructure
//
// This file is distributed under the University of Illinois Open Source
// License. See LICENSE.TXT for details.
//
//===----------------------------------------------------------------------===//
//
// This file implements construction of a TargetInfo object from a
// target triple.
//
//===----------------------------------------------------------------------===//

#include "clang/Basic/TargetInfo.h"
#include "clang/Basic/Builtins.h"
#include "clang/Basic/Diagnostic.h"
#include "clang/Basic/LangOptions.h"
#include "clang/Basic/MacroBuilder.h"
#include "clang/Basic/TargetBuiltins.h"
#include "clang/Basic/TargetOptions.h"
#include "llvm/ADT/APFloat.h"
#include "llvm/ADT/STLExtras.h"
#include "llvm/ADT/StringExtras.h"
#include "llvm/ADT/StringRef.h"
#include "llvm/ADT/StringSwitch.h"
#include "llvm/ADT/Triple.h"
#include "llvm/IR/Type.h"
#include "llvm/MC/MCSectionMachO.h"
#include "llvm/Support/ErrorHandling.h"
#include <algorithm>
#include <memory>
using namespace clang;

//===----------------------------------------------------------------------===//
//  Common code shared among targets.
//===----------------------------------------------------------------------===//

/// DefineStd - Define a macro name and standard variants.  For example if
/// MacroName is "unix", then this will define "__unix", "__unix__", and "unix"
/// when in GNU mode.
static void DefineStd(MacroBuilder &Builder, StringRef MacroName,
                      const LangOptions &Opts) {
  assert(MacroName[0] != '_' && "Identifier should be in the user's namespace");

  // If in GNU mode (e.g. -std=gnu99 but not -std=c99) define the raw identifier
  // in the user's namespace.
  if (Opts.GNUMode)
    Builder.defineMacro(MacroName);

  // Define __unix.
  Builder.defineMacro("__" + MacroName);

  // Define __unix__.
  Builder.defineMacro("__" + MacroName + "__");
}

static void defineCPUMacros(MacroBuilder &Builder, StringRef CPUName,
                            bool Tuning = true) {
  Builder.defineMacro("__" + CPUName);
  Builder.defineMacro("__" + CPUName + "__");
  if (Tuning)
    Builder.defineMacro("__tune_" + CPUName + "__");
}

//===----------------------------------------------------------------------===//
// Defines specific to certain operating systems.
//===----------------------------------------------------------------------===//

namespace {
template<typename TgtInfo>
class OSTargetInfo : public TgtInfo {
protected:
  virtual void getOSDefines(const LangOptions &Opts, const llvm::Triple &Triple,
                            MacroBuilder &Builder) const=0;
public:
  OSTargetInfo(const llvm::Triple &Triple) : TgtInfo(Triple) {}
  void getTargetDefines(const LangOptions &Opts,
                        MacroBuilder &Builder) const override {
    TgtInfo::getTargetDefines(Opts, Builder);
    getOSDefines(Opts, TgtInfo::getTriple(), Builder);
  }

};
} // end anonymous namespace


static void getDarwinDefines(MacroBuilder &Builder, const LangOptions &Opts,
                             const llvm::Triple &Triple,
                             StringRef &PlatformName,
                             VersionTuple &PlatformMinVersion) {
  Builder.defineMacro("__APPLE_CC__", "6000");
  Builder.defineMacro("__APPLE__");
  Builder.defineMacro("OBJC_NEW_PROPERTIES");
  // AddressSanitizer doesn't play well with source fortification, which is on
  // by default on Darwin.
  if (Opts.Sanitize.has(SanitizerKind::Address))
    Builder.defineMacro("_FORTIFY_SOURCE", "0");

  if (!Opts.ObjCAutoRefCount) {
    // __weak is always defined, for use in blocks and with objc pointers.
    Builder.defineMacro("__weak", "__attribute__((objc_gc(weak)))");

    // Darwin defines __strong even in C mode (just to nothing).
    if (Opts.getGC() != LangOptions::NonGC)
      Builder.defineMacro("__strong", "__attribute__((objc_gc(strong)))");
    else
      Builder.defineMacro("__strong", "");

    // __unsafe_unretained is defined to nothing in non-ARC mode. We even
    // allow this in C, since one might have block pointers in structs that
    // are used in pure C code and in Objective-C ARC.
    Builder.defineMacro("__unsafe_unretained", "");
  }

  if (Opts.Static)
    Builder.defineMacro("__STATIC__");
  else
    Builder.defineMacro("__DYNAMIC__");

  if (Opts.POSIXThreads)
    Builder.defineMacro("_REENTRANT");

  // Get the platform type and version number from the triple.
  unsigned Maj, Min, Rev;
  if (Triple.isMacOSX()) {
    Triple.getMacOSXVersion(Maj, Min, Rev);
    PlatformName = "macosx";
  } else {
    Triple.getOSVersion(Maj, Min, Rev);
    PlatformName = llvm::Triple::getOSTypeName(Triple.getOS());
  }

  // If -target arch-pc-win32-macho option specified, we're
  // generating code for Win32 ABI. No need to emit
  // __ENVIRONMENT_XX_OS_VERSION_MIN_REQUIRED__.
  if (PlatformName == "win32") {
    PlatformMinVersion = VersionTuple(Maj, Min, Rev);
    return;
  }

  // Set the appropriate OS version define.
  if (Triple.isiOS()) {
    assert(Maj < 10 && Min < 100 && Rev < 100 && "Invalid version!");
    char Str[6];
    Str[0] = '0' + Maj;
    Str[1] = '0' + (Min / 10);
    Str[2] = '0' + (Min % 10);
    Str[3] = '0' + (Rev / 10);
    Str[4] = '0' + (Rev % 10);
    Str[5] = '\0';
    Builder.defineMacro("__ENVIRONMENT_IPHONE_OS_VERSION_MIN_REQUIRED__",
                        Str);
  } else if (Triple.isMacOSX()) {
    // Note that the Driver allows versions which aren't representable in the
    // define (because we only get a single digit for the minor and micro
    // revision numbers). So, we limit them to the maximum representable
    // version.
    assert(Maj < 100 && Min < 100 && Rev < 100 && "Invalid version!");
    char Str[7];
    if (Maj < 10 || (Maj == 10 && Min < 10)) {
      Str[0] = '0' + (Maj / 10);
      Str[1] = '0' + (Maj % 10);
      Str[2] = '0' + std::min(Min, 9U);
      Str[3] = '0' + std::min(Rev, 9U);
      Str[4] = '\0';
    } else {
      // Handle versions > 10.9.
      Str[0] = '0' + (Maj / 10);
      Str[1] = '0' + (Maj % 10);
      Str[2] = '0' + (Min / 10);
      Str[3] = '0' + (Min % 10);
      Str[4] = '0' + (Rev / 10);
      Str[5] = '0' + (Rev % 10);
      Str[6] = '\0';
    }
    Builder.defineMacro("__ENVIRONMENT_MAC_OS_X_VERSION_MIN_REQUIRED__", Str);
  }

  // Tell users about the kernel if there is one.
  if (Triple.isOSDarwin())
    Builder.defineMacro("__MACH__");

  PlatformMinVersion = VersionTuple(Maj, Min, Rev);
}

namespace {
template<typename Target>
class DarwinTargetInfo : public OSTargetInfo<Target> {
protected:
  void getOSDefines(const LangOptions &Opts, const llvm::Triple &Triple,
                    MacroBuilder &Builder) const override {
    getDarwinDefines(Builder, Opts, Triple, this->PlatformName,
                     this->PlatformMinVersion);
  }

public:
  DarwinTargetInfo(const llvm::Triple &Triple) : OSTargetInfo<Target>(Triple) {
    this->TLSSupported = Triple.isMacOSX() && !Triple.isMacOSXVersionLT(10, 7);
    this->MCountName = "\01mcount";
  }

  std::string isValidSectionSpecifier(StringRef SR) const override {
    // Let MCSectionMachO validate this.
    StringRef Segment, Section;
    unsigned TAA, StubSize;
    bool HasTAA;
    return llvm::MCSectionMachO::ParseSectionSpecifier(SR, Segment, Section,
                                                       TAA, HasTAA, StubSize);
  }

  const char *getStaticInitSectionSpecifier() const override {
    // FIXME: We should return 0 when building kexts.
    return "__TEXT,__StaticInit,regular,pure_instructions";
  }

  /// Darwin does not support protected visibility.  Darwin's "default"
  /// is very similar to ELF's "protected";  Darwin requires a "weak"
  /// attribute on declarations that can be dynamically replaced.
  bool hasProtectedVisibility() const override {
    return false;
  }
};


// DragonFlyBSD Target
template<typename Target>
class DragonFlyBSDTargetInfo : public OSTargetInfo<Target> {
protected:
  void getOSDefines(const LangOptions &Opts, const llvm::Triple &Triple,
                    MacroBuilder &Builder) const override {
    // DragonFly defines; list based off of gcc output
    Builder.defineMacro("__DragonFly__");
    Builder.defineMacro("__DragonFly_cc_version", "100001");
    Builder.defineMacro("__ELF__");
    Builder.defineMacro("__KPRINTF_ATTRIBUTE__");
    Builder.defineMacro("__tune_i386__");
    DefineStd(Builder, "unix", Opts);
  }
public:
  DragonFlyBSDTargetInfo(const llvm::Triple &Triple)
      : OSTargetInfo<Target>(Triple) {
    this->UserLabelPrefix = "";

    switch (Triple.getArch()) {
    default:
    case llvm::Triple::x86:
    case llvm::Triple::x86_64:
      this->MCountName = ".mcount";
      break;
    }
  }
};

// FreeBSD Target
template<typename Target>
class FreeBSDTargetInfo : public OSTargetInfo<Target> {
protected:
  void getOSDefines(const LangOptions &Opts, const llvm::Triple &Triple,
                    MacroBuilder &Builder) const override {
    // FreeBSD defines; list based off of gcc output

    unsigned Release = Triple.getOSMajorVersion();
    if (Release == 0U)
      Release = 8;

    Builder.defineMacro("__FreeBSD__", Twine(Release));
    Builder.defineMacro("__FreeBSD_cc_version", Twine(Release * 100000U + 1U));
    Builder.defineMacro("__KPRINTF_ATTRIBUTE__");
    DefineStd(Builder, "unix", Opts);
    Builder.defineMacro("__ELF__");

    // On FreeBSD, wchar_t contains the number of the code point as
    // used by the character set of the locale. These character sets are
    // not necessarily a superset of ASCII.
    Builder.defineMacro("__STDC_MB_MIGHT_NEQ_WC__", "1");
  }
public:
  FreeBSDTargetInfo(const llvm::Triple &Triple) : OSTargetInfo<Target>(Triple) {
    this->UserLabelPrefix = "";

    switch (Triple.getArch()) {
    default:
    case llvm::Triple::x86:
    case llvm::Triple::x86_64:
      this->MCountName = ".mcount";
      break;
    case llvm::Triple::mips:
    case llvm::Triple::mipsel:
    case llvm::Triple::ppc:
    case llvm::Triple::ppc64:
    case llvm::Triple::ppc64le:
      this->MCountName = "_mcount";
      break;
    case llvm::Triple::arm:
      this->MCountName = "__mcount";
      break;
    }
  }
};

// GNU/kFreeBSD Target
template<typename Target>
class KFreeBSDTargetInfo : public OSTargetInfo<Target> {
protected:
  void getOSDefines(const LangOptions &Opts, const llvm::Triple &Triple,
                    MacroBuilder &Builder) const override {
    // GNU/kFreeBSD defines; list based off of gcc output

    DefineStd(Builder, "unix", Opts);
    Builder.defineMacro("__FreeBSD_kernel__");
    Builder.defineMacro("__GLIBC__");
    Builder.defineMacro("__ELF__");
    if (Opts.POSIXThreads)
      Builder.defineMacro("_REENTRANT");
    if (Opts.CPlusPlus)
      Builder.defineMacro("_GNU_SOURCE");
  }
public:
  KFreeBSDTargetInfo(const llvm::Triple &Triple)
      : OSTargetInfo<Target>(Triple) {
    this->UserLabelPrefix = "";
  }
};

// Minix Target
template<typename Target>
class MinixTargetInfo : public OSTargetInfo<Target> {
protected:
  void getOSDefines(const LangOptions &Opts, const llvm::Triple &Triple,
                    MacroBuilder &Builder) const override {
    // Minix defines

    Builder.defineMacro("__minix", "3");
    Builder.defineMacro("_EM_WSIZE", "4");
    Builder.defineMacro("_EM_PSIZE", "4");
    Builder.defineMacro("_EM_SSIZE", "2");
    Builder.defineMacro("_EM_LSIZE", "4");
    Builder.defineMacro("_EM_FSIZE", "4");
    Builder.defineMacro("_EM_DSIZE", "8");
    Builder.defineMacro("__ELF__");
    DefineStd(Builder, "unix", Opts);
  }
public:
  MinixTargetInfo(const llvm::Triple &Triple) : OSTargetInfo<Target>(Triple) {
    this->UserLabelPrefix = "";
  }
};

// Linux target
template<typename Target>
class LinuxTargetInfo : public OSTargetInfo<Target> {
protected:
  void getOSDefines(const LangOptions &Opts, const llvm::Triple &Triple,
                    MacroBuilder &Builder) const override {
    // Linux defines; list based off of gcc output
    DefineStd(Builder, "unix", Opts);
    DefineStd(Builder, "linux", Opts);
    Builder.defineMacro("__gnu_linux__");
    Builder.defineMacro("__ELF__");
    if (Triple.getEnvironment() == llvm::Triple::Android)
      Builder.defineMacro("__ANDROID__", "1");
    if (Opts.POSIXThreads)
      Builder.defineMacro("_REENTRANT");
    if (Opts.CPlusPlus)
      Builder.defineMacro("_GNU_SOURCE");
  }
public:
  LinuxTargetInfo(const llvm::Triple &Triple) : OSTargetInfo<Target>(Triple) {
    this->UserLabelPrefix = "";
    this->WIntType = TargetInfo::UnsignedInt;

    switch (Triple.getArch()) {
    default:
      break;
    case llvm::Triple::ppc:
    case llvm::Triple::ppc64:
    case llvm::Triple::ppc64le:
      this->MCountName = "_mcount";
      break;
    }
  }

  const char *getStaticInitSectionSpecifier() const override {
    return ".text.startup";
  }
};

// NetBSD Target
template<typename Target>
class NetBSDTargetInfo : public OSTargetInfo<Target> {
protected:
  void getOSDefines(const LangOptions &Opts, const llvm::Triple &Triple,
                    MacroBuilder &Builder) const override {
    // NetBSD defines; list based off of gcc output
    Builder.defineMacro("__NetBSD__");
    Builder.defineMacro("__unix__");
    Builder.defineMacro("__ELF__");
    if (Opts.POSIXThreads)
      Builder.defineMacro("_POSIX_THREADS");

    switch (Triple.getArch()) {
    default:
      break;
    case llvm::Triple::arm:
    case llvm::Triple::armeb:
    case llvm::Triple::thumb:
    case llvm::Triple::thumbeb:
      Builder.defineMacro("__ARM_DWARF_EH__");
      break;
    }
  }
public:
  NetBSDTargetInfo(const llvm::Triple &Triple) : OSTargetInfo<Target>(Triple) {
    this->UserLabelPrefix = "";
  }
};

// OpenBSD Target
template<typename Target>
class OpenBSDTargetInfo : public OSTargetInfo<Target> {
protected:
  void getOSDefines(const LangOptions &Opts, const llvm::Triple &Triple,
                    MacroBuilder &Builder) const override {
    // OpenBSD defines; list based off of gcc output

    Builder.defineMacro("__OpenBSD__");
    DefineStd(Builder, "unix", Opts);
    Builder.defineMacro("__ELF__");
    if (Opts.POSIXThreads)
      Builder.defineMacro("_REENTRANT");
  }
public:
  OpenBSDTargetInfo(const llvm::Triple &Triple) : OSTargetInfo<Target>(Triple) {
    this->UserLabelPrefix = "";
    this->TLSSupported = false;

      switch (Triple.getArch()) {
        default:
        case llvm::Triple::x86:
        case llvm::Triple::x86_64:
        case llvm::Triple::arm:
        case llvm::Triple::sparc:
          this->MCountName = "__mcount";
          break;
        case llvm::Triple::mips64:
        case llvm::Triple::mips64el:
        case llvm::Triple::ppc:
        case llvm::Triple::sparcv9:
          this->MCountName = "_mcount";
          break;
      }
  }
};

// Bitrig Target
template<typename Target>
class BitrigTargetInfo : public OSTargetInfo<Target> {
protected:
  void getOSDefines(const LangOptions &Opts, const llvm::Triple &Triple,
                    MacroBuilder &Builder) const override {
    // Bitrig defines; list based off of gcc output

    Builder.defineMacro("__Bitrig__");
    DefineStd(Builder, "unix", Opts);
    Builder.defineMacro("__ELF__");
    if (Opts.POSIXThreads)
      Builder.defineMacro("_REENTRANT");
  }
public:
  BitrigTargetInfo(const llvm::Triple &Triple) : OSTargetInfo<Target>(Triple) {
    this->UserLabelPrefix = "";
    this->MCountName = "__mcount";
  }
};

// PSP Target
template<typename Target>
class PSPTargetInfo : public OSTargetInfo<Target> {
protected:
  void getOSDefines(const LangOptions &Opts, const llvm::Triple &Triple,
                    MacroBuilder &Builder) const override {
    // PSP defines; list based on the output of the pspdev gcc toolchain.
    Builder.defineMacro("PSP");
    Builder.defineMacro("_PSP");
    Builder.defineMacro("__psp__");
    Builder.defineMacro("__ELF__");
  }
public:
  PSPTargetInfo(const llvm::Triple &Triple) : OSTargetInfo<Target>(Triple) {
    this->UserLabelPrefix = "";
  }
};

// PS3 PPU Target
template<typename Target>
class PS3PPUTargetInfo : public OSTargetInfo<Target> {
protected:
  void getOSDefines(const LangOptions &Opts, const llvm::Triple &Triple,
                    MacroBuilder &Builder) const override {
    // PS3 PPU defines.
    Builder.defineMacro("__PPC__");
    Builder.defineMacro("__PPU__");
    Builder.defineMacro("__CELLOS_LV2__");
    Builder.defineMacro("__ELF__");
    Builder.defineMacro("__LP32__");
    Builder.defineMacro("_ARCH_PPC64");
    Builder.defineMacro("__powerpc64__");
  }
public:
  PS3PPUTargetInfo(const llvm::Triple &Triple) : OSTargetInfo<Target>(Triple) {
    this->UserLabelPrefix = "";
    this->LongWidth = this->LongAlign = 32;
    this->PointerWidth = this->PointerAlign = 32;
    this->IntMaxType = TargetInfo::SignedLongLong;
    this->Int64Type = TargetInfo::SignedLongLong;
    this->SizeType = TargetInfo::UnsignedInt;
    this->DescriptionString = "E-m:e-p:32:32-i64:64-n32:64";
  }
};

// Solaris target
template<typename Target>
class SolarisTargetInfo : public OSTargetInfo<Target> {
protected:
  void getOSDefines(const LangOptions &Opts, const llvm::Triple &Triple,
                    MacroBuilder &Builder) const override {
    DefineStd(Builder, "sun", Opts);
    DefineStd(Builder, "unix", Opts);
    Builder.defineMacro("__ELF__");
    Builder.defineMacro("__svr4__");
    Builder.defineMacro("__SVR4");
    // Solaris headers require _XOPEN_SOURCE to be set to 600 for C99 and
    // newer, but to 500 for everything else.  feature_test.h has a check to
    // ensure that you are not using C99 with an old version of X/Open or C89
    // with a new version.
    if (Opts.C99)
      Builder.defineMacro("_XOPEN_SOURCE", "600");
    else
      Builder.defineMacro("_XOPEN_SOURCE", "500");
    if (Opts.CPlusPlus)
      Builder.defineMacro("__C99FEATURES__");
    Builder.defineMacro("_LARGEFILE_SOURCE");
    Builder.defineMacro("_LARGEFILE64_SOURCE");
    Builder.defineMacro("__EXTENSIONS__");
    Builder.defineMacro("_REENTRANT");
  }
public:
  SolarisTargetInfo(const llvm::Triple &Triple) : OSTargetInfo<Target>(Triple) {
    this->UserLabelPrefix = "";
    this->WCharType = this->SignedInt;
    // FIXME: WIntType should be SignedLong
  }
};

// Windows target
template<typename Target>
class WindowsTargetInfo : public OSTargetInfo<Target> {
protected:
  void getOSDefines(const LangOptions &Opts, const llvm::Triple &Triple,
                    MacroBuilder &Builder) const override {
    Builder.defineMacro("_WIN32");
  }
  void getVisualStudioDefines(const LangOptions &Opts,
                              MacroBuilder &Builder) const {
    if (Opts.CPlusPlus) {
      if (Opts.RTTIData)
        Builder.defineMacro("_CPPRTTI");

      if (Opts.Exceptions)
        Builder.defineMacro("_CPPUNWIND");
    }

    if (!Opts.CharIsSigned)
      Builder.defineMacro("_CHAR_UNSIGNED");

    // FIXME: POSIXThreads isn't exactly the option this should be defined for,
    //        but it works for now.
    if (Opts.POSIXThreads)
      Builder.defineMacro("_MT");

    if (Opts.MSCompatibilityVersion) {
      Builder.defineMacro("_MSC_VER",
                          Twine(Opts.MSCompatibilityVersion / 100000));
      Builder.defineMacro("_MSC_FULL_VER", Twine(Opts.MSCompatibilityVersion));
      // FIXME We cannot encode the revision information into 32-bits
      Builder.defineMacro("_MSC_BUILD", Twine(1));
    }

    if (Opts.MicrosoftExt) {
      Builder.defineMacro("_MSC_EXTENSIONS");

      if (Opts.CPlusPlus11) {
        Builder.defineMacro("_RVALUE_REFERENCES_V2_SUPPORTED");
        Builder.defineMacro("_RVALUE_REFERENCES_SUPPORTED");
        Builder.defineMacro("_NATIVE_NULLPTR_SUPPORTED");
      }
    }

    Builder.defineMacro("_INTEGRAL_MAX_BITS", "64");
  }

public:
  WindowsTargetInfo(const llvm::Triple &Triple)
      : OSTargetInfo<Target>(Triple) {}
};

template <typename Target>
class NaClTargetInfo : public OSTargetInfo<Target> {
protected:
  void getOSDefines(const LangOptions &Opts, const llvm::Triple &Triple,
                    MacroBuilder &Builder) const override {
    if (Opts.POSIXThreads)
      Builder.defineMacro("_REENTRANT");
    if (Opts.CPlusPlus)
      Builder.defineMacro("_GNU_SOURCE");

    DefineStd(Builder, "unix", Opts);
    Builder.defineMacro("__ELF__");
    Builder.defineMacro("__native_client__");
  }

public:
  NaClTargetInfo(const llvm::Triple &Triple) : OSTargetInfo<Target>(Triple) {
    this->UserLabelPrefix = "";
    this->LongAlign = 32;
    this->LongWidth = 32;
    this->PointerAlign = 32;
    this->PointerWidth = 32;
    this->IntMaxType = TargetInfo::SignedLongLong;
    this->Int64Type = TargetInfo::SignedLongLong;
    this->DoubleAlign = 64;
    this->LongDoubleWidth = 64;
    this->LongDoubleAlign = 64;
    this->LongLongWidth = 64;
    this->LongLongAlign = 64;
    this->SizeType = TargetInfo::UnsignedInt;
    this->PtrDiffType = TargetInfo::SignedInt;
    this->IntPtrType = TargetInfo::SignedInt;
    // RegParmMax is inherited from the underlying architecture
    this->LongDoubleFormat = &llvm::APFloat::IEEEdouble;
    if (Triple.getArch() == llvm::Triple::arm) {
<<<<<<< HEAD
      // @LOCALMOD
      // Handled in ARM's setABI().
=======
      this->DescriptionString =
          "e-m:e-p:32:32-i64:64-v128:64:128-a:0:32-n32-S128";
>>>>>>> 95712cb3
    } else if (Triple.getArch() == llvm::Triple::x86) {
      this->DescriptionString = "e-m:e-p:32:32-i64:64-f80:32-n8:16:32-S128";
    } else if (Triple.getArch() == llvm::Triple::x86_64) {
      this->DescriptionString = "e-m:e-p:32:32-i64:64-f80:128-n8:16:32:64-S128";
    } else if (Triple.getArch() == llvm::Triple::mipsel) {
      // Handled on mips' setDescriptionString.
    } else {
      assert(Triple.getArch() == llvm::Triple::le32);
      this->DescriptionString = "e-p:32:32-i64:64-n32";
    }
  }
  typename Target::CallingConvCheckResult checkCallingConvention(
      CallingConv CC) const override {
    return CC == CC_PnaclCall ? Target::CCCR_OK :
        Target::checkCallingConvention(CC);
  }
};
} // end anonymous namespace.

//===----------------------------------------------------------------------===//
// Specific target implementations.
//===----------------------------------------------------------------------===//

namespace {
// PPC abstract base class
class PPCTargetInfo : public TargetInfo {
  static const Builtin::Info BuiltinInfo[];
  static const char * const GCCRegNames[];
  static const TargetInfo::GCCRegAlias GCCRegAliases[];
  std::string CPU;

  // Target cpu features.
  bool HasVSX;
  bool HasP8Vector;

protected:
  std::string ABI;

public:
  PPCTargetInfo(const llvm::Triple &Triple)
    : TargetInfo(Triple), HasVSX(false), HasP8Vector(false) {
    BigEndian = (Triple.getArch() != llvm::Triple::ppc64le);
    LongDoubleWidth = LongDoubleAlign = 128;
    LongDoubleFormat = &llvm::APFloat::PPCDoubleDouble;
  }

  /// \brief Flags for architecture specific defines.
  typedef enum {
    ArchDefineNone  = 0,
    ArchDefineName  = 1 << 0, // <name> is substituted for arch name.
    ArchDefinePpcgr = 1 << 1,
    ArchDefinePpcsq = 1 << 2,
    ArchDefine440   = 1 << 3,
    ArchDefine603   = 1 << 4,
    ArchDefine604   = 1 << 5,
    ArchDefinePwr4  = 1 << 6,
    ArchDefinePwr5  = 1 << 7,
    ArchDefinePwr5x = 1 << 8,
    ArchDefinePwr6  = 1 << 9,
    ArchDefinePwr6x = 1 << 10,
    ArchDefinePwr7  = 1 << 11,
    ArchDefinePwr8  = 1 << 12,
    ArchDefineA2    = 1 << 13,
    ArchDefineA2q   = 1 << 14
  } ArchDefineTypes;

  // Note: GCC recognizes the following additional cpus:
  //  401, 403, 405, 405fp, 440fp, 464, 464fp, 476, 476fp, 505, 740, 801,
  //  821, 823, 8540, 8548, e300c2, e300c3, e500mc64, e6500, 860, cell,
  //  titan, rs64.
  bool setCPU(const std::string &Name) override {
    bool CPUKnown = llvm::StringSwitch<bool>(Name)
      .Case("generic", true)
      .Case("440", true)
      .Case("450", true)
      .Case("601", true)
      .Case("602", true)
      .Case("603", true)
      .Case("603e", true)
      .Case("603ev", true)
      .Case("604", true)
      .Case("604e", true)
      .Case("620", true)
      .Case("630", true)
      .Case("g3", true)
      .Case("7400", true)
      .Case("g4", true)
      .Case("7450", true)
      .Case("g4+", true)
      .Case("750", true)
      .Case("970", true)
      .Case("g5", true)
      .Case("a2", true)
      .Case("a2q", true)
      .Case("e500mc", true)
      .Case("e5500", true)
      .Case("power3", true)
      .Case("pwr3", true)
      .Case("power4", true)
      .Case("pwr4", true)
      .Case("power5", true)
      .Case("pwr5", true)
      .Case("power5x", true)
      .Case("pwr5x", true)
      .Case("power6", true)
      .Case("pwr6", true)
      .Case("power6x", true)
      .Case("pwr6x", true)
      .Case("power7", true)
      .Case("pwr7", true)
      .Case("power8", true)
      .Case("pwr8", true)
      .Case("powerpc", true)
      .Case("ppc", true)
      .Case("powerpc64", true)
      .Case("ppc64", true)
      .Case("powerpc64le", true)
      .Case("ppc64le", true)
      .Default(false);

    if (CPUKnown)
      CPU = Name;

    return CPUKnown;
  }


  StringRef getABI() const override { return ABI; }

  void getTargetBuiltins(const Builtin::Info *&Records,
                         unsigned &NumRecords) const override {
    Records = BuiltinInfo;
    NumRecords = clang::PPC::LastTSBuiltin-Builtin::FirstTSBuiltin;
  }

  bool isCLZForZeroUndef() const override { return false; }

  void getTargetDefines(const LangOptions &Opts,
                        MacroBuilder &Builder) const override;

  void getDefaultFeatures(llvm::StringMap<bool> &Features) const override;

  bool handleTargetFeatures(std::vector<std::string> &Features,
                            DiagnosticsEngine &Diags) override;
  bool hasFeature(StringRef Feature) const override;

  void getGCCRegNames(const char * const *&Names,
                      unsigned &NumNames) const override;
  void getGCCRegAliases(const GCCRegAlias *&Aliases,
                        unsigned &NumAliases) const override;
  bool validateAsmConstraint(const char *&Name,
                             TargetInfo::ConstraintInfo &Info) const override {
    switch (*Name) {
    default: return false;
    case 'O': // Zero
      break;
    case 'b': // Base register
    case 'f': // Floating point register
      Info.setAllowsRegister();
      break;
    // FIXME: The following are added to allow parsing.
    // I just took a guess at what the actions should be.
    // Also, is more specific checking needed?  I.e. specific registers?
    case 'd': // Floating point register (containing 64-bit value)
    case 'v': // Altivec vector register
      Info.setAllowsRegister();
      break;
    case 'w':
      switch (Name[1]) {
        case 'd':// VSX vector register to hold vector double data
        case 'f':// VSX vector register to hold vector float data
        case 's':// VSX vector register to hold scalar float data
        case 'a':// Any VSX register
        case 'c':// An individual CR bit
          break;
        default:
          return false;
      }
      Info.setAllowsRegister();
      Name++; // Skip over 'w'.
      break;
    case 'h': // `MQ', `CTR', or `LINK' register
    case 'q': // `MQ' register
    case 'c': // `CTR' register
    case 'l': // `LINK' register
    case 'x': // `CR' register (condition register) number 0
    case 'y': // `CR' register (condition register)
    case 'z': // `XER[CA]' carry bit (part of the XER register)
      Info.setAllowsRegister();
      break;
    case 'I': // Signed 16-bit constant
    case 'J': // Unsigned 16-bit constant shifted left 16 bits
              //  (use `L' instead for SImode constants)
    case 'K': // Unsigned 16-bit constant
    case 'L': // Signed 16-bit constant shifted left 16 bits
    case 'M': // Constant larger than 31
    case 'N': // Exact power of 2
    case 'P': // Constant whose negation is a signed 16-bit constant
    case 'G': // Floating point constant that can be loaded into a
              // register with one instruction per word
    case 'H': // Integer/Floating point constant that can be loaded
              // into a register using three instructions
      break;
    case 'm': // Memory operand. Note that on PowerPC targets, m can
              // include addresses that update the base register. It
              // is therefore only safe to use `m' in an asm statement
              // if that asm statement accesses the operand exactly once.
              // The asm statement must also use `%U<opno>' as a
              // placeholder for the "update" flag in the corresponding
              // load or store instruction. For example:
              // asm ("st%U0 %1,%0" : "=m" (mem) : "r" (val));
              // is correct but:
              // asm ("st %1,%0" : "=m" (mem) : "r" (val));
              // is not. Use es rather than m if you don't want the base
              // register to be updated.
    case 'e':
      if (Name[1] != 's')
          return false;
              // es: A "stable" memory operand; that is, one which does not
              // include any automodification of the base register. Unlike
              // `m', this constraint can be used in asm statements that
              // might access the operand several times, or that might not
              // access it at all.
      Info.setAllowsMemory();
      Name++; // Skip over 'e'.
      break;
    case 'Q': // Memory operand that is an offset from a register (it is
              // usually better to use `m' or `es' in asm statements)
    case 'Z': // Memory operand that is an indexed or indirect from a
              // register (it is usually better to use `m' or `es' in
              // asm statements)
      Info.setAllowsMemory();
      Info.setAllowsRegister();
      break;
    case 'R': // AIX TOC entry
    case 'a': // Address operand that is an indexed or indirect from a
              // register (`p' is preferable for asm statements)
    case 'S': // Constant suitable as a 64-bit mask operand
    case 'T': // Constant suitable as a 32-bit mask operand
    case 'U': // System V Release 4 small data area reference
    case 't': // AND masks that can be performed by two rldic{l, r}
              // instructions
    case 'W': // Vector constant that does not require memory
    case 'j': // Vector constant that is all zeros.
      break;
    // End FIXME.
    }
    return true;
  }
  std::string convertConstraint(const char *&Constraint) const override {
    std::string R;
    switch (*Constraint) {
    case 'e':
    case 'w':
      // Two-character constraint; add "^" hint for later parsing.
      R = std::string("^") + std::string(Constraint, 2);
      Constraint++;
      break;
    default:
      return TargetInfo::convertConstraint(Constraint);
    }
    return R;
  }
  const char *getClobbers() const override {
    return "";
  }
  int getEHDataRegisterNumber(unsigned RegNo) const override {
    if (RegNo == 0) return 3;
    if (RegNo == 1) return 4;
    return -1;
  }
};

const Builtin::Info PPCTargetInfo::BuiltinInfo[] = {
#define BUILTIN(ID, TYPE, ATTRS) { #ID, TYPE, ATTRS, 0, ALL_LANGUAGES },
#define LIBBUILTIN(ID, TYPE, ATTRS, HEADER) { #ID, TYPE, ATTRS, HEADER,\
                                              ALL_LANGUAGES },
#include "clang/Basic/BuiltinsPPC.def"
};

/// handleTargetFeatures - Perform initialization based on the user
/// configured set of features.
bool PPCTargetInfo::handleTargetFeatures(std::vector<std::string> &Features,
                                         DiagnosticsEngine &Diags) {
  for (unsigned i = 0, e = Features.size(); i !=e; ++i) {
    // Ignore disabled features.
    if (Features[i][0] == '-')
      continue;

    StringRef Feature = StringRef(Features[i]).substr(1);

    if (Feature == "vsx") {
      HasVSX = true;
      continue;
    }

    if (Feature == "power8-vector") {
      HasP8Vector = true;
      continue;
    }

    // TODO: Finish this list and add an assert that we've handled them
    // all.
  }

  return true;
}

/// PPCTargetInfo::getTargetDefines - Return a set of the PowerPC-specific
/// #defines that are not tied to a specific subtarget.
void PPCTargetInfo::getTargetDefines(const LangOptions &Opts,
                                     MacroBuilder &Builder) const {
  // Target identification.
  Builder.defineMacro("__ppc__");
  Builder.defineMacro("__PPC__");
  Builder.defineMacro("_ARCH_PPC");
  Builder.defineMacro("__powerpc__");
  Builder.defineMacro("__POWERPC__");
  if (PointerWidth == 64) {
    Builder.defineMacro("_ARCH_PPC64");
    Builder.defineMacro("__powerpc64__");
    Builder.defineMacro("__ppc64__");
    Builder.defineMacro("__PPC64__");
  }

  // Target properties.
  if (getTriple().getArch() == llvm::Triple::ppc64le) {
    Builder.defineMacro("_LITTLE_ENDIAN");
  } else {
    if (getTriple().getOS() != llvm::Triple::NetBSD &&
        getTriple().getOS() != llvm::Triple::OpenBSD)
      Builder.defineMacro("_BIG_ENDIAN");
  }

  // ABI options.
  if (ABI == "elfv1")
    Builder.defineMacro("_CALL_ELF", "1");
  if (ABI == "elfv2")
    Builder.defineMacro("_CALL_ELF", "2");

  // Subtarget options.
  Builder.defineMacro("__NATURAL_ALIGNMENT__");
  Builder.defineMacro("__REGISTER_PREFIX__", "");

  // FIXME: Should be controlled by command line option.
  if (LongDoubleWidth == 128)
    Builder.defineMacro("__LONG_DOUBLE_128__");

  if (Opts.AltiVec) {
    Builder.defineMacro("__VEC__", "10206");
    Builder.defineMacro("__ALTIVEC__");
  }

  // CPU identification.
  ArchDefineTypes defs = (ArchDefineTypes)llvm::StringSwitch<int>(CPU)
    .Case("440",   ArchDefineName)
    .Case("450",   ArchDefineName | ArchDefine440)
    .Case("601",   ArchDefineName)
    .Case("602",   ArchDefineName | ArchDefinePpcgr)
    .Case("603",   ArchDefineName | ArchDefinePpcgr)
    .Case("603e",  ArchDefineName | ArchDefine603 | ArchDefinePpcgr)
    .Case("603ev", ArchDefineName | ArchDefine603 | ArchDefinePpcgr)
    .Case("604",   ArchDefineName | ArchDefinePpcgr)
    .Case("604e",  ArchDefineName | ArchDefine604 | ArchDefinePpcgr)
    .Case("620",   ArchDefineName | ArchDefinePpcgr)
    .Case("630",   ArchDefineName | ArchDefinePpcgr)
    .Case("7400",  ArchDefineName | ArchDefinePpcgr)
    .Case("7450",  ArchDefineName | ArchDefinePpcgr)
    .Case("750",   ArchDefineName | ArchDefinePpcgr)
    .Case("970",   ArchDefineName | ArchDefinePwr4 | ArchDefinePpcgr
                     | ArchDefinePpcsq)
    .Case("a2",    ArchDefineA2)
    .Case("a2q",   ArchDefineName | ArchDefineA2 | ArchDefineA2q)
    .Case("pwr3",  ArchDefinePpcgr)
    .Case("pwr4",  ArchDefineName | ArchDefinePpcgr | ArchDefinePpcsq)
    .Case("pwr5",  ArchDefineName | ArchDefinePwr4 | ArchDefinePpcgr
                     | ArchDefinePpcsq)
    .Case("pwr5x", ArchDefineName | ArchDefinePwr5 | ArchDefinePwr4
                     | ArchDefinePpcgr | ArchDefinePpcsq)
    .Case("pwr6",  ArchDefineName | ArchDefinePwr5x | ArchDefinePwr5
                     | ArchDefinePwr4 | ArchDefinePpcgr | ArchDefinePpcsq)
    .Case("pwr6x", ArchDefineName | ArchDefinePwr6 | ArchDefinePwr5x
                     | ArchDefinePwr5 | ArchDefinePwr4 | ArchDefinePpcgr
                     | ArchDefinePpcsq)
    .Case("pwr7",  ArchDefineName | ArchDefinePwr6x | ArchDefinePwr6
                     | ArchDefinePwr5x | ArchDefinePwr5 | ArchDefinePwr4
                     | ArchDefinePpcgr | ArchDefinePpcsq)
    .Case("pwr8",  ArchDefineName | ArchDefinePwr7 | ArchDefinePwr6x
                     | ArchDefinePwr6 | ArchDefinePwr5x | ArchDefinePwr5
                     | ArchDefinePwr4 | ArchDefinePpcgr | ArchDefinePpcsq)
    .Case("power3",  ArchDefinePpcgr)
    .Case("power4",  ArchDefinePwr4 | ArchDefinePpcgr | ArchDefinePpcsq)
    .Case("power5",  ArchDefinePwr5 | ArchDefinePwr4 | ArchDefinePpcgr
                       | ArchDefinePpcsq)
    .Case("power5x", ArchDefinePwr5x | ArchDefinePwr5 | ArchDefinePwr4
                       | ArchDefinePpcgr | ArchDefinePpcsq)
    .Case("power6",  ArchDefinePwr6 | ArchDefinePwr5x | ArchDefinePwr5
                       | ArchDefinePwr4 | ArchDefinePpcgr | ArchDefinePpcsq)
    .Case("power6x", ArchDefinePwr6x | ArchDefinePwr6 | ArchDefinePwr5x
                       | ArchDefinePwr5 | ArchDefinePwr4 | ArchDefinePpcgr
                       | ArchDefinePpcsq)
    .Case("power7",  ArchDefinePwr7 | ArchDefinePwr6x | ArchDefinePwr6
                       | ArchDefinePwr5x | ArchDefinePwr5 | ArchDefinePwr4
                       | ArchDefinePpcgr | ArchDefinePpcsq)
    .Case("power8",  ArchDefinePwr8 | ArchDefinePwr7 | ArchDefinePwr6x
                       | ArchDefinePwr6 | ArchDefinePwr5x | ArchDefinePwr5
                       | ArchDefinePwr4 | ArchDefinePpcgr | ArchDefinePpcsq)
    .Default(ArchDefineNone);

  if (defs & ArchDefineName)
    Builder.defineMacro(Twine("_ARCH_", StringRef(CPU).upper()));
  if (defs & ArchDefinePpcgr)
    Builder.defineMacro("_ARCH_PPCGR");
  if (defs & ArchDefinePpcsq)
    Builder.defineMacro("_ARCH_PPCSQ");
  if (defs & ArchDefine440)
    Builder.defineMacro("_ARCH_440");
  if (defs & ArchDefine603)
    Builder.defineMacro("_ARCH_603");
  if (defs & ArchDefine604)
    Builder.defineMacro("_ARCH_604");
  if (defs & ArchDefinePwr4)
    Builder.defineMacro("_ARCH_PWR4");
  if (defs & ArchDefinePwr5)
    Builder.defineMacro("_ARCH_PWR5");
  if (defs & ArchDefinePwr5x)
    Builder.defineMacro("_ARCH_PWR5X");
  if (defs & ArchDefinePwr6)
    Builder.defineMacro("_ARCH_PWR6");
  if (defs & ArchDefinePwr6x)
    Builder.defineMacro("_ARCH_PWR6X");
  if (defs & ArchDefinePwr7)
    Builder.defineMacro("_ARCH_PWR7");
  if (defs & ArchDefinePwr8)
    Builder.defineMacro("_ARCH_PWR8");
  if (defs & ArchDefineA2)
    Builder.defineMacro("_ARCH_A2");
  if (defs & ArchDefineA2q) {
    Builder.defineMacro("_ARCH_A2Q");
    Builder.defineMacro("_ARCH_QP");
  }

  if (getTriple().getVendor() == llvm::Triple::BGQ) {
    Builder.defineMacro("__bg__");
    Builder.defineMacro("__THW_BLUEGENE__");
    Builder.defineMacro("__bgq__");
    Builder.defineMacro("__TOS_BGQ__");
  }

  if (HasVSX)
    Builder.defineMacro("__VSX__");
  if (HasP8Vector)
    Builder.defineMacro("__POWER8_VECTOR__");

  // FIXME: The following are not yet generated here by Clang, but are
  //        generated by GCC:
  //
  //   _SOFT_FLOAT_
  //   __RECIP_PRECISION__
  //   __APPLE_ALTIVEC__
  //   __RECIP__
  //   __RECIPF__
  //   __RSQRTE__
  //   __RSQRTEF__
  //   _SOFT_DOUBLE_
  //   __NO_LWSYNC__
  //   __HAVE_BSWAP__
  //   __LONGDOUBLE128
  //   __CMODEL_MEDIUM__
  //   __CMODEL_LARGE__
  //   _CALL_SYSV
  //   _CALL_DARWIN
  //   __NO_FPRS__
}

void PPCTargetInfo::getDefaultFeatures(llvm::StringMap<bool> &Features) const {
  Features["altivec"] = llvm::StringSwitch<bool>(CPU)
    .Case("7400", true)
    .Case("g4", true)
    .Case("7450", true)
    .Case("g4+", true)
    .Case("970", true)
    .Case("g5", true)
    .Case("pwr6", true)
    .Case("pwr7", true)
    .Case("pwr8", true)
    .Case("ppc64", true)
    .Case("ppc64le", true)
    .Default(false);

  Features["qpx"] = (CPU == "a2q");

  if (!ABI.empty())
    Features[ABI] = true;
}

bool PPCTargetInfo::hasFeature(StringRef Feature) const {
  return llvm::StringSwitch<bool>(Feature)
    .Case("powerpc", true)
    .Case("vsx", HasVSX)
    .Case("power8-vector", HasP8Vector)
    .Default(false);
}

const char * const PPCTargetInfo::GCCRegNames[] = {
  "r0", "r1", "r2", "r3", "r4", "r5", "r6", "r7",
  "r8", "r9", "r10", "r11", "r12", "r13", "r14", "r15",
  "r16", "r17", "r18", "r19", "r20", "r21", "r22", "r23",
  "r24", "r25", "r26", "r27", "r28", "r29", "r30", "r31",
  "f0", "f1", "f2", "f3", "f4", "f5", "f6", "f7",
  "f8", "f9", "f10", "f11", "f12", "f13", "f14", "f15",
  "f16", "f17", "f18", "f19", "f20", "f21", "f22", "f23",
  "f24", "f25", "f26", "f27", "f28", "f29", "f30", "f31",
  "mq", "lr", "ctr", "ap",
  "cr0", "cr1", "cr2", "cr3", "cr4", "cr5", "cr6", "cr7",
  "xer",
  "v0", "v1", "v2", "v3", "v4", "v5", "v6", "v7",
  "v8", "v9", "v10", "v11", "v12", "v13", "v14", "v15",
  "v16", "v17", "v18", "v19", "v20", "v21", "v22", "v23",
  "v24", "v25", "v26", "v27", "v28", "v29", "v30", "v31",
  "vrsave", "vscr",
  "spe_acc", "spefscr",
  "sfp"
};

void PPCTargetInfo::getGCCRegNames(const char * const *&Names,
                                   unsigned &NumNames) const {
  Names = GCCRegNames;
  NumNames = llvm::array_lengthof(GCCRegNames);
}

const TargetInfo::GCCRegAlias PPCTargetInfo::GCCRegAliases[] = {
  // While some of these aliases do map to different registers
  // they still share the same register name.
  { { "0" }, "r0" },
  { { "1"}, "r1" },
  { { "2" }, "r2" },
  { { "3" }, "r3" },
  { { "4" }, "r4" },
  { { "5" }, "r5" },
  { { "6" }, "r6" },
  { { "7" }, "r7" },
  { { "8" }, "r8" },
  { { "9" }, "r9" },
  { { "10" }, "r10" },
  { { "11" }, "r11" },
  { { "12" }, "r12" },
  { { "13" }, "r13" },
  { { "14" }, "r14" },
  { { "15" }, "r15" },
  { { "16" }, "r16" },
  { { "17" }, "r17" },
  { { "18" }, "r18" },
  { { "19" }, "r19" },
  { { "20" }, "r20" },
  { { "21" }, "r21" },
  { { "22" }, "r22" },
  { { "23" }, "r23" },
  { { "24" }, "r24" },
  { { "25" }, "r25" },
  { { "26" }, "r26" },
  { { "27" }, "r27" },
  { { "28" }, "r28" },
  { { "29" }, "r29" },
  { { "30" }, "r30" },
  { { "31" }, "r31" },
  { { "fr0" }, "f0" },
  { { "fr1" }, "f1" },
  { { "fr2" }, "f2" },
  { { "fr3" }, "f3" },
  { { "fr4" }, "f4" },
  { { "fr5" }, "f5" },
  { { "fr6" }, "f6" },
  { { "fr7" }, "f7" },
  { { "fr8" }, "f8" },
  { { "fr9" }, "f9" },
  { { "fr10" }, "f10" },
  { { "fr11" }, "f11" },
  { { "fr12" }, "f12" },
  { { "fr13" }, "f13" },
  { { "fr14" }, "f14" },
  { { "fr15" }, "f15" },
  { { "fr16" }, "f16" },
  { { "fr17" }, "f17" },
  { { "fr18" }, "f18" },
  { { "fr19" }, "f19" },
  { { "fr20" }, "f20" },
  { { "fr21" }, "f21" },
  { { "fr22" }, "f22" },
  { { "fr23" }, "f23" },
  { { "fr24" }, "f24" },
  { { "fr25" }, "f25" },
  { { "fr26" }, "f26" },
  { { "fr27" }, "f27" },
  { { "fr28" }, "f28" },
  { { "fr29" }, "f29" },
  { { "fr30" }, "f30" },
  { { "fr31" }, "f31" },
  { { "cc" }, "cr0" },
};

void PPCTargetInfo::getGCCRegAliases(const GCCRegAlias *&Aliases,
                                     unsigned &NumAliases) const {
  Aliases = GCCRegAliases;
  NumAliases = llvm::array_lengthof(GCCRegAliases);
}
} // end anonymous namespace.

namespace {
class PPC32TargetInfo : public PPCTargetInfo {
public:
  PPC32TargetInfo(const llvm::Triple &Triple) : PPCTargetInfo(Triple) {
    DescriptionString = "E-m:e-p:32:32-i64:64-n32";

    switch (getTriple().getOS()) {
    case llvm::Triple::Linux:
    case llvm::Triple::FreeBSD:
    case llvm::Triple::NetBSD:
      SizeType = UnsignedInt;
      PtrDiffType = SignedInt;
      IntPtrType = SignedInt;
      break;
    default:
      break;
    }

    if (getTriple().getOS() == llvm::Triple::FreeBSD) {
      LongDoubleWidth = LongDoubleAlign = 64;
      LongDoubleFormat = &llvm::APFloat::IEEEdouble;
    }

    // PPC32 supports atomics up to 4 bytes.
    MaxAtomicPromoteWidth = MaxAtomicInlineWidth = 32;
  }

  BuiltinVaListKind getBuiltinVaListKind() const override {
    // This is the ELF definition, and is overridden by the Darwin sub-target
    return TargetInfo::PowerABIBuiltinVaList;
  }
};
} // end anonymous namespace.

// Note: ABI differences may eventually require us to have a separate
// TargetInfo for little endian.
namespace {
class PPC64TargetInfo : public PPCTargetInfo {
public:
  PPC64TargetInfo(const llvm::Triple &Triple) : PPCTargetInfo(Triple) {
    LongWidth = LongAlign = PointerWidth = PointerAlign = 64;
    IntMaxType = SignedLong;
    Int64Type = SignedLong;

    if ((Triple.getArch() == llvm::Triple::ppc64le)) {
      DescriptionString = "e-m:e-i64:64-n32:64";
      ABI = "elfv2";
    } else {
      DescriptionString = "E-m:e-i64:64-n32:64";
      ABI = "elfv1";
    }

    switch (getTriple().getOS()) {
    case llvm::Triple::FreeBSD:
      LongDoubleWidth = LongDoubleAlign = 64;
      LongDoubleFormat = &llvm::APFloat::IEEEdouble;
      break;
    case llvm::Triple::NetBSD:
      IntMaxType = SignedLongLong;
      Int64Type = SignedLongLong;
      break;
    default:
      break;
    }

    // PPC64 supports atomics up to 8 bytes.
    MaxAtomicPromoteWidth = MaxAtomicInlineWidth = 64;
  }
  BuiltinVaListKind getBuiltinVaListKind() const override {
    return TargetInfo::CharPtrBuiltinVaList;
  }
  // PPC64 Linux-specifc ABI options.
  bool setABI(const std::string &Name) override {
    if (Name == "elfv1" || Name == "elfv2") {
      ABI = Name;
      return true;
    }
    return false;
  }
};
} // end anonymous namespace.


namespace {
class DarwinPPC32TargetInfo :
  public DarwinTargetInfo<PPC32TargetInfo> {
public:
  DarwinPPC32TargetInfo(const llvm::Triple &Triple)
      : DarwinTargetInfo<PPC32TargetInfo>(Triple) {
    HasAlignMac68kSupport = true;
    BoolWidth = BoolAlign = 32; //XXX support -mone-byte-bool?
    PtrDiffType = SignedInt; // for http://llvm.org/bugs/show_bug.cgi?id=15726
    LongLongAlign = 32;
    SuitableAlign = 128;
    DescriptionString = "E-m:o-p:32:32-f64:32:64-n32";
  }
  BuiltinVaListKind getBuiltinVaListKind() const override {
    return TargetInfo::CharPtrBuiltinVaList;
  }
};

class DarwinPPC64TargetInfo :
  public DarwinTargetInfo<PPC64TargetInfo> {
public:
  DarwinPPC64TargetInfo(const llvm::Triple &Triple)
      : DarwinTargetInfo<PPC64TargetInfo>(Triple) {
    HasAlignMac68kSupport = true;
    SuitableAlign = 128;
    DescriptionString = "E-m:o-i64:64-n32:64";
  }
};
} // end anonymous namespace.

namespace {
  static const unsigned NVPTXAddrSpaceMap[] = {
    1,    // opencl_global
    3,    // opencl_local
    4,    // opencl_constant
    // FIXME: generic has to be added to the target
    0,    // opencl_generic
    1,    // cuda_device
    4,    // cuda_constant
    3,    // cuda_shared
  };
  class NVPTXTargetInfo : public TargetInfo {
    static const char * const GCCRegNames[];
    static const Builtin::Info BuiltinInfo[];
  public:
    NVPTXTargetInfo(const llvm::Triple &Triple) : TargetInfo(Triple) {
      BigEndian = false;
      TLSSupported = false;
      LongWidth = LongAlign = 64;
      AddrSpaceMap = &NVPTXAddrSpaceMap;
      UseAddrSpaceMapMangling = true;
      // Define available target features
      // These must be defined in sorted order!
      NoAsmVariants = true;
    }
    void getTargetDefines(const LangOptions &Opts,
                          MacroBuilder &Builder) const override {
      Builder.defineMacro("__PTX__");
      Builder.defineMacro("__NVPTX__");
    }
    void getTargetBuiltins(const Builtin::Info *&Records,
                           unsigned &NumRecords) const override {
      Records = BuiltinInfo;
      NumRecords = clang::NVPTX::LastTSBuiltin-Builtin::FirstTSBuiltin;
    }
    bool hasFeature(StringRef Feature) const override {
      return Feature == "ptx" || Feature == "nvptx";
    }

    void getGCCRegNames(const char * const *&Names,
                        unsigned &NumNames) const override;
    void getGCCRegAliases(const GCCRegAlias *&Aliases,
                                  unsigned &NumAliases) const override {
      // No aliases.
      Aliases = nullptr;
      NumAliases = 0;
    }
    bool
    validateAsmConstraint(const char *&Name,
                          TargetInfo::ConstraintInfo &Info) const override {
      switch (*Name) {
      default: return false;
      case 'c':
      case 'h':
      case 'r':
      case 'l':
      case 'f':
      case 'd':
        Info.setAllowsRegister();
        return true;
      }
    }
    const char *getClobbers() const override {
      // FIXME: Is this really right?
      return "";
    }
    BuiltinVaListKind getBuiltinVaListKind() const override {
      // FIXME: implement
      return TargetInfo::CharPtrBuiltinVaList;
    }
    bool setCPU(const std::string &Name) override {
      bool Valid = llvm::StringSwitch<bool>(Name)
        .Case("sm_20", true)
        .Case("sm_21", true)
        .Case("sm_30", true)
        .Case("sm_35", true)
        .Default(false);

      return Valid;
    }
  };

  const Builtin::Info NVPTXTargetInfo::BuiltinInfo[] = {
#define BUILTIN(ID, TYPE, ATTRS) { #ID, TYPE, ATTRS, 0, ALL_LANGUAGES },
#define LIBBUILTIN(ID, TYPE, ATTRS, HEADER) { #ID, TYPE, ATTRS, HEADER,\
                                              ALL_LANGUAGES },
#include "clang/Basic/BuiltinsNVPTX.def"
  };

  const char * const NVPTXTargetInfo::GCCRegNames[] = {
    "r0"
  };

  void NVPTXTargetInfo::getGCCRegNames(const char * const *&Names,
                                     unsigned &NumNames) const {
    Names = GCCRegNames;
    NumNames = llvm::array_lengthof(GCCRegNames);
  }

  class NVPTX32TargetInfo : public NVPTXTargetInfo {
  public:
    NVPTX32TargetInfo(const llvm::Triple &Triple) : NVPTXTargetInfo(Triple) {
      PointerWidth = PointerAlign = 32;
      SizeType     = PtrDiffType = TargetInfo::UnsignedInt;
      IntPtrType = TargetInfo::SignedInt;
      DescriptionString = "e-p:32:32-i64:64-v16:16-v32:32-n16:32:64";
  }
  };

  class NVPTX64TargetInfo : public NVPTXTargetInfo {
  public:
    NVPTX64TargetInfo(const llvm::Triple &Triple) : NVPTXTargetInfo(Triple) {
      PointerWidth = PointerAlign = 64;
      SizeType     = PtrDiffType = TargetInfo::UnsignedLongLong;
      IntPtrType = TargetInfo::SignedLongLong;
      DescriptionString = "e-i64:64-v16:16-v32:32-n16:32:64";
  }
  };
}

namespace {

static const unsigned R600AddrSpaceMap[] = {
  1,    // opencl_global
  3,    // opencl_local
  2,    // opencl_constant
  4,    // opencl_generic
  1,    // cuda_device
  2,    // cuda_constant
  3     // cuda_shared
};

// If you edit the description strings, make sure you update
// getPointerWidthV().

static const char *DescriptionStringR600 =
  "e-p:32:32-i64:64-v16:16-v24:32-v32:32-v48:64-v96:128"
  "-v192:256-v256:256-v512:512-v1024:1024-v2048:2048-n32:64";

static const char *DescriptionStringR600DoubleOps =
  "e-p:32:32-i64:64-v16:16-v24:32-v32:32-v48:64-v96:128"
  "-v192:256-v256:256-v512:512-v1024:1024-v2048:2048-n32:64";

static const char *DescriptionStringSI =
  "e-p:32:32-p1:64:64-p2:64:64-p3:32:32-p4:64:64-p5:32:32-p24:64:64"
  "-i64:64-v16:16-v24:32-v32:32-v48:64-v96:128"
  "-v192:256-v256:256-v512:512-v1024:1024-v2048:2048-n32:64";

class R600TargetInfo : public TargetInfo {
  static const Builtin::Info BuiltinInfo[];

  /// \brief The GPU profiles supported by the R600 target.
  enum GPUKind {
    GK_NONE,
    GK_R600,
    GK_R600_DOUBLE_OPS,
    GK_R700,
    GK_R700_DOUBLE_OPS,
    GK_EVERGREEN,
    GK_EVERGREEN_DOUBLE_OPS,
    GK_NORTHERN_ISLANDS,
    GK_CAYMAN,
    GK_SOUTHERN_ISLANDS,
    GK_SEA_ISLANDS
  } GPU;

public:
  R600TargetInfo(const llvm::Triple &Triple)
      : TargetInfo(Triple), GPU(GK_R600) {
    DescriptionString = DescriptionStringR600;
    AddrSpaceMap = &R600AddrSpaceMap;
    UseAddrSpaceMapMangling = true;
  }

  uint64_t getPointerWidthV(unsigned AddrSpace) const override {
    if (GPU <= GK_CAYMAN)
      return 32;

    switch(AddrSpace) {
      default:
        return 64;
      case 0:
      case 3:
      case 5:
        return 32;
    }
  }

  const char * getClobbers() const override {
    return "";
  }

  void getGCCRegNames(const char * const *&Names,
                      unsigned &numNames) const override {
    Names = nullptr;
    numNames = 0;
  }

  void getGCCRegAliases(const GCCRegAlias *&Aliases,
                        unsigned &NumAliases) const override {
    Aliases = nullptr;
    NumAliases = 0;
  }

  bool validateAsmConstraint(const char *&Name,
                             TargetInfo::ConstraintInfo &info) const override {
    return true;
  }

  void getTargetBuiltins(const Builtin::Info *&Records,
                         unsigned &NumRecords) const override {
    Records = BuiltinInfo;
    NumRecords = clang::R600::LastTSBuiltin - Builtin::FirstTSBuiltin;
  }

  void getTargetDefines(const LangOptions &Opts,
                        MacroBuilder &Builder) const override {
    Builder.defineMacro("__R600__");
  }

  BuiltinVaListKind getBuiltinVaListKind() const override {
    return TargetInfo::CharPtrBuiltinVaList;
  }

  bool setCPU(const std::string &Name) override {
    GPU = llvm::StringSwitch<GPUKind>(Name)
      .Case("r600" ,    GK_R600)
      .Case("rv610",    GK_R600)
      .Case("rv620",    GK_R600)
      .Case("rv630",    GK_R600)
      .Case("rv635",    GK_R600)
      .Case("rs780",    GK_R600)
      .Case("rs880",    GK_R600)
      .Case("rv670",    GK_R600_DOUBLE_OPS)
      .Case("rv710",    GK_R700)
      .Case("rv730",    GK_R700)
      .Case("rv740",    GK_R700_DOUBLE_OPS)
      .Case("rv770",    GK_R700_DOUBLE_OPS)
      .Case("palm",     GK_EVERGREEN)
      .Case("cedar",    GK_EVERGREEN)
      .Case("sumo",     GK_EVERGREEN)
      .Case("sumo2",    GK_EVERGREEN)
      .Case("redwood",  GK_EVERGREEN)
      .Case("juniper",  GK_EVERGREEN)
      .Case("hemlock",  GK_EVERGREEN_DOUBLE_OPS)
      .Case("cypress",  GK_EVERGREEN_DOUBLE_OPS)
      .Case("barts",    GK_NORTHERN_ISLANDS)
      .Case("turks",    GK_NORTHERN_ISLANDS)
      .Case("caicos",   GK_NORTHERN_ISLANDS)
      .Case("cayman",   GK_CAYMAN)
      .Case("aruba",    GK_CAYMAN)
      .Case("tahiti",   GK_SOUTHERN_ISLANDS)
      .Case("pitcairn", GK_SOUTHERN_ISLANDS)
      .Case("verde",    GK_SOUTHERN_ISLANDS)
      .Case("oland",    GK_SOUTHERN_ISLANDS)
      .Case("hainan",   GK_SOUTHERN_ISLANDS)
      .Case("bonaire",  GK_SEA_ISLANDS)
      .Case("kabini",   GK_SEA_ISLANDS)
      .Case("kaveri",   GK_SEA_ISLANDS)
      .Case("hawaii",   GK_SEA_ISLANDS)
      .Case("mullins",  GK_SEA_ISLANDS)
      .Default(GK_NONE);

    if (GPU == GK_NONE) {
      return false;
    }

    // Set the correct data layout
    switch (GPU) {
    case GK_NONE:
    case GK_R600:
    case GK_R700:
    case GK_EVERGREEN:
    case GK_NORTHERN_ISLANDS:
      DescriptionString = DescriptionStringR600;
      break;
    case GK_R600_DOUBLE_OPS:
    case GK_R700_DOUBLE_OPS:
    case GK_EVERGREEN_DOUBLE_OPS:
    case GK_CAYMAN:
      DescriptionString = DescriptionStringR600DoubleOps;
      break;
    case GK_SOUTHERN_ISLANDS:
    case GK_SEA_ISLANDS:
      DescriptionString = DescriptionStringSI;
      break;
    }

    return true;
  }
};

const Builtin::Info R600TargetInfo::BuiltinInfo[] = {
#define BUILTIN(ID, TYPE, ATTRS)                \
  { #ID, TYPE, ATTRS, 0, ALL_LANGUAGES },
#include "clang/Basic/BuiltinsR600.def"
};

} // end anonymous namespace

namespace {
// Namespace for x86 abstract base class
const Builtin::Info BuiltinInfo[] = {
#define BUILTIN(ID, TYPE, ATTRS) { #ID, TYPE, ATTRS, 0, ALL_LANGUAGES },
#define LIBBUILTIN(ID, TYPE, ATTRS, HEADER) { #ID, TYPE, ATTRS, HEADER,\
                                              ALL_LANGUAGES },
#include "clang/Basic/BuiltinsX86.def"
};

static const char* const GCCRegNames[] = {
  "ax", "dx", "cx", "bx", "si", "di", "bp", "sp",
  "st", "st(1)", "st(2)", "st(3)", "st(4)", "st(5)", "st(6)", "st(7)",
  "argp", "flags", "fpcr", "fpsr", "dirflag", "frame",
  "xmm0", "xmm1", "xmm2", "xmm3", "xmm4", "xmm5", "xmm6", "xmm7",
  "mm0", "mm1", "mm2", "mm3", "mm4", "mm5", "mm6", "mm7",
  "r8", "r9", "r10", "r11", "r12", "r13", "r14", "r15",
  "xmm8", "xmm9", "xmm10", "xmm11", "xmm12", "xmm13", "xmm14", "xmm15",
  "ymm0", "ymm1", "ymm2", "ymm3", "ymm4", "ymm5", "ymm6", "ymm7",
  "ymm8", "ymm9", "ymm10", "ymm11", "ymm12", "ymm13", "ymm14", "ymm15",
};

const TargetInfo::AddlRegName AddlRegNames[] = {
  { { "al", "ah", "eax", "rax" }, 0 },
  { { "bl", "bh", "ebx", "rbx" }, 3 },
  { { "cl", "ch", "ecx", "rcx" }, 2 },
  { { "dl", "dh", "edx", "rdx" }, 1 },
  { { "esi", "rsi" }, 4 },
  { { "edi", "rdi" }, 5 },
  { { "esp", "rsp" }, 7 },
  { { "ebp", "rbp" }, 6 },
};

// X86 target abstract base class; x86-32 and x86-64 are very close, so
// most of the implementation can be shared.
class X86TargetInfo : public TargetInfo {
  enum X86SSEEnum {
    NoSSE, SSE1, SSE2, SSE3, SSSE3, SSE41, SSE42, AVX, AVX2, AVX512F
  } SSELevel;
  enum MMX3DNowEnum {
    NoMMX3DNow, MMX, AMD3DNow, AMD3DNowAthlon
  } MMX3DNowLevel;
  enum XOPEnum {
    NoXOP,
    SSE4A,
    FMA4,
    XOP
  } XOPLevel;

  bool HasAES;
  bool HasPCLMUL;
  bool HasLZCNT;
  bool HasRDRND;
  bool HasFSGSBASE;
  bool HasBMI;
  bool HasBMI2;
  bool HasPOPCNT;
  bool HasRTM;
  bool HasPRFCHW;
  bool HasRDSEED;
  bool HasADX;
  bool HasTBM;
  bool HasFMA;
  bool HasF16C;
  bool HasAVX512CD, HasAVX512ER, HasAVX512PF, HasAVX512DQ, HasAVX512BW,
      HasAVX512VL;
  bool HasSHA;
  bool HasCX16;

  /// \brief Enumeration of all of the X86 CPUs supported by Clang.
  ///
  /// Each enumeration represents a particular CPU supported by Clang. These
  /// loosely correspond to the options passed to '-march' or '-mtune' flags.
  enum CPUKind {
    CK_Generic,

    /// \name i386
    /// i386-generation processors.
    //@{
    CK_i386,
    //@}

    /// \name i486
    /// i486-generation processors.
    //@{
    CK_i486,
    CK_WinChipC6,
    CK_WinChip2,
    CK_C3,
    //@}

    /// \name i586
    /// i586-generation processors, P5 microarchitecture based.
    //@{
    CK_i586,
    CK_Pentium,
    CK_PentiumMMX,
    //@}

    /// \name i686
    /// i686-generation processors, P6 / Pentium M microarchitecture based.
    //@{
    CK_i686,
    CK_PentiumPro,
    CK_Pentium2,
    CK_Pentium3,
    CK_Pentium3M,
    CK_PentiumM,
    CK_C3_2,

    /// This enumerator is a bit odd, as GCC no longer accepts -march=yonah.
    /// Clang however has some logic to suport this.
    // FIXME: Warn, deprecate, and potentially remove this.
    CK_Yonah,
    //@}

    /// \name Netburst
    /// Netburst microarchitecture based processors.
    //@{
    CK_Pentium4,
    CK_Pentium4M,
    CK_Prescott,
    CK_Nocona,
    //@}

    /// \name Core
    /// Core microarchitecture based processors.
    //@{
    CK_Core2,

    /// This enumerator, like \see CK_Yonah, is a bit odd. It is another
    /// codename which GCC no longer accepts as an option to -march, but Clang
    /// has some logic for recognizing it.
    // FIXME: Warn, deprecate, and potentially remove this.
    CK_Penryn,
    //@}

    /// \name Atom
    /// Atom processors
    //@{
    CK_Atom,
    CK_Silvermont,
    //@}

    /// \name Nehalem
    /// Nehalem microarchitecture based processors.
    //@{
    CK_Corei7,
    CK_Corei7AVX,
    CK_CoreAVXi,
    CK_CoreAVX2,
    CK_Broadwell,
    //@}

    /// \name Knights Landing
    /// Knights Landing processor.
    CK_KNL,

    /// \name Skylake Server
    /// Skylake server processor.
    CK_SKX,

    /// \name K6
    /// K6 architecture processors.
    //@{
    CK_K6,
    CK_K6_2,
    CK_K6_3,
    //@}

    /// \name K7
    /// K7 architecture processors.
    //@{
    CK_Athlon,
    CK_AthlonThunderbird,
    CK_Athlon4,
    CK_AthlonXP,
    CK_AthlonMP,
    //@}

    /// \name K8
    /// K8 architecture processors.
    //@{
    CK_Athlon64,
    CK_Athlon64SSE3,
    CK_AthlonFX,
    CK_K8,
    CK_K8SSE3,
    CK_Opteron,
    CK_OpteronSSE3,
    CK_AMDFAM10,
    //@}

    /// \name Bobcat
    /// Bobcat architecture processors.
    //@{
    CK_BTVER1,
    CK_BTVER2,
    //@}

    /// \name Bulldozer
    /// Bulldozer architecture processors.
    //@{
    CK_BDVER1,
    CK_BDVER2,
    CK_BDVER3,
    CK_BDVER4,
    //@}

    /// This specification is deprecated and will be removed in the future.
    /// Users should prefer \see CK_K8.
    // FIXME: Warn on this when the CPU is set to it.
    //@{
    CK_x86_64,
    //@}

    /// \name Geode
    /// Geode processors.
    //@{
    CK_Geode
    //@}
  } CPU;

  enum FPMathKind {
    FP_Default,
    FP_SSE,
    FP_387
  } FPMath;

public:
  X86TargetInfo(const llvm::Triple &Triple)
      : TargetInfo(Triple), SSELevel(NoSSE), MMX3DNowLevel(NoMMX3DNow),
        XOPLevel(NoXOP), HasAES(false), HasPCLMUL(false), HasLZCNT(false),
        HasRDRND(false), HasFSGSBASE(false), HasBMI(false), HasBMI2(false),
        HasPOPCNT(false), HasRTM(false), HasPRFCHW(false), HasRDSEED(false),
        HasADX(false), HasTBM(false), HasFMA(false), HasF16C(false),
        HasAVX512CD(false), HasAVX512ER(false), HasAVX512PF(false),
        HasAVX512DQ(false), HasAVX512BW(false), HasAVX512VL(false),
        HasSHA(false), HasCX16(false), CPU(CK_Generic), FPMath(FP_Default) {
    BigEndian = false;
    LongDoubleFormat = &llvm::APFloat::x87DoubleExtended;
  }
  unsigned getFloatEvalMethod() const override {
    // X87 evaluates with 80 bits "long double" precision.
    return SSELevel == NoSSE ? 2 : 0;
  }
  void getTargetBuiltins(const Builtin::Info *&Records,
                                 unsigned &NumRecords) const override {
    Records = BuiltinInfo;
    NumRecords = clang::X86::LastTSBuiltin-Builtin::FirstTSBuiltin;
  }
  void getGCCRegNames(const char * const *&Names,
                      unsigned &NumNames) const override {
    Names = GCCRegNames;
    NumNames = llvm::array_lengthof(GCCRegNames);
  }
  void getGCCRegAliases(const GCCRegAlias *&Aliases,
                        unsigned &NumAliases) const override {
    Aliases = nullptr;
    NumAliases = 0;
  }
  void getGCCAddlRegNames(const AddlRegName *&Names,
                          unsigned &NumNames) const override {
    Names = AddlRegNames;
    NumNames = llvm::array_lengthof(AddlRegNames);
  }
  bool validateAsmConstraint(const char *&Name,
                             TargetInfo::ConstraintInfo &info) const override;

  bool validateOutputSize(StringRef Constraint, unsigned Size) const override;

  bool validateInputSize(StringRef Constraint, unsigned Size) const override;

  virtual bool validateOperandSize(StringRef Constraint, unsigned Size) const;

  std::string convertConstraint(const char *&Constraint) const override;
  const char *getClobbers() const override {
    return "~{dirflag},~{fpsr},~{flags}";
  }
  void getTargetDefines(const LangOptions &Opts,
                        MacroBuilder &Builder) const override;
  static void setSSELevel(llvm::StringMap<bool> &Features, X86SSEEnum Level,
                          bool Enabled);
  static void setMMXLevel(llvm::StringMap<bool> &Features, MMX3DNowEnum Level,
                          bool Enabled);
  static void setXOPLevel(llvm::StringMap<bool> &Features, XOPEnum Level,
                          bool Enabled);
  void setFeatureEnabled(llvm::StringMap<bool> &Features,
                         StringRef Name, bool Enabled) const override {
    setFeatureEnabledImpl(Features, Name, Enabled);
  }
  // This exists purely to cut down on the number of virtual calls in
  // getDefaultFeatures which calls this repeatedly.
  static void setFeatureEnabledImpl(llvm::StringMap<bool> &Features,
                                    StringRef Name, bool Enabled);
  void getDefaultFeatures(llvm::StringMap<bool> &Features) const override;
  bool hasFeature(StringRef Feature) const override;
  bool handleTargetFeatures(std::vector<std::string> &Features,
                            DiagnosticsEngine &Diags) override;
  StringRef getABI() const override {
    if (getTriple().getArch() == llvm::Triple::x86_64 && SSELevel >= AVX)
      return "avx";
    else if (getTriple().getArch() == llvm::Triple::x86 &&
             MMX3DNowLevel == NoMMX3DNow)
      return "no-mmx";
    return "";
  }
  bool setCPU(const std::string &Name) override {
    CPU = llvm::StringSwitch<CPUKind>(Name)
      .Case("i386", CK_i386)
      .Case("i486", CK_i486)
      .Case("winchip-c6", CK_WinChipC6)
      .Case("winchip2", CK_WinChip2)
      .Case("c3", CK_C3)
      .Case("i586", CK_i586)
      .Case("pentium", CK_Pentium)
      .Case("pentium-mmx", CK_PentiumMMX)
      .Case("i686", CK_i686)
      .Case("pentiumpro", CK_PentiumPro)
      .Case("pentium2", CK_Pentium2)
      .Case("pentium3", CK_Pentium3)
      .Case("pentium3m", CK_Pentium3M)
      .Case("pentium-m", CK_PentiumM)
      .Case("c3-2", CK_C3_2)
      .Case("yonah", CK_Yonah)
      .Case("pentium4", CK_Pentium4)
      .Case("pentium4m", CK_Pentium4M)
      .Case("prescott", CK_Prescott)
      .Case("nocona", CK_Nocona)
      .Case("core2", CK_Core2)
      .Case("penryn", CK_Penryn)
      .Case("atom", CK_Atom)
      .Case("slm", CK_Silvermont)
      .Case("corei7", CK_Corei7)
      .Case("corei7-avx", CK_Corei7AVX)
      .Case("core-avx-i", CK_CoreAVXi)
      .Case("core-avx2", CK_CoreAVX2)
      .Case("broadwell", CK_Broadwell)
      .Case("knl", CK_KNL)
      .Case("skx", CK_SKX)
      .Case("k6", CK_K6)
      .Case("k6-2", CK_K6_2)
      .Case("k6-3", CK_K6_3)
      .Case("athlon", CK_Athlon)
      .Case("athlon-tbird", CK_AthlonThunderbird)
      .Case("athlon-4", CK_Athlon4)
      .Case("athlon-xp", CK_AthlonXP)
      .Case("athlon-mp", CK_AthlonMP)
      .Case("athlon64", CK_Athlon64)
      .Case("athlon64-sse3", CK_Athlon64SSE3)
      .Case("athlon-fx", CK_AthlonFX)
      .Case("k8", CK_K8)
      .Case("k8-sse3", CK_K8SSE3)
      .Case("opteron", CK_Opteron)
      .Case("opteron-sse3", CK_OpteronSSE3)
      .Case("amdfam10", CK_AMDFAM10)
      .Case("btver1", CK_BTVER1)
      .Case("btver2", CK_BTVER2)
      .Case("bdver1", CK_BDVER1)
      .Case("bdver2", CK_BDVER2)
      .Case("bdver3", CK_BDVER3)
      .Case("bdver4", CK_BDVER4)
      .Case("x86-64", CK_x86_64)
      .Case("geode", CK_Geode)
      .Default(CK_Generic);

    // Perform any per-CPU checks necessary to determine if this CPU is
    // acceptable.
    // FIXME: This results in terrible diagnostics. Clang just says the CPU is
    // invalid without explaining *why*.
    switch (CPU) {
    case CK_Generic:
      // No processor selected!
      return false;

    case CK_i386:
    case CK_i486:
    case CK_WinChipC6:
    case CK_WinChip2:
    case CK_C3:
    case CK_i586:
    case CK_Pentium:
    case CK_PentiumMMX:
    case CK_i686:
    case CK_PentiumPro:
    case CK_Pentium2:
    case CK_Pentium3:
    case CK_Pentium3M:
    case CK_PentiumM:
    case CK_Yonah:
    case CK_C3_2:
    case CK_Pentium4:
    case CK_Pentium4M:
    case CK_Prescott:
    case CK_K6:
    case CK_K6_2:
    case CK_K6_3:
    case CK_Athlon:
    case CK_AthlonThunderbird:
    case CK_Athlon4:
    case CK_AthlonXP:
    case CK_AthlonMP:
    case CK_Geode:
      // Only accept certain architectures when compiling in 32-bit mode.
      if (getTriple().getArch() != llvm::Triple::x86)
        return false;

      // Fallthrough
    case CK_Nocona:
    case CK_Core2:
    case CK_Penryn:
    case CK_Atom:
    case CK_Silvermont:
    case CK_Corei7:
    case CK_Corei7AVX:
    case CK_CoreAVXi:
    case CK_CoreAVX2:
    case CK_Broadwell:
    case CK_KNL:
    case CK_SKX:
    case CK_Athlon64:
    case CK_Athlon64SSE3:
    case CK_AthlonFX:
    case CK_K8:
    case CK_K8SSE3:
    case CK_Opteron:
    case CK_OpteronSSE3:
    case CK_AMDFAM10:
    case CK_BTVER1:
    case CK_BTVER2:
    case CK_BDVER1:
    case CK_BDVER2:
    case CK_BDVER3:
    case CK_BDVER4:
    case CK_x86_64:
      return true;
    }
    llvm_unreachable("Unhandled CPU kind");
  }

  bool setFPMath(StringRef Name) override;

  CallingConvCheckResult checkCallingConvention(CallingConv CC) const override {
    // We accept all non-ARM calling conventions
    return (CC == CC_X86ThisCall ||
            CC == CC_X86FastCall ||
            CC == CC_X86StdCall ||
            CC == CC_X86VectorCall ||
            CC == CC_C ||
            CC == CC_X86Pascal ||
            CC == CC_IntelOclBicc) ? CCCR_OK : CCCR_Warning;
  }

  CallingConv getDefaultCallingConv(CallingConvMethodType MT) const override {
    return MT == CCMT_Member ? CC_X86ThisCall : CC_C;
  }
};

bool X86TargetInfo::setFPMath(StringRef Name) {
  if (Name == "387") {
    FPMath = FP_387;
    return true;
  }
  if (Name == "sse") {
    FPMath = FP_SSE;
    return true;
  }
  return false;
}

void X86TargetInfo::getDefaultFeatures(llvm::StringMap<bool> &Features) const {
  // FIXME: This *really* should not be here.

  // X86_64 always has SSE2.
  if (getTriple().getArch() == llvm::Triple::x86_64)
    setFeatureEnabledImpl(Features, "sse2", true);

  switch (CPU) {
  case CK_Generic:
  case CK_i386:
  case CK_i486:
  case CK_i586:
  case CK_Pentium:
  case CK_i686:
  case CK_PentiumPro:
    break;
  case CK_PentiumMMX:
  case CK_Pentium2:
  case CK_K6:
  case CK_WinChipC6:
    setFeatureEnabledImpl(Features, "mmx", true);
    break;
  case CK_Pentium3:
  case CK_Pentium3M:
  case CK_C3_2:
    setFeatureEnabledImpl(Features, "sse", true);
    break;
  case CK_PentiumM:
  case CK_Pentium4:
  case CK_Pentium4M:
  case CK_x86_64:
    setFeatureEnabledImpl(Features, "sse2", true);
    break;
  case CK_Yonah:
  case CK_Prescott:
  case CK_Nocona:
    setFeatureEnabledImpl(Features, "sse3", true);
    setFeatureEnabledImpl(Features, "cx16", true);
    break;
  case CK_Core2:
  case CK_Atom:
    setFeatureEnabledImpl(Features, "ssse3", true);
    setFeatureEnabledImpl(Features, "cx16", true);
    break;
  case CK_Penryn:
    setFeatureEnabledImpl(Features, "sse4.1", true);
    setFeatureEnabledImpl(Features, "cx16", true);
    break;
  case CK_SKX:
    setFeatureEnabledImpl(Features, "avx512f", true);
    setFeatureEnabledImpl(Features, "avx512cd", true);
    setFeatureEnabledImpl(Features, "avx512dq", true);
    setFeatureEnabledImpl(Features, "avx512bw", true);
    setFeatureEnabledImpl(Features, "avx512vl", true);
    // FALLTHROUGH
  case CK_Broadwell:
    setFeatureEnabledImpl(Features, "rdseed", true);
    setFeatureEnabledImpl(Features, "adx", true);
    // FALLTHROUGH
  case CK_CoreAVX2:
    setFeatureEnabledImpl(Features, "avx2", true);
    setFeatureEnabledImpl(Features, "lzcnt", true);
    setFeatureEnabledImpl(Features, "bmi", true);
    setFeatureEnabledImpl(Features, "bmi2", true);
    setFeatureEnabledImpl(Features, "rtm", true);
    setFeatureEnabledImpl(Features, "fma", true);
    // FALLTHROUGH
  case CK_CoreAVXi:
    setFeatureEnabledImpl(Features, "rdrnd", true);
    setFeatureEnabledImpl(Features, "f16c", true);
    setFeatureEnabledImpl(Features, "fsgsbase", true);
    // FALLTHROUGH
  case CK_Corei7AVX:
    setFeatureEnabledImpl(Features, "avx", true);
    // FALLTHROUGH
  case CK_Silvermont:
    setFeatureEnabledImpl(Features, "aes", true);
    setFeatureEnabledImpl(Features, "pclmul", true);
    // FALLTHROUGH
  case CK_Corei7:
    setFeatureEnabledImpl(Features, "sse4.2", true);
    setFeatureEnabledImpl(Features, "cx16", true);
    break;
  case CK_KNL:
    setFeatureEnabledImpl(Features, "avx512f", true);
    setFeatureEnabledImpl(Features, "avx512cd", true);
    setFeatureEnabledImpl(Features, "avx512er", true);
    setFeatureEnabledImpl(Features, "avx512pf", true);
    setFeatureEnabledImpl(Features, "rdseed", true);
    setFeatureEnabledImpl(Features, "adx", true);
    setFeatureEnabledImpl(Features, "lzcnt", true);
    setFeatureEnabledImpl(Features, "bmi", true);
    setFeatureEnabledImpl(Features, "bmi2", true);
    setFeatureEnabledImpl(Features, "rtm", true);
    setFeatureEnabledImpl(Features, "fma", true);
    setFeatureEnabledImpl(Features, "rdrnd", true);
    setFeatureEnabledImpl(Features, "f16c", true);
    setFeatureEnabledImpl(Features, "fsgsbase", true);
    setFeatureEnabledImpl(Features, "aes", true);
    setFeatureEnabledImpl(Features, "pclmul", true);
    setFeatureEnabledImpl(Features, "cx16", true);
    break;
  case CK_K6_2:
  case CK_K6_3:
  case CK_WinChip2:
  case CK_C3:
    setFeatureEnabledImpl(Features, "3dnow", true);
    break;
  case CK_Athlon:
  case CK_AthlonThunderbird:
  case CK_Geode:
    setFeatureEnabledImpl(Features, "3dnowa", true);
    break;
  case CK_Athlon4:
  case CK_AthlonXP:
  case CK_AthlonMP:
    setFeatureEnabledImpl(Features, "sse", true);
    setFeatureEnabledImpl(Features, "3dnowa", true);
    break;
  case CK_K8:
  case CK_Opteron:
  case CK_Athlon64:
  case CK_AthlonFX:
    setFeatureEnabledImpl(Features, "sse2", true);
    setFeatureEnabledImpl(Features, "3dnowa", true);
    break;
  case CK_AMDFAM10:
    setFeatureEnabledImpl(Features, "sse4a", true);
    setFeatureEnabledImpl(Features, "lzcnt", true);
    setFeatureEnabledImpl(Features, "popcnt", true);
    // FALLTHROUGH
  case CK_K8SSE3:
  case CK_OpteronSSE3:
  case CK_Athlon64SSE3:
    setFeatureEnabledImpl(Features, "sse3", true);
    setFeatureEnabledImpl(Features, "3dnowa", true);
    break;
  case CK_BTVER2:
    setFeatureEnabledImpl(Features, "avx", true);
    setFeatureEnabledImpl(Features, "aes", true);
    setFeatureEnabledImpl(Features, "pclmul", true);
    setFeatureEnabledImpl(Features, "bmi", true);
    setFeatureEnabledImpl(Features, "f16c", true);
    // FALLTHROUGH
  case CK_BTVER1:
    setFeatureEnabledImpl(Features, "ssse3", true);
    setFeatureEnabledImpl(Features, "sse4a", true);
    setFeatureEnabledImpl(Features, "lzcnt", true);
    setFeatureEnabledImpl(Features, "popcnt", true);
    setFeatureEnabledImpl(Features, "prfchw", true);
    setFeatureEnabledImpl(Features, "cx16", true);
    break;
  case CK_BDVER4:
    setFeatureEnabledImpl(Features, "avx2", true);
    setFeatureEnabledImpl(Features, "bmi2", true);
    // FALLTHROUGH
  case CK_BDVER3:
    setFeatureEnabledImpl(Features, "fsgsbase", true);
    // FALLTHROUGH
  case CK_BDVER2:
    setFeatureEnabledImpl(Features, "bmi", true);
    setFeatureEnabledImpl(Features, "fma", true);
    setFeatureEnabledImpl(Features, "f16c", true);
    setFeatureEnabledImpl(Features, "tbm", true);
    // FALLTHROUGH
  case CK_BDVER1:
    // xop implies avx, sse4a and fma4.
    setFeatureEnabledImpl(Features, "xop", true);
    setFeatureEnabledImpl(Features, "lzcnt", true);
    setFeatureEnabledImpl(Features, "aes", true);
    setFeatureEnabledImpl(Features, "pclmul", true);
    setFeatureEnabledImpl(Features, "prfchw", true);
    setFeatureEnabledImpl(Features, "cx16", true);
    break;
  }
}

void X86TargetInfo::setSSELevel(llvm::StringMap<bool> &Features,
                                X86SSEEnum Level, bool Enabled) {
  if (Enabled) {
    switch (Level) {
    case AVX512F:
      Features["avx512f"] = true;
    case AVX2:
      Features["avx2"] = true;
    case AVX:
      Features["avx"] = true;
    case SSE42:
      Features["sse4.2"] = true;
    case SSE41:
      Features["sse4.1"] = true;
    case SSSE3:
      Features["ssse3"] = true;
    case SSE3:
      Features["sse3"] = true;
    case SSE2:
      Features["sse2"] = true;
    case SSE1:
      Features["sse"] = true;
    case NoSSE:
      break;
    }
    return;
  }

  switch (Level) {
  case NoSSE:
  case SSE1:
    Features["sse"] = false;
  case SSE2:
    Features["sse2"] = Features["pclmul"] = Features["aes"] =
      Features["sha"] = false;
  case SSE3:
    Features["sse3"] = false;
    setXOPLevel(Features, NoXOP, false);
  case SSSE3:
    Features["ssse3"] = false;
  case SSE41:
    Features["sse4.1"] = false;
  case SSE42:
    Features["sse4.2"] = false;
  case AVX:
    Features["fma"] = Features["avx"] = Features["f16c"] = false;
    setXOPLevel(Features, FMA4, false);
  case AVX2:
    Features["avx2"] = false;
  case AVX512F:
    Features["avx512f"] = Features["avx512cd"] = Features["avx512er"] =
        Features["avx512pf"] = Features["avx512dq"] = Features["avx512bw"] =
            Features["avx512vl"] = false;
  }
}

void X86TargetInfo::setMMXLevel(llvm::StringMap<bool> &Features,
                                MMX3DNowEnum Level, bool Enabled) {
  if (Enabled) {
    switch (Level) {
    case AMD3DNowAthlon:
      Features["3dnowa"] = true;
    case AMD3DNow:
      Features["3dnow"] = true;
    case MMX:
      Features["mmx"] = true;
    case NoMMX3DNow:
      break;
    }
    return;
  }

  switch (Level) {
  case NoMMX3DNow:
  case MMX:
    Features["mmx"] = false;
  case AMD3DNow:
    Features["3dnow"] = false;
  case AMD3DNowAthlon:
    Features["3dnowa"] = false;
  }
}

void X86TargetInfo::setXOPLevel(llvm::StringMap<bool> &Features, XOPEnum Level,
                                bool Enabled) {
  if (Enabled) {
    switch (Level) {
    case XOP:
      Features["xop"] = true;
    case FMA4:
      Features["fma4"] = true;
      setSSELevel(Features, AVX, true);
    case SSE4A:
      Features["sse4a"] = true;
      setSSELevel(Features, SSE3, true);
    case NoXOP:
      break;
    }
    return;
  }

  switch (Level) {
  case NoXOP:
  case SSE4A:
    Features["sse4a"] = false;
  case FMA4:
    Features["fma4"] = false;
  case XOP:
    Features["xop"] = false;
  }
}

void X86TargetInfo::setFeatureEnabledImpl(llvm::StringMap<bool> &Features,
                                          StringRef Name, bool Enabled) {
  // FIXME: This *really* should not be here.  We need some way of translating
  // options into llvm subtarget features.
  if (Name == "sse4")
    Name = "sse4.2";

  Features[Name] = Enabled;

  if (Name == "mmx") {
    setMMXLevel(Features, MMX, Enabled);
  } else if (Name == "sse") {
    setSSELevel(Features, SSE1, Enabled);
  } else if (Name == "sse2") {
    setSSELevel(Features, SSE2, Enabled);
  } else if (Name == "sse3") {
    setSSELevel(Features, SSE3, Enabled);
  } else if (Name == "ssse3") {
    setSSELevel(Features, SSSE3, Enabled);
  } else if (Name == "sse4.2") {
    setSSELevel(Features, SSE42, Enabled);
  } else if (Name == "sse4.1") {
    setSSELevel(Features, SSE41, Enabled);
  } else if (Name == "3dnow") {
    setMMXLevel(Features, AMD3DNow, Enabled);
  } else if (Name == "3dnowa") {
    setMMXLevel(Features, AMD3DNowAthlon, Enabled);
  } else if (Name == "aes") {
    if (Enabled)
      setSSELevel(Features, SSE2, Enabled);
  } else if (Name == "pclmul") {
    if (Enabled)
      setSSELevel(Features, SSE2, Enabled);
  } else if (Name == "avx") {
    setSSELevel(Features, AVX, Enabled);
  } else if (Name == "avx2") {
    setSSELevel(Features, AVX2, Enabled);
  } else if (Name == "avx512f") {
    setSSELevel(Features, AVX512F, Enabled);
  } else if (Name == "avx512cd" || Name == "avx512er" || Name == "avx512pf"
          || Name == "avx512dq" || Name == "avx512bw" || Name == "avx512vl") {
    if (Enabled)
      setSSELevel(Features, AVX512F, Enabled);
  } else if (Name == "fma") {
    if (Enabled)
      setSSELevel(Features, AVX, Enabled);
  } else if (Name == "fma4") {
    setXOPLevel(Features, FMA4, Enabled);
  } else if (Name == "xop") {
    setXOPLevel(Features, XOP, Enabled);
  } else if (Name == "sse4a") {
    setXOPLevel(Features, SSE4A, Enabled);
  } else if (Name == "f16c") {
    if (Enabled)
      setSSELevel(Features, AVX, Enabled);
  } else if (Name == "sha") {
    if (Enabled)
      setSSELevel(Features, SSE2, Enabled);
  }
}

/// handleTargetFeatures - Perform initialization based on the user
/// configured set of features.
bool X86TargetInfo::handleTargetFeatures(std::vector<std::string> &Features,
                                         DiagnosticsEngine &Diags) {
  // Remember the maximum enabled sselevel.
  for (unsigned i = 0, e = Features.size(); i !=e; ++i) {
    // Ignore disabled features.
    if (Features[i][0] == '-')
      continue;

    StringRef Feature = StringRef(Features[i]).substr(1);

    if (Feature == "aes") {
      HasAES = true;
      continue;
    }

    if (Feature == "pclmul") {
      HasPCLMUL = true;
      continue;
    }

    if (Feature == "lzcnt") {
      HasLZCNT = true;
      continue;
    }

    if (Feature == "rdrnd") {
      HasRDRND = true;
      continue;
    }

    if (Feature == "fsgsbase") {
      HasFSGSBASE = true;
      continue;
    }

    if (Feature == "bmi") {
      HasBMI = true;
      continue;
    }

    if (Feature == "bmi2") {
      HasBMI2 = true;
      continue;
    }

    if (Feature == "popcnt") {
      HasPOPCNT = true;
      continue;
    }

    if (Feature == "rtm") {
      HasRTM = true;
      continue;
    }

    if (Feature == "prfchw") {
      HasPRFCHW = true;
      continue;
    }

    if (Feature == "rdseed") {
      HasRDSEED = true;
      continue;
    }

    if (Feature == "adx") {
      HasADX = true;
      continue;
    }

    if (Feature == "tbm") {
      HasTBM = true;
      continue;
    }

    if (Feature == "fma") {
      HasFMA = true;
      continue;
    }

    if (Feature == "f16c") {
      HasF16C = true;
      continue;
    }

    if (Feature == "avx512cd") {
      HasAVX512CD = true;
      continue;
    }

    if (Feature == "avx512er") {
      HasAVX512ER = true;
      continue;
    }

    if (Feature == "avx512pf") {
      HasAVX512PF = true;
      continue;
    }

    if (Feature == "avx512dq") {
      HasAVX512DQ = true;
      continue;
    }

    if (Feature == "avx512bw") {
      HasAVX512BW = true;
      continue;
    }

    if (Feature == "avx512vl") {
      HasAVX512VL = true;
      continue;
    }

    if (Feature == "sha") {
      HasSHA = true;
      continue;
    }

    if (Feature == "cx16") {
      HasCX16 = true;
      continue;
    }

    assert(Features[i][0] == '+' && "Invalid target feature!");
    X86SSEEnum Level = llvm::StringSwitch<X86SSEEnum>(Feature)
      .Case("avx512f", AVX512F)
      .Case("avx2", AVX2)
      .Case("avx", AVX)
      .Case("sse4.2", SSE42)
      .Case("sse4.1", SSE41)
      .Case("ssse3", SSSE3)
      .Case("sse3", SSE3)
      .Case("sse2", SSE2)
      .Case("sse", SSE1)
      .Default(NoSSE);
    SSELevel = std::max(SSELevel, Level);

    MMX3DNowEnum ThreeDNowLevel =
      llvm::StringSwitch<MMX3DNowEnum>(Feature)
        .Case("3dnowa", AMD3DNowAthlon)
        .Case("3dnow", AMD3DNow)
        .Case("mmx", MMX)
        .Default(NoMMX3DNow);
    MMX3DNowLevel = std::max(MMX3DNowLevel, ThreeDNowLevel);

    XOPEnum XLevel = llvm::StringSwitch<XOPEnum>(Feature)
        .Case("xop", XOP)
        .Case("fma4", FMA4)
        .Case("sse4a", SSE4A)
        .Default(NoXOP);
    XOPLevel = std::max(XOPLevel, XLevel);
  }

  // Enable popcnt if sse4.2 is enabled and popcnt is not explicitly disabled.
  // Can't do this earlier because we need to be able to explicitly enable
  // popcnt and still disable sse4.2.
  if (!HasPOPCNT && SSELevel >= SSE42 &&
      std::find(Features.begin(), Features.end(), "-popcnt") == Features.end()){
    HasPOPCNT = true;
    Features.push_back("+popcnt");
  }

  // Enable prfchw if 3DNow! is enabled and prfchw is not explicitly disabled.
  if (!HasPRFCHW && MMX3DNowLevel >= AMD3DNow &&
      std::find(Features.begin(), Features.end(), "-prfchw") == Features.end()){
    HasPRFCHW = true;
    Features.push_back("+prfchw");
  }

  // LLVM doesn't have a separate switch for fpmath, so only accept it if it
  // matches the selected sse level.
  if (FPMath == FP_SSE && SSELevel < SSE1) {
    Diags.Report(diag::err_target_unsupported_fpmath) << "sse";
    return false;
  } else if (FPMath == FP_387 && SSELevel >= SSE1) {
    Diags.Report(diag::err_target_unsupported_fpmath) << "387";
    return false;
  }

  // Don't tell the backend if we're turning off mmx; it will end up disabling
  // SSE, which we don't want.
  // Additionally, if SSE is enabled and mmx is not explicitly disabled,
  // then enable MMX.
  std::vector<std::string>::iterator it;
  it = std::find(Features.begin(), Features.end(), "-mmx");
  if (it != Features.end())
    Features.erase(it);
  else if (SSELevel > NoSSE)
    MMX3DNowLevel = std::max(MMX3DNowLevel, MMX);
  return true;
}

/// X86TargetInfo::getTargetDefines - Return the set of the X86-specific macro
/// definitions for this particular subtarget.
void X86TargetInfo::getTargetDefines(const LangOptions &Opts,
                                     MacroBuilder &Builder) const {
  // Target identification.
  if (getTriple().getArch() == llvm::Triple::x86_64) {
    Builder.defineMacro("__amd64__");
    Builder.defineMacro("__amd64");
    Builder.defineMacro("__x86_64");
    Builder.defineMacro("__x86_64__");
    if (getTriple().getArchName() == "x86_64h") {
      Builder.defineMacro("__x86_64h");
      Builder.defineMacro("__x86_64h__");
    }
  } else {
    DefineStd(Builder, "i386", Opts);
  }

  // Subtarget options.
  // FIXME: We are hard-coding the tune parameters based on the CPU, but they
  // truly should be based on -mtune options.
  switch (CPU) {
  case CK_Generic:
    break;
  case CK_i386:
    // The rest are coming from the i386 define above.
    Builder.defineMacro("__tune_i386__");
    break;
  case CK_i486:
  case CK_WinChipC6:
  case CK_WinChip2:
  case CK_C3:
    defineCPUMacros(Builder, "i486");
    break;
  case CK_PentiumMMX:
    Builder.defineMacro("__pentium_mmx__");
    Builder.defineMacro("__tune_pentium_mmx__");
    // Fallthrough
  case CK_i586:
  case CK_Pentium:
    defineCPUMacros(Builder, "i586");
    defineCPUMacros(Builder, "pentium");
    break;
  case CK_Pentium3:
  case CK_Pentium3M:
  case CK_PentiumM:
    Builder.defineMacro("__tune_pentium3__");
    // Fallthrough
  case CK_Pentium2:
  case CK_C3_2:
    Builder.defineMacro("__tune_pentium2__");
    // Fallthrough
  case CK_PentiumPro:
    Builder.defineMacro("__tune_i686__");
    Builder.defineMacro("__tune_pentiumpro__");
    // Fallthrough
  case CK_i686:
    Builder.defineMacro("__i686");
    Builder.defineMacro("__i686__");
    // Strangely, __tune_i686__ isn't defined by GCC when CPU == i686.
    Builder.defineMacro("__pentiumpro");
    Builder.defineMacro("__pentiumpro__");
    break;
  case CK_Pentium4:
  case CK_Pentium4M:
    defineCPUMacros(Builder, "pentium4");
    break;
  case CK_Yonah:
  case CK_Prescott:
  case CK_Nocona:
    defineCPUMacros(Builder, "nocona");
    break;
  case CK_Core2:
  case CK_Penryn:
    defineCPUMacros(Builder, "core2");
    break;
  case CK_Atom:
    defineCPUMacros(Builder, "atom");
    break;
  case CK_Silvermont:
    defineCPUMacros(Builder, "slm");
    break;
  case CK_Corei7:
  case CK_Corei7AVX:
  case CK_CoreAVXi:
  case CK_CoreAVX2:
  case CK_Broadwell:
    defineCPUMacros(Builder, "corei7");
    break;
  case CK_KNL:
    defineCPUMacros(Builder, "knl");
    break;
  case CK_SKX:
    defineCPUMacros(Builder, "skx");
    break;
  case CK_K6_2:
    Builder.defineMacro("__k6_2__");
    Builder.defineMacro("__tune_k6_2__");
    // Fallthrough
  case CK_K6_3:
    if (CPU != CK_K6_2) {  // In case of fallthrough
      // FIXME: GCC may be enabling these in cases where some other k6
      // architecture is specified but -m3dnow is explicitly provided. The
      // exact semantics need to be determined and emulated here.
      Builder.defineMacro("__k6_3__");
      Builder.defineMacro("__tune_k6_3__");
    }
    // Fallthrough
  case CK_K6:
    defineCPUMacros(Builder, "k6");
    break;
  case CK_Athlon:
  case CK_AthlonThunderbird:
  case CK_Athlon4:
  case CK_AthlonXP:
  case CK_AthlonMP:
    defineCPUMacros(Builder, "athlon");
    if (SSELevel != NoSSE) {
      Builder.defineMacro("__athlon_sse__");
      Builder.defineMacro("__tune_athlon_sse__");
    }
    break;
  case CK_K8:
  case CK_K8SSE3:
  case CK_x86_64:
  case CK_Opteron:
  case CK_OpteronSSE3:
  case CK_Athlon64:
  case CK_Athlon64SSE3:
  case CK_AthlonFX:
    defineCPUMacros(Builder, "k8");
    break;
  case CK_AMDFAM10:
    defineCPUMacros(Builder, "amdfam10");
    break;
  case CK_BTVER1:
    defineCPUMacros(Builder, "btver1");
    break;
  case CK_BTVER2:
    defineCPUMacros(Builder, "btver2");
    break;
  case CK_BDVER1:
    defineCPUMacros(Builder, "bdver1");
    break;
  case CK_BDVER2:
    defineCPUMacros(Builder, "bdver2");
    break;
  case CK_BDVER3:
    defineCPUMacros(Builder, "bdver3");
    break;
  case CK_BDVER4:
    defineCPUMacros(Builder, "bdver4");
    break;
  case CK_Geode:
    defineCPUMacros(Builder, "geode");
    break;
  }

  // Target properties.
  Builder.defineMacro("__REGISTER_PREFIX__", "");

  // Define __NO_MATH_INLINES on linux/x86 so that we don't get inline
  // functions in glibc header files that use FP Stack inline asm which the
  // backend can't deal with (PR879).
  Builder.defineMacro("__NO_MATH_INLINES");

  if (HasAES)
    Builder.defineMacro("__AES__");

  if (HasPCLMUL)
    Builder.defineMacro("__PCLMUL__");

  if (HasLZCNT)
    Builder.defineMacro("__LZCNT__");

  if (HasRDRND)
    Builder.defineMacro("__RDRND__");

  if (HasFSGSBASE)
    Builder.defineMacro("__FSGSBASE__");

  if (HasBMI)
    Builder.defineMacro("__BMI__");

  if (HasBMI2)
    Builder.defineMacro("__BMI2__");

  if (HasPOPCNT)
    Builder.defineMacro("__POPCNT__");

  if (HasRTM)
    Builder.defineMacro("__RTM__");

  if (HasPRFCHW)
    Builder.defineMacro("__PRFCHW__");

  if (HasRDSEED)
    Builder.defineMacro("__RDSEED__");

  if (HasADX)
    Builder.defineMacro("__ADX__");

  if (HasTBM)
    Builder.defineMacro("__TBM__");

  switch (XOPLevel) {
  case XOP:
    Builder.defineMacro("__XOP__");
  case FMA4:
    Builder.defineMacro("__FMA4__");
  case SSE4A:
    Builder.defineMacro("__SSE4A__");
  case NoXOP:
    break;
  }

  if (HasFMA)
    Builder.defineMacro("__FMA__");

  if (HasF16C)
    Builder.defineMacro("__F16C__");

  if (HasAVX512CD)
    Builder.defineMacro("__AVX512CD__");
  if (HasAVX512ER)
    Builder.defineMacro("__AVX512ER__");
  if (HasAVX512PF)
    Builder.defineMacro("__AVX512PF__");
  if (HasAVX512DQ)
    Builder.defineMacro("__AVX512DQ__");
  if (HasAVX512BW)
    Builder.defineMacro("__AVX512BW__");
  if (HasAVX512VL)
    Builder.defineMacro("__AVX512VL__");

  if (HasSHA)
    Builder.defineMacro("__SHA__");

  if (HasCX16)
    Builder.defineMacro("__GCC_HAVE_SYNC_COMPARE_AND_SWAP_16");

  // Each case falls through to the previous one here.
  switch (SSELevel) {
  case AVX512F:
    Builder.defineMacro("__AVX512F__");
  case AVX2:
    Builder.defineMacro("__AVX2__");
  case AVX:
    Builder.defineMacro("__AVX__");
  case SSE42:
    Builder.defineMacro("__SSE4_2__");
  case SSE41:
    Builder.defineMacro("__SSE4_1__");
  case SSSE3:
    Builder.defineMacro("__SSSE3__");
  case SSE3:
    Builder.defineMacro("__SSE3__");
  case SSE2:
    Builder.defineMacro("__SSE2__");
    Builder.defineMacro("__SSE2_MATH__");  // -mfp-math=sse always implied.
  case SSE1:
    Builder.defineMacro("__SSE__");
    Builder.defineMacro("__SSE_MATH__");   // -mfp-math=sse always implied.
  case NoSSE:
    break;
  }

  if (Opts.MicrosoftExt && getTriple().getArch() == llvm::Triple::x86) {
    switch (SSELevel) {
    case AVX512F:
    case AVX2:
    case AVX:
    case SSE42:
    case SSE41:
    case SSSE3:
    case SSE3:
    case SSE2:
      Builder.defineMacro("_M_IX86_FP", Twine(2));
      break;
    case SSE1:
      Builder.defineMacro("_M_IX86_FP", Twine(1));
      break;
    default:
      Builder.defineMacro("_M_IX86_FP", Twine(0));
    }
  }

  // Each case falls through to the previous one here.
  switch (MMX3DNowLevel) {
  case AMD3DNowAthlon:
    Builder.defineMacro("__3dNOW_A__");
  case AMD3DNow:
    Builder.defineMacro("__3dNOW__");
  case MMX:
    Builder.defineMacro("__MMX__");
  case NoMMX3DNow:
    break;
  }

  if (CPU >= CK_i486) {
    Builder.defineMacro("__GCC_HAVE_SYNC_COMPARE_AND_SWAP_1");
    Builder.defineMacro("__GCC_HAVE_SYNC_COMPARE_AND_SWAP_2");
    Builder.defineMacro("__GCC_HAVE_SYNC_COMPARE_AND_SWAP_4");
  }
  if (CPU >= CK_i586)
    Builder.defineMacro("__GCC_HAVE_SYNC_COMPARE_AND_SWAP_8");
}

bool X86TargetInfo::hasFeature(StringRef Feature) const {
  return llvm::StringSwitch<bool>(Feature)
      .Case("aes", HasAES)
      .Case("avx", SSELevel >= AVX)
      .Case("avx2", SSELevel >= AVX2)
      .Case("avx512f", SSELevel >= AVX512F)
      .Case("avx512cd", HasAVX512CD)
      .Case("avx512er", HasAVX512ER)
      .Case("avx512pf", HasAVX512PF)
      .Case("avx512dq", HasAVX512DQ)
      .Case("avx512bw", HasAVX512BW)
      .Case("avx512vl", HasAVX512VL)
      .Case("bmi", HasBMI)
      .Case("bmi2", HasBMI2)
      .Case("cx16", HasCX16)
      .Case("f16c", HasF16C)
      .Case("fma", HasFMA)
      .Case("fma4", XOPLevel >= FMA4)
      .Case("fsgsbase", HasFSGSBASE)
      .Case("lzcnt", HasLZCNT)
      .Case("mm3dnow", MMX3DNowLevel >= AMD3DNow)
      .Case("mm3dnowa", MMX3DNowLevel >= AMD3DNowAthlon)
      .Case("mmx", MMX3DNowLevel >= MMX)
      .Case("pclmul", HasPCLMUL)
      .Case("popcnt", HasPOPCNT)
      .Case("prfchw", HasPRFCHW)
      .Case("rdrnd", HasRDRND)
      .Case("rdseed", HasRDSEED)
      .Case("rtm", HasRTM)
      .Case("sha", HasSHA)
      .Case("sse", SSELevel >= SSE1)
      .Case("sse2", SSELevel >= SSE2)
      .Case("sse3", SSELevel >= SSE3)
      .Case("ssse3", SSELevel >= SSSE3)
      .Case("sse4.1", SSELevel >= SSE41)
      .Case("sse4.2", SSELevel >= SSE42)
      .Case("sse4a", XOPLevel >= SSE4A)
      .Case("tbm", HasTBM)
      .Case("x86", true)
      .Case("x86_32", getTriple().getArch() == llvm::Triple::x86)
      .Case("x86_64", getTriple().getArch() == llvm::Triple::x86_64)
      .Case("xop", XOPLevel >= XOP)
      .Default(false);
}

bool
X86TargetInfo::validateAsmConstraint(const char *&Name,
                                     TargetInfo::ConstraintInfo &Info) const {
  switch (*Name) {
  default: return false;
  case 'Y': // first letter of a pair:
    switch (*(Name+1)) {
    default: return false;
    case '0':  // First SSE register.
    case 't':  // Any SSE register, when SSE2 is enabled.
    case 'i':  // Any SSE register, when SSE2 and inter-unit moves enabled.
    case 'm':  // any MMX register, when inter-unit moves enabled.
      break;   // falls through to setAllowsRegister.
  }
  case 'f': // any x87 floating point stack register.
    // Constraint 'f' cannot be used for output operands.
    if (Info.ConstraintStr[0] == '=')
      return false;

    Info.setAllowsRegister();
    return true;
  case 'a': // eax.
  case 'b': // ebx.
  case 'c': // ecx.
  case 'd': // edx.
  case 'S': // esi.
  case 'D': // edi.
  case 'A': // edx:eax.
  case 't': // top of floating point stack.
  case 'u': // second from top of floating point stack.
  case 'q': // Any register accessible as [r]l: a, b, c, and d.
  case 'y': // Any MMX register.
  case 'x': // Any SSE register.
  case 'Q': // Any register accessible as [r]h: a, b, c, and d.
  case 'R': // "Legacy" registers: ax, bx, cx, dx, di, si, sp, bp.
  case 'l': // "Index" registers: any general register that can be used as an
            // index in a base+index memory access.
    Info.setAllowsRegister();
    return true;
  case 'C': // SSE floating point constant.
  case 'G': // x87 floating point constant.
  case 'e': // 32-bit signed integer constant for use with zero-extending
            // x86_64 instructions.
  case 'Z': // 32-bit unsigned integer constant for use with zero-extending
            // x86_64 instructions.
    return true;
  }
}

bool X86TargetInfo::validateOutputSize(StringRef Constraint,
                                       unsigned Size) const {
  // Strip off constraint modifiers.
  while (Constraint[0] == '=' ||
         Constraint[0] == '+' ||
         Constraint[0] == '&')
    Constraint = Constraint.substr(1);

  return validateOperandSize(Constraint, Size);
}

bool X86TargetInfo::validateInputSize(StringRef Constraint,
                                      unsigned Size) const {
  return validateOperandSize(Constraint, Size);
}

bool X86TargetInfo::validateOperandSize(StringRef Constraint,
                                        unsigned Size) const {
  switch (Constraint[0]) {
  default: break;
  case 'y':
    return Size <= 64;
  case 'f':
  case 't':
  case 'u':
    return Size <= 128;
  case 'x':
    // 256-bit ymm registers can be used if target supports AVX.
    return Size <= (SSELevel >= AVX ? 256U : 128U);
  }

  return true;
}

std::string
X86TargetInfo::convertConstraint(const char *&Constraint) const {
  switch (*Constraint) {
  case 'a': return std::string("{ax}");
  case 'b': return std::string("{bx}");
  case 'c': return std::string("{cx}");
  case 'd': return std::string("{dx}");
  case 'S': return std::string("{si}");
  case 'D': return std::string("{di}");
  case 'p': // address
    return std::string("im");
  case 't': // top of floating point stack.
    return std::string("{st}");
  case 'u': // second from top of floating point stack.
    return std::string("{st(1)}"); // second from top of floating point stack.
  default:
    return std::string(1, *Constraint);
  }
}
} // end anonymous namespace

namespace {
// X86-32 generic target
class X86_32TargetInfo : public X86TargetInfo {
public:
  X86_32TargetInfo(const llvm::Triple &Triple) : X86TargetInfo(Triple) {
    DoubleAlign = LongLongAlign = 32;
    LongDoubleWidth = 96;
    LongDoubleAlign = 32;
    SuitableAlign = 128;
    DescriptionString = "e-m:e-p:32:32-f64:32:64-f80:32-n8:16:32-S128";
    SizeType = UnsignedInt;
    PtrDiffType = SignedInt;
    IntPtrType = SignedInt;
    RegParmMax = 3;

    // Use fpret for all types.
    RealTypeUsesObjCFPRet = ((1 << TargetInfo::Float) |
                             (1 << TargetInfo::Double) |
                             (1 << TargetInfo::LongDouble));

    // x86-32 has atomics up to 8 bytes
    // FIXME: Check that we actually have cmpxchg8b before setting
    // MaxAtomicInlineWidth. (cmpxchg8b is an i586 instruction.)
    MaxAtomicPromoteWidth = MaxAtomicInlineWidth = 64;
  }
  BuiltinVaListKind getBuiltinVaListKind() const override {
    return TargetInfo::CharPtrBuiltinVaList;
  }

  int getEHDataRegisterNumber(unsigned RegNo) const override {
    if (RegNo == 0) return 0;
    if (RegNo == 1) return 2;
    return -1;
  }
  bool validateOperandSize(StringRef Constraint,
                           unsigned Size) const override {
    switch (Constraint[0]) {
    default: break;
    case 'R':
    case 'q':
    case 'Q':
    case 'a':
    case 'b':
    case 'c':
    case 'd':
    case 'S':
    case 'D':
      return Size <= 32;
    case 'A':
      return Size <= 64;
    }

    return X86TargetInfo::validateOperandSize(Constraint, Size);
  }
};
} // end anonymous namespace

namespace {
class NetBSDI386TargetInfo : public NetBSDTargetInfo<X86_32TargetInfo> {
public:
  NetBSDI386TargetInfo(const llvm::Triple &Triple)
      : NetBSDTargetInfo<X86_32TargetInfo>(Triple) {}

  unsigned getFloatEvalMethod() const override {
    unsigned Major, Minor, Micro;
    getTriple().getOSVersion(Major, Minor, Micro);
    // New NetBSD uses the default rounding mode.
    if (Major >= 7 || (Major == 6 && Minor == 99 && Micro >= 26) || Major == 0)
      return X86_32TargetInfo::getFloatEvalMethod();
    // NetBSD before 6.99.26 defaults to "double" rounding.
    return 1;
  }
};
} // end anonymous namespace

namespace {
class OpenBSDI386TargetInfo : public OpenBSDTargetInfo<X86_32TargetInfo> {
public:
  OpenBSDI386TargetInfo(const llvm::Triple &Triple)
      : OpenBSDTargetInfo<X86_32TargetInfo>(Triple) {
    SizeType = UnsignedLong;
    IntPtrType = SignedLong;
    PtrDiffType = SignedLong;
  }
};
} // end anonymous namespace

namespace {
class BitrigI386TargetInfo : public BitrigTargetInfo<X86_32TargetInfo> {
public:
  BitrigI386TargetInfo(const llvm::Triple &Triple)
      : BitrigTargetInfo<X86_32TargetInfo>(Triple) {
    SizeType = UnsignedLong;
    IntPtrType = SignedLong;
    PtrDiffType = SignedLong;
  }
};
} // end anonymous namespace

namespace {
class DarwinI386TargetInfo : public DarwinTargetInfo<X86_32TargetInfo> {
public:
  DarwinI386TargetInfo(const llvm::Triple &Triple)
      : DarwinTargetInfo<X86_32TargetInfo>(Triple) {
    LongDoubleWidth = 128;
    LongDoubleAlign = 128;
    SuitableAlign = 128;
    MaxVectorAlign = 256;
    SizeType = UnsignedLong;
    IntPtrType = SignedLong;
    DescriptionString = "e-m:o-p:32:32-f64:32:64-f80:128-n8:16:32-S128";
    HasAlignMac68kSupport = true;
  }

};
} // end anonymous namespace

namespace {
// x86-32 Windows target
class WindowsX86_32TargetInfo : public WindowsTargetInfo<X86_32TargetInfo> {
public:
  WindowsX86_32TargetInfo(const llvm::Triple &Triple)
      : WindowsTargetInfo<X86_32TargetInfo>(Triple) {
    WCharType = UnsignedShort;
    DoubleAlign = LongLongAlign = 64;
    DescriptionString = "e-m:w-p:32:32-i64:64-f80:32-n8:16:32-S32";
  }
  void getTargetDefines(const LangOptions &Opts,
                        MacroBuilder &Builder) const override {
    WindowsTargetInfo<X86_32TargetInfo>::getTargetDefines(Opts, Builder);
  }
};

// x86-32 Windows Visual Studio target
class MicrosoftX86_32TargetInfo : public WindowsX86_32TargetInfo {
public:
  MicrosoftX86_32TargetInfo(const llvm::Triple &Triple)
      : WindowsX86_32TargetInfo(Triple) {
    LongDoubleWidth = LongDoubleAlign = 64;
    LongDoubleFormat = &llvm::APFloat::IEEEdouble;
  }
  void getTargetDefines(const LangOptions &Opts,
                        MacroBuilder &Builder) const override {
    WindowsX86_32TargetInfo::getTargetDefines(Opts, Builder);
    WindowsX86_32TargetInfo::getVisualStudioDefines(Opts, Builder);
    // The value of the following reflects processor type.
    // 300=386, 400=486, 500=Pentium, 600=Blend (default)
    // We lost the original triple, so we use the default.
    Builder.defineMacro("_M_IX86", "600");
  }
};
} // end anonymous namespace

static void addMinGWDefines(const LangOptions &Opts, MacroBuilder &Builder) {
  Builder.defineMacro("__MSVCRT__");
  Builder.defineMacro("__MINGW32__");

  // Mingw defines __declspec(a) to __attribute__((a)).  Clang supports
  // __declspec natively under -fms-extensions, but we define a no-op __declspec
  // macro anyway for pre-processor compatibility.
  if (Opts.MicrosoftExt)
    Builder.defineMacro("__declspec", "__declspec");
  else
    Builder.defineMacro("__declspec(a)", "__attribute__((a))");

  if (!Opts.MicrosoftExt) {
    // Provide macros for all the calling convention keywords.  Provide both
    // single and double underscore prefixed variants.  These are available on
    // x64 as well as x86, even though they have no effect.
    const char *CCs[] = {"cdecl", "stdcall", "fastcall", "thiscall", "pascal"};
    for (const char *CC : CCs) {
      std::string GCCSpelling = "__attribute__((__";
      GCCSpelling += CC;
      GCCSpelling += "__))";
      Builder.defineMacro(Twine("_") + CC, GCCSpelling);
      Builder.defineMacro(Twine("__") + CC, GCCSpelling);
    }
  }
}

namespace {
// x86-32 MinGW target
class MinGWX86_32TargetInfo : public WindowsX86_32TargetInfo {
public:
  MinGWX86_32TargetInfo(const llvm::Triple &Triple)
      : WindowsX86_32TargetInfo(Triple) {}
  void getTargetDefines(const LangOptions &Opts,
                        MacroBuilder &Builder) const override {
    WindowsX86_32TargetInfo::getTargetDefines(Opts, Builder);
    DefineStd(Builder, "WIN32", Opts);
    DefineStd(Builder, "WINNT", Opts);
    Builder.defineMacro("_X86_");
    addMinGWDefines(Opts, Builder);
  }
};
} // end anonymous namespace

namespace {
// x86-32 Cygwin target
class CygwinX86_32TargetInfo : public X86_32TargetInfo {
public:
  CygwinX86_32TargetInfo(const llvm::Triple &Triple)
      : X86_32TargetInfo(Triple) {
    TLSSupported = false;
    WCharType = UnsignedShort;
    DoubleAlign = LongLongAlign = 64;
    DescriptionString = "e-m:w-p:32:32-i64:64-f80:32-n8:16:32-S32";
  }
  void getTargetDefines(const LangOptions &Opts,
                        MacroBuilder &Builder) const override {
    X86_32TargetInfo::getTargetDefines(Opts, Builder);
    Builder.defineMacro("_X86_");
    Builder.defineMacro("__CYGWIN__");
    Builder.defineMacro("__CYGWIN32__");
    DefineStd(Builder, "unix", Opts);
    if (Opts.CPlusPlus)
      Builder.defineMacro("_GNU_SOURCE");
  }
};
} // end anonymous namespace

namespace {
// x86-32 Haiku target
class HaikuX86_32TargetInfo : public X86_32TargetInfo {
public:
  HaikuX86_32TargetInfo(const llvm::Triple &Triple) : X86_32TargetInfo(Triple) {
    SizeType = UnsignedLong;
    IntPtrType = SignedLong;
    PtrDiffType = SignedLong;
    ProcessIDType = SignedLong;
    this->UserLabelPrefix = "";
    this->TLSSupported = false;
  }
  void getTargetDefines(const LangOptions &Opts,
                        MacroBuilder &Builder) const override {
    X86_32TargetInfo::getTargetDefines(Opts, Builder);
    Builder.defineMacro("__INTEL__");
    Builder.defineMacro("__HAIKU__");
  }
};
} // end anonymous namespace

// RTEMS Target
template<typename Target>
class RTEMSTargetInfo : public OSTargetInfo<Target> {
protected:
  void getOSDefines(const LangOptions &Opts, const llvm::Triple &Triple,
                    MacroBuilder &Builder) const override {
    // RTEMS defines; list based off of gcc output

    Builder.defineMacro("__rtems__");
    Builder.defineMacro("__ELF__");
  }

public:
  RTEMSTargetInfo(const llvm::Triple &Triple) : OSTargetInfo<Target>(Triple) {
    this->UserLabelPrefix = "";

    switch (Triple.getArch()) {
    default:
    case llvm::Triple::x86:
      // this->MCountName = ".mcount";
      break;
    case llvm::Triple::mips:
    case llvm::Triple::mipsel:
    case llvm::Triple::ppc:
    case llvm::Triple::ppc64:
    case llvm::Triple::ppc64le:
      // this->MCountName = "_mcount";
      break;
    case llvm::Triple::arm:
      // this->MCountName = "__mcount";
      break;
    }
  }
};

namespace {
// x86-32 RTEMS target
class RTEMSX86_32TargetInfo : public X86_32TargetInfo {
public:
  RTEMSX86_32TargetInfo(const llvm::Triple &Triple) : X86_32TargetInfo(Triple) {
    SizeType = UnsignedLong;
    IntPtrType = SignedLong;
    PtrDiffType = SignedLong;
    this->UserLabelPrefix = "";
  }
  void getTargetDefines(const LangOptions &Opts,
                        MacroBuilder &Builder) const override {
    X86_32TargetInfo::getTargetDefines(Opts, Builder);
    Builder.defineMacro("__INTEL__");
    Builder.defineMacro("__rtems__");
  }
};
} // end anonymous namespace

namespace {
// x86-64 generic target
class X86_64TargetInfo : public X86TargetInfo {
public:
  X86_64TargetInfo(const llvm::Triple &Triple) : X86TargetInfo(Triple) {
    const bool IsX32 = getTriple().getEnvironment() == llvm::Triple::GNUX32;
    LongWidth = LongAlign = PointerWidth = PointerAlign = IsX32 ? 32 : 64;
    LongDoubleWidth = 128;
    LongDoubleAlign = 128;
    LargeArrayMinWidth = 128;
    LargeArrayAlign = 128;
    SuitableAlign = 128;
    SizeType    = IsX32 ? UnsignedInt      : UnsignedLong;
    PtrDiffType = IsX32 ? SignedInt        : SignedLong;
    IntPtrType  = IsX32 ? SignedInt        : SignedLong;
    IntMaxType  = IsX32 ? SignedLongLong   : SignedLong;
    Int64Type   = IsX32 ? SignedLongLong   : SignedLong;
    RegParmMax = 6;

    // Pointers are 32-bit in x32.
    DescriptionString = (IsX32)
                            ? "e-m:e-p:32:32-i64:64-f80:128-n8:16:32:64-S128"
                            : "e-m:e-i64:64-f80:128-n8:16:32:64-S128";

    // Use fpret only for long double.
    RealTypeUsesObjCFPRet = (1 << TargetInfo::LongDouble);

    // Use fp2ret for _Complex long double.
    ComplexLongDoubleUsesFP2Ret = true;

    // x86-64 has atomics up to 16 bytes.
    MaxAtomicPromoteWidth = 128;
    MaxAtomicInlineWidth = 128;
  }
  BuiltinVaListKind getBuiltinVaListKind() const override {
    return TargetInfo::X86_64ABIBuiltinVaList;
  }

  int getEHDataRegisterNumber(unsigned RegNo) const override {
    if (RegNo == 0) return 0;
    if (RegNo == 1) return 1;
    return -1;
  }

  CallingConvCheckResult checkCallingConvention(CallingConv CC) const override {
    return (CC == CC_C ||
            CC == CC_X86VectorCall ||
            CC == CC_IntelOclBicc ||
            CC == CC_X86_64Win64) ? CCCR_OK : CCCR_Warning;
  }

  CallingConv getDefaultCallingConv(CallingConvMethodType MT) const override {
    return CC_C;
  }

  // for x32 we need it here explicitly
  bool hasInt128Type() const override { return true; }
};
} // end anonymous namespace

namespace {
// x86-64 Windows target
class WindowsX86_64TargetInfo : public WindowsTargetInfo<X86_64TargetInfo> {
public:
  WindowsX86_64TargetInfo(const llvm::Triple &Triple)
      : WindowsTargetInfo<X86_64TargetInfo>(Triple) {
    WCharType = UnsignedShort;
    LongWidth = LongAlign = 32;
    DoubleAlign = LongLongAlign = 64;
    IntMaxType = SignedLongLong;
    Int64Type = SignedLongLong;
    SizeType = UnsignedLongLong;
    PtrDiffType = SignedLongLong;
    IntPtrType = SignedLongLong;
    this->UserLabelPrefix = "";
  }
  void getTargetDefines(const LangOptions &Opts,
                                MacroBuilder &Builder) const override {
    WindowsTargetInfo<X86_64TargetInfo>::getTargetDefines(Opts, Builder);
    Builder.defineMacro("_WIN64");
  }
  BuiltinVaListKind getBuiltinVaListKind() const override {
    return TargetInfo::CharPtrBuiltinVaList;
  }
  CallingConvCheckResult checkCallingConvention(CallingConv CC) const override {
    return (CC == CC_C ||
            CC == CC_X86VectorCall ||
            CC == CC_IntelOclBicc ||
            CC == CC_X86_64SysV) ? CCCR_OK : CCCR_Warning;
  }
};
} // end anonymous namespace

namespace {
// x86-64 Windows Visual Studio target
class MicrosoftX86_64TargetInfo : public WindowsX86_64TargetInfo {
public:
  MicrosoftX86_64TargetInfo(const llvm::Triple &Triple)
      : WindowsX86_64TargetInfo(Triple) {
    LongDoubleWidth = LongDoubleAlign = 64;
    LongDoubleFormat = &llvm::APFloat::IEEEdouble;
  }
  void getTargetDefines(const LangOptions &Opts,
                        MacroBuilder &Builder) const override {
    WindowsX86_64TargetInfo::getTargetDefines(Opts, Builder);
    WindowsX86_64TargetInfo::getVisualStudioDefines(Opts, Builder);
    Builder.defineMacro("_M_X64");
    Builder.defineMacro("_M_AMD64");
  }
};
} // end anonymous namespace

namespace {
// x86-64 MinGW target
class MinGWX86_64TargetInfo : public WindowsX86_64TargetInfo {
public:
  MinGWX86_64TargetInfo(const llvm::Triple &Triple)
      : WindowsX86_64TargetInfo(Triple) {}
  void getTargetDefines(const LangOptions &Opts,
                        MacroBuilder &Builder) const override {
    WindowsX86_64TargetInfo::getTargetDefines(Opts, Builder);
    DefineStd(Builder, "WIN64", Opts);
    Builder.defineMacro("__MINGW64__");
    addMinGWDefines(Opts, Builder);

    // GCC defines this macro when it is using __gxx_personality_seh0.
    if (!Opts.SjLjExceptions)
      Builder.defineMacro("__SEH__");
  }
};
} // end anonymous namespace

namespace {
class DarwinX86_64TargetInfo : public DarwinTargetInfo<X86_64TargetInfo> {
public:
  DarwinX86_64TargetInfo(const llvm::Triple &Triple)
      : DarwinTargetInfo<X86_64TargetInfo>(Triple) {
    Int64Type = SignedLongLong;
    MaxVectorAlign = 256;
    // The 64-bit iOS simulator uses the builtin bool type for Objective-C.
    llvm::Triple T = llvm::Triple(Triple);
    if (T.isiOS())
      UseSignedCharForObjCBool = false;
    DescriptionString = "e-m:o-i64:64-f80:128-n8:16:32:64-S128";
  }
};
} // end anonymous namespace

namespace {
class OpenBSDX86_64TargetInfo : public OpenBSDTargetInfo<X86_64TargetInfo> {
public:
  OpenBSDX86_64TargetInfo(const llvm::Triple &Triple)
      : OpenBSDTargetInfo<X86_64TargetInfo>(Triple) {
    IntMaxType = SignedLongLong;
    Int64Type = SignedLongLong;
  }
};
} // end anonymous namespace

namespace {
class BitrigX86_64TargetInfo : public BitrigTargetInfo<X86_64TargetInfo> {
public:
  BitrigX86_64TargetInfo(const llvm::Triple &Triple)
      : BitrigTargetInfo<X86_64TargetInfo>(Triple) {
    IntMaxType = SignedLongLong;
    Int64Type = SignedLongLong;
  }
};
}


namespace {
class ARMTargetInfo : public TargetInfo {
  // Possible FPU choices.
  enum FPUMode {
    VFP2FPU = (1 << 0),
    VFP3FPU = (1 << 1),
    VFP4FPU = (1 << 2),
    NeonFPU = (1 << 3),
    FPARMV8 = (1 << 4)
  };

  // Possible HWDiv features.
  enum HWDivMode {
    HWDivThumb = (1 << 0),
    HWDivARM = (1 << 1)
  };

  static bool FPUModeIsVFP(FPUMode Mode) {
    return Mode & (VFP2FPU | VFP3FPU | VFP4FPU | NeonFPU | FPARMV8);
  }

  static const TargetInfo::GCCRegAlias GCCRegAliases[];
  static const char * const GCCRegNames[];

  std::string ABI, CPU;

  enum {
    FP_Default,
    FP_VFP,
    FP_Neon
  } FPMath;

  unsigned FPU : 5;

  unsigned IsAAPCS : 1;
  unsigned IsThumb : 1;
  unsigned HWDiv : 2;

  // Initialized via features.
  unsigned SoftFloat : 1;
  unsigned SoftFloatABI : 1;

  unsigned CRC : 1;
  unsigned Crypto : 1;

  // ACLE 6.5.1 Hardware floating point
  enum {
    HW_FP_HP = (1 << 1), /// half (16-bit)
    HW_FP_SP = (1 << 2), /// single (32-bit)
    HW_FP_DP = (1 << 3), /// double (64-bit)
  };
  uint32_t HW_FP;

  static const Builtin::Info BuiltinInfo[];

  static bool shouldUseInlineAtomic(const llvm::Triple &T) {
    StringRef ArchName = T.getArchName();
    if (T.getArch() == llvm::Triple::arm ||
        T.getArch() == llvm::Triple::armeb) {
      StringRef VersionStr;
      if (ArchName.startswith("armv"))
        VersionStr = ArchName.substr(4, 1);
      else if (ArchName.startswith("armebv"))
        VersionStr = ArchName.substr(6, 1);
      else
        return false;
      unsigned Version;
      if (VersionStr.getAsInteger(10, Version))
        return false;
      return Version >= 6;
    }
    assert(T.getArch() == llvm::Triple::thumb ||
           T.getArch() == llvm::Triple::thumbeb);
    StringRef VersionStr;
    if (ArchName.startswith("thumbv"))
      VersionStr = ArchName.substr(6, 1);
    else if (ArchName.startswith("thumbebv"))
      VersionStr = ArchName.substr(8, 1);
    else
      return false;
    unsigned Version;
    if (VersionStr.getAsInteger(10, Version))
      return false;
    return Version >= 7;
  }

  void setABIAAPCS() {
    IsAAPCS = true;

    DoubleAlign = LongLongAlign = LongDoubleAlign = SuitableAlign = 64;
    const llvm::Triple &T = getTriple();

    // size_t is unsigned long on MachO-derived environments and NetBSD.
    if (T.isOSBinFormatMachO() || T.getOS() == llvm::Triple::NetBSD)
      SizeType = UnsignedLong;
    else
      SizeType = UnsignedInt;

    switch (T.getOS()) {
    case llvm::Triple::NetBSD:
      WCharType = SignedInt;
      break;
    case llvm::Triple::Win32:
      WCharType = UnsignedShort;
      break;
    case llvm::Triple::Linux:
    default:
      // AAPCS 7.1.1, ARM-Linux ABI 2.4: type of wchar_t is unsigned int.
      WCharType = UnsignedInt;
      break;
    }

    UseBitFieldTypeAlignment = true;

    ZeroLengthBitfieldBoundary = 0;

    // Thumb1 add sp, #imm requires the immediate value be multiple of 4,
    // so set preferred for small types to 32.
    if (T.isOSBinFormatMachO()) {
      DescriptionString =
          BigEndian ? "E-m:o-p:32:32-i64:64-v128:64:128-a:0:32-n32-S64"
                    : "e-m:o-p:32:32-i64:64-v128:64:128-a:0:32-n32-S64";
    } else if (T.isOSWindows()) {
      // FIXME: this is invalid for WindowsCE
      assert(!BigEndian && "Windows on ARM does not support big endian");
      DescriptionString = "e"
                          "-m:e"
                          "-p:32:32"
                          "-i64:64"
                          "-v128:64:128"
                          "-a:0:32"
                          "-n32"
                          "-S64";
      // @LOCALMOD-BEGIN
    } else if (T.isOSNaCl()) {
      assert(!BigEndian && "NaCl on ARM does not support big endian");
      DescriptionString = "e-m:e-p:32:32-i64:64-v128:64:128-a:0:32-n32-S128";
    } else {
      // @LOCALMOD-END
      DescriptionString =
          BigEndian ? "E-m:e-p:32:32-i64:64-v128:64:128-a:0:32-n32-S64"
                    : "e-m:e-p:32:32-i64:64-v128:64:128-a:0:32-n32-S64";
    }

    // FIXME: Enumerated types are variable width in straight AAPCS.
  }

  void setABIAPCS() {
    const llvm::Triple &T = getTriple();

    IsAAPCS = false;

    DoubleAlign = LongLongAlign = LongDoubleAlign = SuitableAlign = 32;

    // size_t is unsigned int on FreeBSD.
    if (T.getOS() == llvm::Triple::FreeBSD)
      SizeType = UnsignedInt;
    else
      SizeType = UnsignedLong;

    // Revert to using SignedInt on apcs-gnu to comply with existing behaviour.
    WCharType = SignedInt;

    // Do not respect the alignment of bit-field types when laying out
    // structures. This corresponds to PCC_BITFIELD_TYPE_MATTERS in gcc.
    UseBitFieldTypeAlignment = false;

    /// gcc forces the alignment to 4 bytes, regardless of the type of the
    /// zero length bitfield.  This corresponds to EMPTY_FIELD_BOUNDARY in
    /// gcc.
    ZeroLengthBitfieldBoundary = 32;

    if (T.isOSBinFormatMachO())
      DescriptionString =
          BigEndian
              ? "E-m:o-p:32:32-f64:32:64-v64:32:64-v128:32:128-a:0:32-n32-S32"
              : "e-m:o-p:32:32-f64:32:64-v64:32:64-v128:32:128-a:0:32-n32-S32";
    else
      DescriptionString =
          BigEndian
              ? "E-m:e-p:32:32-f64:32:64-v64:32:64-v128:32:128-a:0:32-n32-S32"
              : "e-m:e-p:32:32-f64:32:64-v64:32:64-v128:32:128-a:0:32-n32-S32";

    // FIXME: Override "preferred align" for double and long long.
  }

public:
  ARMTargetInfo(const llvm::Triple &Triple, bool IsBigEndian)
      : TargetInfo(Triple), CPU("arm1136j-s"), FPMath(FP_Default),
        IsAAPCS(true), HW_FP(0) {
    BigEndian = IsBigEndian;

    switch (getTriple().getOS()) {
    case llvm::Triple::NetBSD:
      PtrDiffType = SignedLong;
      break;
    default:
      PtrDiffType = SignedInt;
      break;
    }

    // {} in inline assembly are neon specifiers, not assembly variant
    // specifiers.
    NoAsmVariants = true;

    // FIXME: Should we just treat this as a feature?
    IsThumb = getTriple().getArchName().startswith("thumb");

    setABI("aapcs-linux");

    // ARM targets default to using the ARM C++ ABI.
    TheCXXABI.set(TargetCXXABI::GenericARM);

    // ARM has atomics up to 8 bytes
    MaxAtomicPromoteWidth = 64;
    if (shouldUseInlineAtomic(getTriple()))
      MaxAtomicInlineWidth = 64;

    // Do force alignment of members that follow zero length bitfields.  If
    // the alignment of the zero-length bitfield is greater than the member
    // that follows it, `bar', `bar' will be aligned as the  type of the
    // zero length bitfield.
    UseZeroLengthBitfieldAlignment = true;
  }
  StringRef getABI() const override { return ABI; }
  bool setABI(const std::string &Name) override {
    ABI = Name;

    // The defaults (above) are for AAPCS, check if we need to change them.
    //
    // FIXME: We need support for -meabi... we could just mangle it into the
    // name.
    if (Name == "apcs-gnu") {
      setABIAPCS();
      return true;
    }
    if (Name == "aapcs" || Name == "aapcs-vfp" || Name == "aapcs-linux") {
      setABIAAPCS();
      return true;
    }
    return false;
  }

  void getDefaultFeatures(llvm::StringMap<bool> &Features) const override {
    if (IsAAPCS)
      Features["aapcs"] = true;
    else
      Features["apcs"] = true;

    StringRef ArchName = getTriple().getArchName();
    if (CPU == "arm1136jf-s" || CPU == "arm1176jzf-s" || CPU == "mpcore")
      Features["vfp2"] = true;
    else if (CPU == "cortex-a8" || CPU == "cortex-a9") {
      Features["vfp3"] = true;
      Features["neon"] = true;
    }
    else if (CPU == "cortex-a5") {
      Features["vfp4"] = true;
      Features["neon"] = true;
    } else if (CPU == "swift" || CPU == "cortex-a7" ||
               CPU == "cortex-a12" || CPU == "cortex-a15" ||
               CPU == "cortex-a17" || CPU == "krait") {
      Features["vfp4"] = true;
      Features["neon"] = true;
      Features["hwdiv"] = true;
      Features["hwdiv-arm"] = true;
    } else if (CPU == "cyclone") {
      Features["v8fp"] = true;
      Features["neon"] = true;
      Features["hwdiv"] = true;
      Features["hwdiv-arm"] = true;
    } else if (CPU == "cortex-a53" || CPU == "cortex-a57") {
      Features["fp-armv8"] = true;
      Features["neon"] = true;
      Features["hwdiv"] = true;
      Features["hwdiv-arm"] = true;
      Features["crc"] = true;
      Features["crypto"] = true;
    } else if (CPU == "cortex-r5" ||
               // Enable the hwdiv extension for all v8a AArch32 cores by
               // default.
               ArchName == "armv8a" || ArchName == "armv8" ||
               ArchName == "armebv8a" || ArchName == "armebv8" ||
               ArchName == "thumbv8a" || ArchName == "thumbv8" ||
               ArchName == "thumbebv8a" || ArchName == "thumbebv8") {
      Features["hwdiv"] = true;
      Features["hwdiv-arm"] = true;
    } else if (CPU == "cortex-m3" || CPU == "cortex-m4" || CPU == "cortex-m7") {
      Features["hwdiv"] = true;
    }
  }

  bool handleTargetFeatures(std::vector<std::string> &Features,
                            DiagnosticsEngine &Diags) override {
    FPU = 0;
    CRC = 0;
    Crypto = 0;
    SoftFloat = SoftFloatABI = false;
    HWDiv = 0;

    for (const auto &Feature : Features) {
      if (Feature == "+soft-float") {
        SoftFloat = true;
      } else if (Feature == "+soft-float-abi") {
        SoftFloatABI = true;
      } else if (Feature == "+vfp2") {
        FPU |= VFP2FPU;
        HW_FP = HW_FP_SP | HW_FP_DP;
      } else if (Feature == "+vfp3") {
        FPU |= VFP3FPU;
        HW_FP = HW_FP_SP | HW_FP_DP;
      } else if (Feature == "+vfp4") {
        FPU |= VFP4FPU;
        HW_FP = HW_FP_SP | HW_FP_DP | HW_FP_HP;
      } else if (Feature == "+fp-armv8") {
        FPU |= FPARMV8;
        HW_FP = HW_FP_SP | HW_FP_DP | HW_FP_HP;
      } else if (Feature == "+neon") {
        FPU |= NeonFPU;
        HW_FP = HW_FP_SP | HW_FP_DP;
      } else if (Feature == "+hwdiv") {
        HWDiv |= HWDivThumb;
      } else if (Feature == "+hwdiv-arm") {
        HWDiv |= HWDivARM;
      } else if (Feature == "+crc") {
        CRC = 1;
      } else if (Feature == "+crypto") {
        Crypto = 1;
      } else if (Feature == "+fp-only-sp") {
        HW_FP &= ~HW_FP_DP;
      }
    }

    if (!(FPU & NeonFPU) && FPMath == FP_Neon) {
      Diags.Report(diag::err_target_unsupported_fpmath) << "neon";
      return false;
    }

    if (FPMath == FP_Neon)
      Features.push_back("+neonfp");
    else if (FPMath == FP_VFP)
      Features.push_back("-neonfp");

    // Remove front-end specific options which the backend handles differently.
    const StringRef FrontEndFeatures[] = { "+soft-float", "+soft-float-abi" };
    for (const auto &FEFeature : FrontEndFeatures) {
      auto Feature = std::find(Features.begin(), Features.end(), FEFeature);
      if (Feature != Features.end())
        Features.erase(Feature);
    }

    return true;
  }

  bool hasFeature(StringRef Feature) const override {
    return llvm::StringSwitch<bool>(Feature)
        .Case("arm", true)
        .Case("softfloat", SoftFloat)
        .Case("thumb", IsThumb)
        .Case("neon", (FPU & NeonFPU) && !SoftFloat)
        .Case("hwdiv", HWDiv & HWDivThumb)
        .Case("hwdiv-arm", HWDiv & HWDivARM)
        .Default(false);
  }
  // FIXME: Should we actually have some table instead of these switches?
  static const char *getCPUDefineSuffix(StringRef Name) {
    return llvm::StringSwitch<const char *>(Name)
        .Cases("arm8", "arm810", "4")
        .Cases("strongarm", "strongarm110", "strongarm1100", "strongarm1110",
               "4")
        .Cases("arm7tdmi", "arm7tdmi-s", "arm710t", "arm720t", "arm9", "4T")
        .Cases("arm9tdmi", "arm920", "arm920t", "arm922t", "arm940t", "4T")
        .Case("ep9312", "4T")
        .Cases("arm10tdmi", "arm1020t", "5T")
        .Cases("arm9e", "arm946e-s", "arm966e-s", "arm968e-s", "5TE")
        .Case("arm926ej-s", "5TEJ")
        .Cases("arm10e", "arm1020e", "arm1022e", "5TE")
        .Cases("xscale", "iwmmxt", "5TE")
        .Case("arm1136j-s", "6J")
        .Cases("arm1176jz-s", "arm1176jzf-s", "6ZK")
        .Cases("arm1136jf-s", "mpcorenovfp", "mpcore", "6K")
        .Cases("arm1156t2-s", "arm1156t2f-s", "6T2")
        .Cases("cortex-a5", "cortex-a7", "cortex-a8", "7A")
        .Cases("cortex-a9", "cortex-a12", "cortex-a15", "cortex-a17", "krait",
               "7A")
        .Cases("cortex-r4", "cortex-r5", "7R")
        .Case("swift", "7S")
        .Case("cyclone", "8A")
        .Case("cortex-m3", "7M")
        .Cases("cortex-m4", "cortex-m7", "7EM")
        .Case("cortex-m0", "6M")
        .Cases("cortex-a53", "cortex-a57", "8A")
        .Default(nullptr);
  }
  static const char *getCPUProfile(StringRef Name) {
    return llvm::StringSwitch<const char *>(Name)
        .Cases("cortex-a5", "cortex-a7", "cortex-a8", "A")
        .Cases("cortex-a9", "cortex-a12", "cortex-a15", "cortex-a17", "krait",
               "A")
        .Cases("cortex-a53", "cortex-a57", "A")
        .Cases("cortex-m3", "cortex-m4", "cortex-m0", "cortex-m7", "M")
        .Cases("cortex-r4", "cortex-r5", "R")
        .Default("");
  }
  bool setCPU(const std::string &Name) override {
    if (!getCPUDefineSuffix(Name))
      return false;

    // Cortex M does not support 8 byte atomics, while general Thumb2 does.
    StringRef Profile = getCPUProfile(Name);
    if (Profile == "M" && MaxAtomicInlineWidth) {
      MaxAtomicPromoteWidth = 32;
      MaxAtomicInlineWidth = 32;
    }

    CPU = Name;
    return true;
  }
  bool setFPMath(StringRef Name) override;
  bool supportsThumb(StringRef ArchName, StringRef CPUArch,
                     unsigned CPUArchVer) const {
    return CPUArchVer >= 7 || (CPUArch.find('T') != StringRef::npos) ||
           (CPUArch.find('M') != StringRef::npos);
  }
  bool supportsThumb2(StringRef ArchName, StringRef CPUArch,
                      unsigned CPUArchVer) const {
    // We check both CPUArchVer and ArchName because when only triple is
    // specified, the default CPU is arm1136j-s.
    return ArchName.endswith("v6t2") || ArchName.endswith("v7") ||
           ArchName.endswith("v8") || CPUArch == "6T2" || CPUArchVer >= 7;
  }
  void getTargetDefines(const LangOptions &Opts,
                        MacroBuilder &Builder) const override {
    // Target identification.
    Builder.defineMacro("__arm");
    Builder.defineMacro("__arm__");

    // Target properties.
    Builder.defineMacro("__REGISTER_PREFIX__", "");

    StringRef CPUArch = getCPUDefineSuffix(CPU);
    unsigned int CPUArchVer;
    if (CPUArch.substr(0, 1).getAsInteger<unsigned int>(10, CPUArchVer))
      llvm_unreachable("Invalid char for architecture version number");
    Builder.defineMacro("__ARM_ARCH_" + CPUArch + "__");

    // ACLE 6.4.1 ARM/Thumb instruction set architecture
    StringRef CPUProfile = getCPUProfile(CPU);
    StringRef ArchName = getTriple().getArchName();

    // __ARM_ARCH is defined as an integer value indicating the current ARM ISA
    Builder.defineMacro("__ARM_ARCH", CPUArch.substr(0, 1));
    if (CPUArch[0] >= '8') {
      Builder.defineMacro("__ARM_FEATURE_NUMERIC_MAXMIN");
      Builder.defineMacro("__ARM_FEATURE_DIRECTED_ROUNDING");
    }

    // __ARM_ARCH_ISA_ARM is defined to 1 if the core supports the ARM ISA.  It
    // is not defined for the M-profile.
    // NOTE that the deffault profile is assumed to be 'A'
    if (CPUProfile.empty() || CPUProfile != "M")
      Builder.defineMacro("__ARM_ARCH_ISA_ARM", "1");

    // __ARM_ARCH_ISA_THUMB is defined to 1 if the core supporst the original
    // Thumb ISA (including v6-M).  It is set to 2 if the core supports the
    // Thumb-2 ISA as found in the v6T2 architecture and all v7 architecture.
    if (supportsThumb2(ArchName, CPUArch, CPUArchVer))
      Builder.defineMacro("__ARM_ARCH_ISA_THUMB", "2");
    else if (supportsThumb(ArchName, CPUArch, CPUArchVer))
      Builder.defineMacro("__ARM_ARCH_ISA_THUMB", "1");

    // __ARM_32BIT_STATE is defined to 1 if code is being generated for a 32-bit
    // instruction set such as ARM or Thumb.
    Builder.defineMacro("__ARM_32BIT_STATE", "1");

    // ACLE 6.4.2 Architectural Profile (A, R, M or pre-Cortex)

    // __ARM_ARCH_PROFILE is defined as 'A', 'R', 'M' or 'S', or unset.
    if (!CPUProfile.empty())
      Builder.defineMacro("__ARM_ARCH_PROFILE", "'" + CPUProfile + "'");

    // ACLE 6.5.1 Hardware Floating Point
    if (HW_FP)
      Builder.defineMacro("__ARM_FP", "0x" + llvm::utohexstr(HW_FP));

    // ACLE predefines.
    Builder.defineMacro("__ARM_ACLE", "200");

    // Subtarget options.

    // FIXME: It's more complicated than this and we don't really support
    // interworking.
    // Windows on ARM does not "support" interworking
    if (5 <= CPUArchVer && CPUArchVer <= 8 && !getTriple().isOSWindows())
      Builder.defineMacro("__THUMB_INTERWORK__");

    if (ABI == "aapcs" || ABI == "aapcs-linux" || ABI == "aapcs-vfp") {
      // Embedded targets on Darwin follow AAPCS, but not EABI.
      // Windows on ARM follows AAPCS VFP, but does not conform to EABI.
      if (!getTriple().isOSDarwin() && !getTriple().isOSWindows())
        Builder.defineMacro("__ARM_EABI__");
      Builder.defineMacro("__ARM_PCS", "1");

      if ((!SoftFloat && !SoftFloatABI) || ABI == "aapcs-vfp")
        Builder.defineMacro("__ARM_PCS_VFP", "1");
    }

    if (SoftFloat)
      Builder.defineMacro("__SOFTFP__");

    if (CPU == "xscale")
      Builder.defineMacro("__XSCALE__");

    if (IsThumb) {
      Builder.defineMacro("__THUMBEL__");
      Builder.defineMacro("__thumb__");
      if (supportsThumb2(ArchName, CPUArch, CPUArchVer))
        Builder.defineMacro("__thumb2__");
    }
    if (((HWDiv & HWDivThumb) && IsThumb) || ((HWDiv & HWDivARM) && !IsThumb))
      Builder.defineMacro("__ARM_ARCH_EXT_IDIV__", "1");

    // Note, this is always on in gcc, even though it doesn't make sense.
    Builder.defineMacro("__APCS_32__");

    if (FPUModeIsVFP((FPUMode) FPU)) {
      Builder.defineMacro("__VFP_FP__");
      if (FPU & VFP2FPU)
        Builder.defineMacro("__ARM_VFPV2__");
      if (FPU & VFP3FPU)
        Builder.defineMacro("__ARM_VFPV3__");
      if (FPU & VFP4FPU)
        Builder.defineMacro("__ARM_VFPV4__");
    }

    // This only gets set when Neon instructions are actually available, unlike
    // the VFP define, hence the soft float and arch check. This is subtly
    // different from gcc, we follow the intent which was that it should be set
    // when Neon instructions are actually available.
    if ((FPU & NeonFPU) && !SoftFloat && CPUArchVer >= 7) {
      Builder.defineMacro("__ARM_NEON");
      Builder.defineMacro("__ARM_NEON__");
    }

    Builder.defineMacro("__ARM_SIZEOF_WCHAR_T",
                        Opts.ShortWChar ? "2" : "4");

    Builder.defineMacro("__ARM_SIZEOF_MINIMAL_ENUM",
                        Opts.ShortEnums ? "1" : "4");

    if (CRC)
      Builder.defineMacro("__ARM_FEATURE_CRC32");

    if (Crypto)
      Builder.defineMacro("__ARM_FEATURE_CRYPTO");

    if (CPUArchVer >= 6 && CPUArch != "6M") {
      Builder.defineMacro("__GCC_HAVE_SYNC_COMPARE_AND_SWAP_1");
      Builder.defineMacro("__GCC_HAVE_SYNC_COMPARE_AND_SWAP_2");
      Builder.defineMacro("__GCC_HAVE_SYNC_COMPARE_AND_SWAP_4");
      Builder.defineMacro("__GCC_HAVE_SYNC_COMPARE_AND_SWAP_8");
    }

    bool is5EOrAbove = (CPUArchVer >= 6 ||
                        (CPUArchVer == 5 &&
                         CPUArch.find('E') != StringRef::npos));
    bool is32Bit = (!IsThumb || supportsThumb2(ArchName, CPUArch, CPUArchVer));
    if (is5EOrAbove && is32Bit && (CPUProfile != "M" || CPUArch  == "7EM"))
      Builder.defineMacro("__ARM_FEATURE_DSP");
  }
  void getTargetBuiltins(const Builtin::Info *&Records,
                         unsigned &NumRecords) const override {
    Records = BuiltinInfo;
    NumRecords = clang::ARM::LastTSBuiltin-Builtin::FirstTSBuiltin;
  }
  bool isCLZForZeroUndef() const override { return false; }
  BuiltinVaListKind getBuiltinVaListKind() const override {
    return IsAAPCS ? AAPCSABIBuiltinVaList : TargetInfo::VoidPtrBuiltinVaList;
  }
  void getGCCRegNames(const char * const *&Names,
                      unsigned &NumNames) const override;
  void getGCCRegAliases(const GCCRegAlias *&Aliases,
                        unsigned &NumAliases) const override;
  bool validateAsmConstraint(const char *&Name,
                             TargetInfo::ConstraintInfo &Info) const override {
    switch (*Name) {
    default: break;
    case 'l': // r0-r7
    case 'h': // r8-r15
    case 'w': // VFP Floating point register single precision
    case 'P': // VFP Floating point register double precision
      Info.setAllowsRegister();
      return true;
    case 'Q': // A memory address that is a single base register.
      Info.setAllowsMemory();
      return true;
    case 'U': // a memory reference...
      switch (Name[1]) {
      case 'q': // ...ARMV4 ldrsb
      case 'v': // ...VFP load/store (reg+constant offset)
      case 'y': // ...iWMMXt load/store
      case 't': // address valid for load/store opaque types wider
                // than 128-bits
      case 'n': // valid address for Neon doubleword vector load/store
      case 'm': // valid address for Neon element and structure load/store
      case 's': // valid address for non-offset loads/stores of quad-word
                // values in four ARM registers
        Info.setAllowsMemory();
        Name++;
        return true;
      }
    }
    return false;
  }
  std::string convertConstraint(const char *&Constraint) const override {
    std::string R;
    switch (*Constraint) {
    case 'U':   // Two-character constraint; add "^" hint for later parsing.
      R = std::string("^") + std::string(Constraint, 2);
      Constraint++;
      break;
    case 'p': // 'p' should be translated to 'r' by default.
      R = std::string("r");
      break;
    default:
      return std::string(1, *Constraint);
    }
    return R;
  }
  bool
  validateConstraintModifier(StringRef Constraint, char Modifier, unsigned Size,
                             std::string &SuggestedModifier) const override {
    bool isOutput = (Constraint[0] == '=');
    bool isInOut = (Constraint[0] == '+');

    // Strip off constraint modifiers.
    while (Constraint[0] == '=' ||
           Constraint[0] == '+' ||
           Constraint[0] == '&')
      Constraint = Constraint.substr(1);

    switch (Constraint[0]) {
    default: break;
    case 'r': {
      switch (Modifier) {
      default:
        return (isInOut || isOutput || Size <= 64);
      case 'q':
        // A register of size 32 cannot fit a vector type.
        return false;
      }
    }
    }

    return true;
  }
  const char *getClobbers() const override {
    // FIXME: Is this really right?
    return "";
  }

  CallingConvCheckResult checkCallingConvention(CallingConv CC) const override {
    return (CC == CC_AAPCS || CC == CC_AAPCS_VFP) ? CCCR_OK : CCCR_Warning;
  }

  int getEHDataRegisterNumber(unsigned RegNo) const override {
    if (RegNo == 0) return 0;
    if (RegNo == 1) return 1;
    return -1;
  }
};

bool ARMTargetInfo::setFPMath(StringRef Name) {
  if (Name == "neon") {
    FPMath = FP_Neon;
    return true;
  } else if (Name == "vfp" || Name == "vfp2" || Name == "vfp3" ||
             Name == "vfp4") {
    FPMath = FP_VFP;
    return true;
  }
  return false;
}

const char * const ARMTargetInfo::GCCRegNames[] = {
  // Integer registers
  "r0", "r1", "r2", "r3", "r4", "r5", "r6", "r7",
  "r8", "r9", "r10", "r11", "r12", "sp", "lr", "pc",

  // Float registers
  "s0", "s1", "s2", "s3", "s4", "s5", "s6", "s7",
  "s8", "s9", "s10", "s11", "s12", "s13", "s14", "s15",
  "s16", "s17", "s18", "s19", "s20", "s21", "s22", "s23",
  "s24", "s25", "s26", "s27", "s28", "s29", "s30", "s31",

  // Double registers
  "d0", "d1", "d2", "d3", "d4", "d5", "d6", "d7",
  "d8", "d9", "d10", "d11", "d12", "d13", "d14", "d15",
  "d16", "d17", "d18", "d19", "d20", "d21", "d22", "d23",
  "d24", "d25", "d26", "d27", "d28", "d29", "d30", "d31",

  // Quad registers
  "q0", "q1", "q2", "q3", "q4", "q5", "q6", "q7",
  "q8", "q9", "q10", "q11", "q12", "q13", "q14", "q15"
};

void ARMTargetInfo::getGCCRegNames(const char * const *&Names,
                                   unsigned &NumNames) const {
  Names = GCCRegNames;
  NumNames = llvm::array_lengthof(GCCRegNames);
}

const TargetInfo::GCCRegAlias ARMTargetInfo::GCCRegAliases[] = {
  { { "a1" }, "r0" },
  { { "a2" }, "r1" },
  { { "a3" }, "r2" },
  { { "a4" }, "r3" },
  { { "v1" }, "r4" },
  { { "v2" }, "r5" },
  { { "v3" }, "r6" },
  { { "v4" }, "r7" },
  { { "v5" }, "r8" },
  { { "v6", "rfp" }, "r9" },
  { { "sl" }, "r10" },
  { { "fp" }, "r11" },
  { { "ip" }, "r12" },
  { { "r13" }, "sp" },
  { { "r14" }, "lr" },
  { { "r15" }, "pc" },
  // The S, D and Q registers overlap, but aren't really aliases; we
  // don't want to substitute one of these for a different-sized one.
};

void ARMTargetInfo::getGCCRegAliases(const GCCRegAlias *&Aliases,
                                       unsigned &NumAliases) const {
  Aliases = GCCRegAliases;
  NumAliases = llvm::array_lengthof(GCCRegAliases);
}

const Builtin::Info ARMTargetInfo::BuiltinInfo[] = {
#define BUILTIN(ID, TYPE, ATTRS) { #ID, TYPE, ATTRS, 0, ALL_LANGUAGES },
#define LIBBUILTIN(ID, TYPE, ATTRS, HEADER) { #ID, TYPE, ATTRS, HEADER,\
                                              ALL_LANGUAGES },
#include "clang/Basic/BuiltinsNEON.def"

#define BUILTIN(ID, TYPE, ATTRS) { #ID, TYPE, ATTRS, 0, ALL_LANGUAGES },
#define LANGBUILTIN(ID, TYPE, ATTRS, LANG) { #ID, TYPE, ATTRS, 0, LANG },
#define LIBBUILTIN(ID, TYPE, ATTRS, HEADER) { #ID, TYPE, ATTRS, HEADER,\
                                              ALL_LANGUAGES },
#include "clang/Basic/BuiltinsARM.def"
};

class ARMleTargetInfo : public ARMTargetInfo {
public:
  ARMleTargetInfo(const llvm::Triple &Triple)
    : ARMTargetInfo(Triple, false) { }
  virtual void getTargetDefines(const LangOptions &Opts,
                                MacroBuilder &Builder) const {
    Builder.defineMacro("__ARMEL__");
    ARMTargetInfo::getTargetDefines(Opts, Builder);
  }
};

class ARMbeTargetInfo : public ARMTargetInfo {
public:
  ARMbeTargetInfo(const llvm::Triple &Triple)
    : ARMTargetInfo(Triple, true) { }
  virtual void getTargetDefines(const LangOptions &Opts,
                                MacroBuilder &Builder) const {
    Builder.defineMacro("__ARMEB__");
    Builder.defineMacro("__ARM_BIG_ENDIAN");
    ARMTargetInfo::getTargetDefines(Opts, Builder);
  }
};
} // end anonymous namespace.

namespace {
class WindowsARMTargetInfo : public WindowsTargetInfo<ARMleTargetInfo> {
  const llvm::Triple Triple;
public:
  WindowsARMTargetInfo(const llvm::Triple &Triple)
    : WindowsTargetInfo<ARMleTargetInfo>(Triple), Triple(Triple) {
    TLSSupported = false;
    WCharType = UnsignedShort;
    SizeType = UnsignedInt;
    UserLabelPrefix = "";
  }
  void getVisualStudioDefines(const LangOptions &Opts,
                              MacroBuilder &Builder) const {
    WindowsTargetInfo<ARMleTargetInfo>::getVisualStudioDefines(Opts, Builder);

    // FIXME: this is invalid for WindowsCE
    Builder.defineMacro("_M_ARM_NT", "1");
    Builder.defineMacro("_M_ARMT", "_M_ARM");
    Builder.defineMacro("_M_THUMB", "_M_ARM");

    assert((Triple.getArch() == llvm::Triple::arm ||
            Triple.getArch() == llvm::Triple::thumb) &&
           "invalid architecture for Windows ARM target info");
    unsigned Offset = Triple.getArch() == llvm::Triple::arm ? 4 : 6;
    Builder.defineMacro("_M_ARM", Triple.getArchName().substr(Offset));

    // TODO map the complete set of values
    // 31: VFPv3 40: VFPv4
    Builder.defineMacro("_M_ARM_FP", "31");
  }
  BuiltinVaListKind getBuiltinVaListKind() const override {
    return TargetInfo::CharPtrBuiltinVaList;
  }
};

// Windows ARM + Itanium C++ ABI Target
class ItaniumWindowsARMleTargetInfo : public WindowsARMTargetInfo {
public:
  ItaniumWindowsARMleTargetInfo(const llvm::Triple &Triple)
    : WindowsARMTargetInfo(Triple) {
    TheCXXABI.set(TargetCXXABI::GenericARM);
  }

  void getTargetDefines(const LangOptions &Opts,
                        MacroBuilder &Builder) const override {
    WindowsARMTargetInfo::getTargetDefines(Opts, Builder);

    if (Opts.MSVCCompat)
      WindowsARMTargetInfo::getVisualStudioDefines(Opts, Builder);
  }
};

// Windows ARM, MS (C++) ABI
class MicrosoftARMleTargetInfo : public WindowsARMTargetInfo {
public:
  MicrosoftARMleTargetInfo(const llvm::Triple &Triple)
    : WindowsARMTargetInfo(Triple) {
    TheCXXABI.set(TargetCXXABI::Microsoft);
  }

  void getTargetDefines(const LangOptions &Opts,
                        MacroBuilder &Builder) const override {
    WindowsARMTargetInfo::getTargetDefines(Opts, Builder);
    WindowsARMTargetInfo::getVisualStudioDefines(Opts, Builder);
  }
};
}


namespace {
class DarwinARMTargetInfo :
  public DarwinTargetInfo<ARMleTargetInfo> {
protected:
  void getOSDefines(const LangOptions &Opts, const llvm::Triple &Triple,
                    MacroBuilder &Builder) const override {
    getDarwinDefines(Builder, Opts, Triple, PlatformName, PlatformMinVersion);
  }

public:
  DarwinARMTargetInfo(const llvm::Triple &Triple)
      : DarwinTargetInfo<ARMleTargetInfo>(Triple) {
    HasAlignMac68kSupport = true;
    // iOS always has 64-bit atomic instructions.
    // FIXME: This should be based off of the target features in
    // ARMleTargetInfo.
    MaxAtomicInlineWidth = 64;

    // Darwin on iOS uses a variant of the ARM C++ ABI.
    TheCXXABI.set(TargetCXXABI::iOS);
  }
};
} // end anonymous namespace.


namespace {
class AArch64TargetInfo : public TargetInfo {
  virtual void setDescriptionString() = 0;
  static const TargetInfo::GCCRegAlias GCCRegAliases[];
  static const char *const GCCRegNames[];

  enum FPUModeEnum {
    FPUMode,
    NeonMode
  };

  unsigned FPU;
  unsigned CRC;
  unsigned Crypto;

  static const Builtin::Info BuiltinInfo[];

  std::string ABI;

public:
  AArch64TargetInfo(const llvm::Triple &Triple)
      : TargetInfo(Triple), ABI("aapcs") {

    if (getTriple().getOS() == llvm::Triple::NetBSD) {
      WCharType = SignedInt;

      // NetBSD apparently prefers consistency across ARM targets to consistency
      // across 64-bit targets.
      Int64Type = SignedLongLong;
      IntMaxType = SignedLongLong;
    } else {
      WCharType = UnsignedInt;
      Int64Type = SignedLong;
      IntMaxType = SignedLong;
    }

    LongWidth = LongAlign = PointerWidth = PointerAlign = 64;
    MaxVectorAlign = 128;
    RegParmMax = 8;
    MaxAtomicInlineWidth = 128;
    MaxAtomicPromoteWidth = 128;

    LongDoubleWidth = LongDoubleAlign = 128;
    LongDoubleFormat = &llvm::APFloat::IEEEquad;

    // {} in inline assembly are neon specifiers, not assembly variant
    // specifiers.
    NoAsmVariants = true;

    // AArch64 targets default to using the ARM C++ ABI.
    TheCXXABI.set(TargetCXXABI::GenericAArch64);
  }

  StringRef getABI() const override { return ABI; }
  bool setABI(const std::string &Name) override {
    if (Name != "aapcs" && Name != "darwinpcs")
      return false;

    ABI = Name;
    return true;
  }

  bool setCPU(const std::string &Name) override {
    bool CPUKnown = llvm::StringSwitch<bool>(Name)
                        .Case("generic", true)
                        .Cases("cortex-a53", "cortex-a57", true)
                        .Case("cyclone", true)
                        .Default(false);
    return CPUKnown;
  }

  virtual void getTargetDefines(const LangOptions &Opts,
                                MacroBuilder &Builder) const  override {
    // Target identification.
    Builder.defineMacro("__aarch64__");

    // Target properties.
    Builder.defineMacro("_LP64");
    Builder.defineMacro("__LP64__");

    // ACLE predefines. Many can only have one possible value on v8 AArch64.
    Builder.defineMacro("__ARM_ACLE", "200");
    Builder.defineMacro("__ARM_ARCH", "8");
    Builder.defineMacro("__ARM_ARCH_PROFILE", "'A'");

    Builder.defineMacro("__ARM_64BIT_STATE");
    Builder.defineMacro("__ARM_PCS_AAPCS64");
    Builder.defineMacro("__ARM_ARCH_ISA_A64");

    Builder.defineMacro("__ARM_FEATURE_UNALIGNED");
    Builder.defineMacro("__ARM_FEATURE_CLZ");
    Builder.defineMacro("__ARM_FEATURE_FMA");
    Builder.defineMacro("__ARM_FEATURE_DIV");
    Builder.defineMacro("__ARM_FEATURE_IDIV"); // As specified in ACLE
    Builder.defineMacro("__ARM_FEATURE_DIV");  // For backwards compatibility
    Builder.defineMacro("__ARM_FEATURE_NUMERIC_MAXMIN");
    Builder.defineMacro("__ARM_FEATURE_DIRECTED_ROUNDING");

    Builder.defineMacro("__ARM_ALIGN_MAX_STACK_PWR", "4");

    // 0xe implies support for half, single and double precision operations.
    Builder.defineMacro("__ARM_FP", "0xe");

    // PCS specifies this for SysV variants, which is all we support. Other ABIs
    // may choose __ARM_FP16_FORMAT_ALTERNATIVE.
    Builder.defineMacro("__ARM_FP16_FORMAT_IEEE");

    if (Opts.FastMath || Opts.FiniteMathOnly)
      Builder.defineMacro("__ARM_FP_FAST");

    if (Opts.C99 && !Opts.Freestanding)
      Builder.defineMacro("__ARM_FP_FENV_ROUNDING");

    Builder.defineMacro("__ARM_SIZEOF_WCHAR_T", Opts.ShortWChar ? "2" : "4");

    Builder.defineMacro("__ARM_SIZEOF_MINIMAL_ENUM",
                        Opts.ShortEnums ? "1" : "4");

    if (FPU == NeonMode) {
      Builder.defineMacro("__ARM_NEON");
      // 64-bit NEON supports half, single and double precision operations.
      Builder.defineMacro("__ARM_NEON_FP", "0xe");
    }

    if (CRC)
      Builder.defineMacro("__ARM_FEATURE_CRC32");

    if (Crypto)
      Builder.defineMacro("__ARM_FEATURE_CRYPTO");
  }

  virtual void getTargetBuiltins(const Builtin::Info *&Records,
                                 unsigned &NumRecords) const override {
    Records = BuiltinInfo;
    NumRecords = clang::AArch64::LastTSBuiltin - Builtin::FirstTSBuiltin;
  }

  bool hasFeature(StringRef Feature) const override {
    return Feature == "aarch64" ||
      Feature == "arm64" ||
      (Feature == "neon" && FPU == NeonMode);
  }

  bool handleTargetFeatures(std::vector<std::string> &Features,
                            DiagnosticsEngine &Diags) override {
    FPU = FPUMode;
    CRC = 0;
    Crypto = 0;
    for (unsigned i = 0, e = Features.size(); i != e; ++i) {
      if (Features[i] == "+neon")
        FPU = NeonMode;
      if (Features[i] == "+crc")
        CRC = 1;
      if (Features[i] == "+crypto")
        Crypto = 1;
    }

    setDescriptionString();

    return true;
  }

  bool isCLZForZeroUndef() const override { return false; }

  BuiltinVaListKind getBuiltinVaListKind() const override {
    return TargetInfo::AArch64ABIBuiltinVaList;
  }

  virtual void getGCCRegNames(const char *const *&Names,
                              unsigned &NumNames) const override;
  virtual void getGCCRegAliases(const GCCRegAlias *&Aliases,
                                unsigned &NumAliases) const override;

  virtual bool
  validateAsmConstraint(const char *&Name,
                        TargetInfo::ConstraintInfo &Info) const override {
    switch (*Name) {
    default:
      return false;
    case 'w': // Floating point and SIMD registers (V0-V31)
      Info.setAllowsRegister();
      return true;
    case 'I': // Constant that can be used with an ADD instruction
    case 'J': // Constant that can be used with a SUB instruction
    case 'K': // Constant that can be used with a 32-bit logical instruction
    case 'L': // Constant that can be used with a 64-bit logical instruction
    case 'M': // Constant that can be used as a 32-bit MOV immediate
    case 'N': // Constant that can be used as a 64-bit MOV immediate
    case 'Y': // Floating point constant zero
    case 'Z': // Integer constant zero
      return true;
    case 'Q': // A memory reference with base register and no offset
      Info.setAllowsMemory();
      return true;
    case 'S': // A symbolic address
      Info.setAllowsRegister();
      return true;
    case 'U':
      // Ump: A memory address suitable for ldp/stp in SI, DI, SF and DF modes.
      // Utf: A memory address suitable for ldp/stp in TF mode.
      // Usa: An absolute symbolic address.
      // Ush: The high part (bits 32:12) of a pc-relative symbolic address.
      llvm_unreachable("FIXME: Unimplemented support for U* constraints.");
    case 'z': // Zero register, wzr or xzr
      Info.setAllowsRegister();
      return true;
    case 'x': // Floating point and SIMD registers (V0-V15)
      Info.setAllowsRegister();
      return true;
    }
    return false;
  }

  bool
  validateConstraintModifier(StringRef Constraint, char Modifier, unsigned Size,
                             std::string &SuggestedModifier) const override {
    // Strip off constraint modifiers.
    while (Constraint[0] == '=' || Constraint[0] == '+' || Constraint[0] == '&')
      Constraint = Constraint.substr(1);

    switch (Constraint[0]) {
    default:
      return true;
    case 'z':
    case 'r': {
      switch (Modifier) {
      case 'x':
      case 'w':
        // For now assume that the person knows what they're
        // doing with the modifier.
        return true;
      default:
        // By default an 'r' constraint will be in the 'x'
        // registers.
        if (Size == 64)
          return true;

        SuggestedModifier = "w";
        return false;
      }
    }
    }
  }

  const char *getClobbers() const override { return ""; }

  int getEHDataRegisterNumber(unsigned RegNo) const override {
    if (RegNo == 0)
      return 0;
    if (RegNo == 1)
      return 1;
    return -1;
  }
};

const char *const AArch64TargetInfo::GCCRegNames[] = {
  // 32-bit Integer registers
  "w0",  "w1",  "w2",  "w3",  "w4",  "w5",  "w6",  "w7",  "w8",  "w9",  "w10",
  "w11", "w12", "w13", "w14", "w15", "w16", "w17", "w18", "w19", "w20", "w21",
  "w22", "w23", "w24", "w25", "w26", "w27", "w28", "w29", "w30", "wsp",

  // 64-bit Integer registers
  "x0",  "x1",  "x2",  "x3",  "x4",  "x5",  "x6",  "x7",  "x8",  "x9",  "x10",
  "x11", "x12", "x13", "x14", "x15", "x16", "x17", "x18", "x19", "x20", "x21",
  "x22", "x23", "x24", "x25", "x26", "x27", "x28", "fp",  "lr",  "sp",

  // 32-bit floating point regsisters
  "s0",  "s1",  "s2",  "s3",  "s4",  "s5",  "s6",  "s7",  "s8",  "s9",  "s10",
  "s11", "s12", "s13", "s14", "s15", "s16", "s17", "s18", "s19", "s20", "s21",
  "s22", "s23", "s24", "s25", "s26", "s27", "s28", "s29", "s30", "s31",

  // 64-bit floating point regsisters
  "d0",  "d1",  "d2",  "d3",  "d4",  "d5",  "d6",  "d7",  "d8",  "d9",  "d10",
  "d11", "d12", "d13", "d14", "d15", "d16", "d17", "d18", "d19", "d20", "d21",
  "d22", "d23", "d24", "d25", "d26", "d27", "d28", "d29", "d30", "d31",

  // Vector registers
  "v0",  "v1",  "v2",  "v3",  "v4",  "v5",  "v6",  "v7",  "v8",  "v9",  "v10",
  "v11", "v12", "v13", "v14", "v15", "v16", "v17", "v18", "v19", "v20", "v21",
  "v22", "v23", "v24", "v25", "v26", "v27", "v28", "v29", "v30", "v31"
};

void AArch64TargetInfo::getGCCRegNames(const char *const *&Names,
                                     unsigned &NumNames) const {
  Names = GCCRegNames;
  NumNames = llvm::array_lengthof(GCCRegNames);
}

const TargetInfo::GCCRegAlias AArch64TargetInfo::GCCRegAliases[] = {
  { { "w31" }, "wsp" },
  { { "x29" }, "fp" },
  { { "x30" }, "lr" },
  { { "x31" }, "sp" },
  // The S/D/Q and W/X registers overlap, but aren't really aliases; we
  // don't want to substitute one of these for a different-sized one.
};

void AArch64TargetInfo::getGCCRegAliases(const GCCRegAlias *&Aliases,
                                       unsigned &NumAliases) const {
  Aliases = GCCRegAliases;
  NumAliases = llvm::array_lengthof(GCCRegAliases);
}

const Builtin::Info AArch64TargetInfo::BuiltinInfo[] = {
#define BUILTIN(ID, TYPE, ATTRS)                                               \
  { #ID, TYPE, ATTRS, 0, ALL_LANGUAGES },
#include "clang/Basic/BuiltinsNEON.def"

#define BUILTIN(ID, TYPE, ATTRS)                                               \
  { #ID, TYPE, ATTRS, 0, ALL_LANGUAGES },
#include "clang/Basic/BuiltinsAArch64.def"
};

class AArch64leTargetInfo : public AArch64TargetInfo {
  void setDescriptionString() override {
    if (getTriple().isOSBinFormatMachO())
      DescriptionString = "e-m:o-i64:64-i128:128-n32:64-S128";
    else
      DescriptionString = "e-m:e-i64:64-i128:128-n32:64-S128";
  }

public:
  AArch64leTargetInfo(const llvm::Triple &Triple)
    : AArch64TargetInfo(Triple) {
    BigEndian = false;
    }
  void getTargetDefines(const LangOptions &Opts,
                        MacroBuilder &Builder) const override {
    Builder.defineMacro("__AARCH64EL__");
    AArch64TargetInfo::getTargetDefines(Opts, Builder);
  }
};

class AArch64beTargetInfo : public AArch64TargetInfo {
  void setDescriptionString() override {
    assert(!getTriple().isOSBinFormatMachO());
    DescriptionString = "E-m:e-i64:64-i128:128-n32:64-S128";
  }

public:
  AArch64beTargetInfo(const llvm::Triple &Triple)
    : AArch64TargetInfo(Triple) { }
  void getTargetDefines(const LangOptions &Opts,
                        MacroBuilder &Builder) const override {
    Builder.defineMacro("__AARCH64EB__");
    Builder.defineMacro("__AARCH_BIG_ENDIAN");
    Builder.defineMacro("__ARM_BIG_ENDIAN");
    AArch64TargetInfo::getTargetDefines(Opts, Builder);
  }
};
} // end anonymous namespace.

namespace {
class DarwinAArch64TargetInfo : public DarwinTargetInfo<AArch64leTargetInfo> {
protected:
  void getOSDefines(const LangOptions &Opts, const llvm::Triple &Triple,
                    MacroBuilder &Builder) const override {
    Builder.defineMacro("__AARCH64_SIMD__");
    Builder.defineMacro("__ARM64_ARCH_8__");
    Builder.defineMacro("__ARM_NEON__");
    Builder.defineMacro("__LITTLE_ENDIAN__");
    Builder.defineMacro("__REGISTER_PREFIX__", "");
    Builder.defineMacro("__arm64", "1");
    Builder.defineMacro("__arm64__", "1");

    getDarwinDefines(Builder, Opts, Triple, PlatformName, PlatformMinVersion);
  }

public:
  DarwinAArch64TargetInfo(const llvm::Triple &Triple)
      : DarwinTargetInfo<AArch64leTargetInfo>(Triple) {
    Int64Type = SignedLongLong;
    WCharType = SignedInt;
    UseSignedCharForObjCBool = false;

    LongDoubleWidth = LongDoubleAlign = 64;
    LongDoubleFormat = &llvm::APFloat::IEEEdouble;

    TheCXXABI.set(TargetCXXABI::iOS64);
  }

  BuiltinVaListKind getBuiltinVaListKind() const override {
    return TargetInfo::CharPtrBuiltinVaList;
  }
};
} // end anonymous namespace

namespace {
// Hexagon abstract base class
class HexagonTargetInfo : public TargetInfo {
  static const Builtin::Info BuiltinInfo[];
  static const char * const GCCRegNames[];
  static const TargetInfo::GCCRegAlias GCCRegAliases[];
  std::string CPU;
public:
  HexagonTargetInfo(const llvm::Triple &Triple) : TargetInfo(Triple) {
    BigEndian = false;
    DescriptionString = "e-m:e-p:32:32-i1:32-i64:64-a:0-n32";

    // {} in inline assembly are packet specifiers, not assembly variant
    // specifiers.
    NoAsmVariants = true;
  }

  void getTargetBuiltins(const Builtin::Info *&Records,
                         unsigned &NumRecords) const override {
    Records = BuiltinInfo;
    NumRecords = clang::Hexagon::LastTSBuiltin-Builtin::FirstTSBuiltin;
  }

  bool validateAsmConstraint(const char *&Name,
                             TargetInfo::ConstraintInfo &Info) const override {
    return true;
  }

  void getTargetDefines(const LangOptions &Opts,
                        MacroBuilder &Builder) const override;

  bool hasFeature(StringRef Feature) const override {
    return Feature == "hexagon";
  }

  BuiltinVaListKind getBuiltinVaListKind() const override {
    return TargetInfo::CharPtrBuiltinVaList;
  }
  void getGCCRegNames(const char * const *&Names,
                      unsigned &NumNames) const override;
  void getGCCRegAliases(const GCCRegAlias *&Aliases,
                        unsigned &NumAliases) const override;
  const char *getClobbers() const override {
    return "";
  }

  static const char *getHexagonCPUSuffix(StringRef Name) {
    return llvm::StringSwitch<const char*>(Name)
      .Case("hexagonv4", "4")
      .Case("hexagonv5", "5")
      .Default(nullptr);
  }

  bool setCPU(const std::string &Name) override {
    if (!getHexagonCPUSuffix(Name))
      return false;

    CPU = Name;
    return true;
  }
};

void HexagonTargetInfo::getTargetDefines(const LangOptions &Opts,
                                MacroBuilder &Builder) const {
  Builder.defineMacro("qdsp6");
  Builder.defineMacro("__qdsp6", "1");
  Builder.defineMacro("__qdsp6__", "1");

  Builder.defineMacro("hexagon");
  Builder.defineMacro("__hexagon", "1");
  Builder.defineMacro("__hexagon__", "1");

  if(CPU == "hexagonv1") {
    Builder.defineMacro("__HEXAGON_V1__");
    Builder.defineMacro("__HEXAGON_ARCH__", "1");
    if(Opts.HexagonQdsp6Compat) {
      Builder.defineMacro("__QDSP6_V1__");
      Builder.defineMacro("__QDSP6_ARCH__", "1");
    }
  }
  else if(CPU == "hexagonv2") {
    Builder.defineMacro("__HEXAGON_V2__");
    Builder.defineMacro("__HEXAGON_ARCH__", "2");
    if(Opts.HexagonQdsp6Compat) {
      Builder.defineMacro("__QDSP6_V2__");
      Builder.defineMacro("__QDSP6_ARCH__", "2");
    }
  }
  else if(CPU == "hexagonv3") {
    Builder.defineMacro("__HEXAGON_V3__");
    Builder.defineMacro("__HEXAGON_ARCH__", "3");
    if(Opts.HexagonQdsp6Compat) {
      Builder.defineMacro("__QDSP6_V3__");
      Builder.defineMacro("__QDSP6_ARCH__", "3");
    }
  }
  else if(CPU == "hexagonv4") {
    Builder.defineMacro("__HEXAGON_V4__");
    Builder.defineMacro("__HEXAGON_ARCH__", "4");
    if(Opts.HexagonQdsp6Compat) {
      Builder.defineMacro("__QDSP6_V4__");
      Builder.defineMacro("__QDSP6_ARCH__", "4");
    }
  }
  else if(CPU == "hexagonv5") {
    Builder.defineMacro("__HEXAGON_V5__");
    Builder.defineMacro("__HEXAGON_ARCH__", "5");
    if(Opts.HexagonQdsp6Compat) {
      Builder.defineMacro("__QDSP6_V5__");
      Builder.defineMacro("__QDSP6_ARCH__", "5");
    }
  }
}

const char * const HexagonTargetInfo::GCCRegNames[] = {
  "r0", "r1", "r2", "r3", "r4", "r5", "r6", "r7",
  "r8", "r9", "r10", "r11", "r12", "r13", "r14", "r15",
  "r16", "r17", "r18", "r19", "r20", "r21", "r22", "r23",
  "r24", "r25", "r26", "r27", "r28", "r29", "r30", "r31",
  "p0", "p1", "p2", "p3",
  "sa0", "lc0", "sa1", "lc1", "m0", "m1", "usr", "ugp"
};

void HexagonTargetInfo::getGCCRegNames(const char * const *&Names,
                                   unsigned &NumNames) const {
  Names = GCCRegNames;
  NumNames = llvm::array_lengthof(GCCRegNames);
}


const TargetInfo::GCCRegAlias HexagonTargetInfo::GCCRegAliases[] = {
  { { "sp" }, "r29" },
  { { "fp" }, "r30" },
  { { "lr" }, "r31" },
 };

void HexagonTargetInfo::getGCCRegAliases(const GCCRegAlias *&Aliases,
                                     unsigned &NumAliases) const {
  Aliases = GCCRegAliases;
  NumAliases = llvm::array_lengthof(GCCRegAliases);
}


const Builtin::Info HexagonTargetInfo::BuiltinInfo[] = {
#define BUILTIN(ID, TYPE, ATTRS) { #ID, TYPE, ATTRS, 0, ALL_LANGUAGES },
#define LIBBUILTIN(ID, TYPE, ATTRS, HEADER) { #ID, TYPE, ATTRS, HEADER,\
                                              ALL_LANGUAGES },
#include "clang/Basic/BuiltinsHexagon.def"
};
}


namespace {
// Shared base class for SPARC v8 (32-bit) and SPARC v9 (64-bit).
class SparcTargetInfo : public TargetInfo {
  static const TargetInfo::GCCRegAlias GCCRegAliases[];
  static const char * const GCCRegNames[];
  bool SoftFloat;
public:
  SparcTargetInfo(const llvm::Triple &Triple) : TargetInfo(Triple) {}

  bool handleTargetFeatures(std::vector<std::string> &Features,
                            DiagnosticsEngine &Diags) override {
    SoftFloat = false;
    for (unsigned i = 0, e = Features.size(); i != e; ++i)
      if (Features[i] == "+soft-float")
        SoftFloat = true;
    return true;
  }
  void getTargetDefines(const LangOptions &Opts,
                        MacroBuilder &Builder) const override {
    DefineStd(Builder, "sparc", Opts);
    Builder.defineMacro("__REGISTER_PREFIX__", "");

    if (SoftFloat)
      Builder.defineMacro("SOFT_FLOAT", "1");
  }

  bool hasFeature(StringRef Feature) const override {
    return llvm::StringSwitch<bool>(Feature)
             .Case("softfloat", SoftFloat)
             .Case("sparc", true)
             .Default(false);
  }

  void getTargetBuiltins(const Builtin::Info *&Records,
                         unsigned &NumRecords) const override {
    // FIXME: Implement!
  }
  BuiltinVaListKind getBuiltinVaListKind() const override {
    return TargetInfo::VoidPtrBuiltinVaList;
  }
  void getGCCRegNames(const char * const *&Names,
                      unsigned &NumNames) const override;
  void getGCCRegAliases(const GCCRegAlias *&Aliases,
                        unsigned &NumAliases) const override;
  bool validateAsmConstraint(const char *&Name,
                             TargetInfo::ConstraintInfo &info) const override {
    // FIXME: Implement!
    return false;
  }
  const char *getClobbers() const override {
    // FIXME: Implement!
    return "";
  }
};

const char * const SparcTargetInfo::GCCRegNames[] = {
  "r0", "r1", "r2", "r3", "r4", "r5", "r6", "r7",
  "r8", "r9", "r10", "r11", "r12", "r13", "r14", "r15",
  "r16", "r17", "r18", "r19", "r20", "r21", "r22", "r23",
  "r24", "r25", "r26", "r27", "r28", "r29", "r30", "r31"
};

void SparcTargetInfo::getGCCRegNames(const char * const *&Names,
                                     unsigned &NumNames) const {
  Names = GCCRegNames;
  NumNames = llvm::array_lengthof(GCCRegNames);
}

const TargetInfo::GCCRegAlias SparcTargetInfo::GCCRegAliases[] = {
  { { "g0" }, "r0" },
  { { "g1" }, "r1" },
  { { "g2" }, "r2" },
  { { "g3" }, "r3" },
  { { "g4" }, "r4" },
  { { "g5" }, "r5" },
  { { "g6" }, "r6" },
  { { "g7" }, "r7" },
  { { "o0" }, "r8" },
  { { "o1" }, "r9" },
  { { "o2" }, "r10" },
  { { "o3" }, "r11" },
  { { "o4" }, "r12" },
  { { "o5" }, "r13" },
  { { "o6", "sp" }, "r14" },
  { { "o7" }, "r15" },
  { { "l0" }, "r16" },
  { { "l1" }, "r17" },
  { { "l2" }, "r18" },
  { { "l3" }, "r19" },
  { { "l4" }, "r20" },
  { { "l5" }, "r21" },
  { { "l6" }, "r22" },
  { { "l7" }, "r23" },
  { { "i0" }, "r24" },
  { { "i1" }, "r25" },
  { { "i2" }, "r26" },
  { { "i3" }, "r27" },
  { { "i4" }, "r28" },
  { { "i5" }, "r29" },
  { { "i6", "fp" }, "r30" },
  { { "i7" }, "r31" },
};

void SparcTargetInfo::getGCCRegAliases(const GCCRegAlias *&Aliases,
                                       unsigned &NumAliases) const {
  Aliases = GCCRegAliases;
  NumAliases = llvm::array_lengthof(GCCRegAliases);
}

// SPARC v8 is the 32-bit mode selected by Triple::sparc.
class SparcV8TargetInfo : public SparcTargetInfo {
public:
  SparcV8TargetInfo(const llvm::Triple &Triple) : SparcTargetInfo(Triple) {
    DescriptionString = "E-m:e-p:32:32-i64:64-f128:64-n32-S64";
  }

  void getTargetDefines(const LangOptions &Opts,
                        MacroBuilder &Builder) const override {
    SparcTargetInfo::getTargetDefines(Opts, Builder);
    Builder.defineMacro("__sparcv8");
  }
};

// SPARC v9 is the 64-bit mode selected by Triple::sparcv9.
class SparcV9TargetInfo : public SparcTargetInfo {
public:
  SparcV9TargetInfo(const llvm::Triple &Triple) : SparcTargetInfo(Triple) {
    // FIXME: Support Sparc quad-precision long double?
    DescriptionString = "E-m:e-i64:64-n32:64-S128";
    // This is an LP64 platform.
    LongWidth = LongAlign = PointerWidth = PointerAlign = 64;

    // OpenBSD uses long long for int64_t and intmax_t.
    if (getTriple().getOS() == llvm::Triple::OpenBSD)
      IntMaxType = SignedLongLong;
    else
      IntMaxType = SignedLong;
    Int64Type = IntMaxType;

    // The SPARCv8 System V ABI has long double 128-bits in size, but 64-bit
    // aligned. The SPARCv9 SCD 2.4.1 says 16-byte aligned.
    LongDoubleWidth = 128;
    LongDoubleAlign = 128;
    LongDoubleFormat = &llvm::APFloat::IEEEquad;
    MaxAtomicPromoteWidth = MaxAtomicInlineWidth = 64;
  }

  void getTargetDefines(const LangOptions &Opts,
                        MacroBuilder &Builder) const override {
    SparcTargetInfo::getTargetDefines(Opts, Builder);
    Builder.defineMacro("__sparcv9");
    Builder.defineMacro("__arch64__");
    // Solaris doesn't need these variants, but the BSDs do.
    if (getTriple().getOS() != llvm::Triple::Solaris) {
      Builder.defineMacro("__sparc64__");
      Builder.defineMacro("__sparc_v9__");
      Builder.defineMacro("__sparcv9__");
    }
  }

  bool setCPU(const std::string &Name) override {
    bool CPUKnown = llvm::StringSwitch<bool>(Name)
      .Case("v9", true)
      .Case("ultrasparc", true)
      .Case("ultrasparc3", true)
      .Case("niagara", true)
      .Case("niagara2", true)
      .Case("niagara3", true)
      .Case("niagara4", true)
      .Default(false);

    // No need to store the CPU yet.  There aren't any CPU-specific
    // macros to define.
    return CPUKnown;
  }
};

} // end anonymous namespace.

namespace {
class SolarisSparcV8TargetInfo : public SolarisTargetInfo<SparcV8TargetInfo> {
public:
  SolarisSparcV8TargetInfo(const llvm::Triple &Triple)
      : SolarisTargetInfo<SparcV8TargetInfo>(Triple) {
    SizeType = UnsignedInt;
    PtrDiffType = SignedInt;
  }
};
} // end anonymous namespace.

namespace {
class SystemZTargetInfo : public TargetInfo {
  static const char *const GCCRegNames[];

public:
  SystemZTargetInfo(const llvm::Triple &Triple) : TargetInfo(Triple) {
    TLSSupported = true;
    IntWidth = IntAlign = 32;
    LongWidth = LongLongWidth = LongAlign = LongLongAlign = 64;
    PointerWidth = PointerAlign = 64;
    LongDoubleWidth = 128;
    LongDoubleAlign = 64;
    LongDoubleFormat = &llvm::APFloat::IEEEquad;
    MinGlobalAlign = 16;
    DescriptionString = "E-m:e-i1:8:16-i8:8:16-i64:64-f128:64-a:8:16-n32:64";
    MaxAtomicPromoteWidth = MaxAtomicInlineWidth = 64;
  }
  void getTargetDefines(const LangOptions &Opts,
                        MacroBuilder &Builder) const override {
    Builder.defineMacro("__s390__");
    Builder.defineMacro("__s390x__");
    Builder.defineMacro("__zarch__");
    Builder.defineMacro("__LONG_DOUBLE_128__");
  }
  void getTargetBuiltins(const Builtin::Info *&Records,
                         unsigned &NumRecords) const override {
    // FIXME: Implement.
    Records = nullptr;
    NumRecords = 0;
  }

  void getGCCRegNames(const char *const *&Names,
                      unsigned &NumNames) const override;
  void getGCCRegAliases(const GCCRegAlias *&Aliases,
                        unsigned &NumAliases) const override {
    // No aliases.
    Aliases = nullptr;
    NumAliases = 0;
  }
  bool validateAsmConstraint(const char *&Name,
                             TargetInfo::ConstraintInfo &info) const override;
  const char *getClobbers() const override {
    // FIXME: Is this really right?
    return "";
  }
  BuiltinVaListKind getBuiltinVaListKind() const override {
    return TargetInfo::SystemZBuiltinVaList;
  }
  bool setCPU(const std::string &Name) override {
    bool CPUKnown = llvm::StringSwitch<bool>(Name)
      .Case("z10", true)
      .Case("z196", true)
      .Case("zEC12", true)
      .Default(false);

    // No need to store the CPU yet.  There aren't any CPU-specific
    // macros to define.
    return CPUKnown;
  }
};

const char *const SystemZTargetInfo::GCCRegNames[] = {
  "r0",  "r1",  "r2",  "r3",  "r4",  "r5",  "r6",  "r7",
  "r8",  "r9",  "r10", "r11", "r12", "r13", "r14", "r15",
  "f0",  "f2",  "f4",  "f6",  "f1",  "f3",  "f5",  "f7",
  "f8",  "f10", "f12", "f14", "f9",  "f11", "f13", "f15"
};

void SystemZTargetInfo::getGCCRegNames(const char *const *&Names,
                                       unsigned &NumNames) const {
  Names = GCCRegNames;
  NumNames = llvm::array_lengthof(GCCRegNames);
}

bool SystemZTargetInfo::
validateAsmConstraint(const char *&Name,
                      TargetInfo::ConstraintInfo &Info) const {
  switch (*Name) {
  default:
    return false;

  case 'a': // Address register
  case 'd': // Data register (equivalent to 'r')
  case 'f': // Floating-point register
    Info.setAllowsRegister();
    return true;

  case 'I': // Unsigned 8-bit constant
  case 'J': // Unsigned 12-bit constant
  case 'K': // Signed 16-bit constant
  case 'L': // Signed 20-bit displacement (on all targets we support)
  case 'M': // 0x7fffffff
    return true;

  case 'Q': // Memory with base and unsigned 12-bit displacement
  case 'R': // Likewise, plus an index
  case 'S': // Memory with base and signed 20-bit displacement
  case 'T': // Likewise, plus an index
    Info.setAllowsMemory();
    return true;
  }
}
}

namespace {
  class MSP430TargetInfo : public TargetInfo {
    static const char * const GCCRegNames[];
  public:
    MSP430TargetInfo(const llvm::Triple &Triple) : TargetInfo(Triple) {
      BigEndian = false;
      TLSSupported = false;
      IntWidth = 16; IntAlign = 16;
      LongWidth = 32; LongLongWidth = 64;
      LongAlign = LongLongAlign = 16;
      PointerWidth = 16; PointerAlign = 16;
      SuitableAlign = 16;
      SizeType = UnsignedInt;
      IntMaxType = SignedLongLong;
      IntPtrType = SignedInt;
      PtrDiffType = SignedInt;
      SigAtomicType = SignedLong;
      DescriptionString = "e-m:e-p:16:16-i32:16:32-a:16-n8:16";
    }
    void getTargetDefines(const LangOptions &Opts,
                          MacroBuilder &Builder) const override {
      Builder.defineMacro("MSP430");
      Builder.defineMacro("__MSP430__");
      // FIXME: defines for different 'flavours' of MCU
    }
    void getTargetBuiltins(const Builtin::Info *&Records,
                           unsigned &NumRecords) const override {
      // FIXME: Implement.
      Records = nullptr;
      NumRecords = 0;
    }
    bool hasFeature(StringRef Feature) const override {
      return Feature == "msp430";
    }
    void getGCCRegNames(const char * const *&Names,
                        unsigned &NumNames) const override;
    void getGCCRegAliases(const GCCRegAlias *&Aliases,
                          unsigned &NumAliases) const override {
      // No aliases.
      Aliases = nullptr;
      NumAliases = 0;
    }
    bool
    validateAsmConstraint(const char *&Name,
                          TargetInfo::ConstraintInfo &info) const override {
      // No target constraints for now.
      return false;
    }
    const char *getClobbers() const override {
      // FIXME: Is this really right?
      return "";
    }
    BuiltinVaListKind getBuiltinVaListKind() const override {
      // FIXME: implement
      return TargetInfo::CharPtrBuiltinVaList;
   }
  };

  const char * const MSP430TargetInfo::GCCRegNames[] = {
    "r0", "r1", "r2", "r3", "r4", "r5", "r6", "r7",
    "r8", "r9", "r10", "r11", "r12", "r13", "r14", "r15"
  };

  void MSP430TargetInfo::getGCCRegNames(const char * const *&Names,
                                        unsigned &NumNames) const {
    Names = GCCRegNames;
    NumNames = llvm::array_lengthof(GCCRegNames);
  }
}

namespace {

  // LLVM and Clang cannot be used directly to output native binaries for
  // target, but is used to compile C code to llvm bitcode with correct
  // type and alignment information.
  //
  // TCE uses the llvm bitcode as input and uses it for generating customized
  // target processor and program binary. TCE co-design environment is
  // publicly available in http://tce.cs.tut.fi

  static const unsigned TCEOpenCLAddrSpaceMap[] = {
      3, // opencl_global
      4, // opencl_local
      5, // opencl_constant
      // FIXME: generic has to be added to the target
      0, // opencl_generic
      0, // cuda_device
      0, // cuda_constant
      0  // cuda_shared
  };

  class TCETargetInfo : public TargetInfo{
  public:
    TCETargetInfo(const llvm::Triple &Triple) : TargetInfo(Triple) {
      TLSSupported = false;
      IntWidth = 32;
      LongWidth = LongLongWidth = 32;
      PointerWidth = 32;
      IntAlign = 32;
      LongAlign = LongLongAlign = 32;
      PointerAlign = 32;
      SuitableAlign = 32;
      SizeType = UnsignedInt;
      IntMaxType = SignedLong;
      IntPtrType = SignedInt;
      PtrDiffType = SignedInt;
      FloatWidth = 32;
      FloatAlign = 32;
      DoubleWidth = 32;
      DoubleAlign = 32;
      LongDoubleWidth = 32;
      LongDoubleAlign = 32;
      FloatFormat = &llvm::APFloat::IEEEsingle;
      DoubleFormat = &llvm::APFloat::IEEEsingle;
      LongDoubleFormat = &llvm::APFloat::IEEEsingle;
      DescriptionString = "E-p:32:32-i8:8:32-i16:16:32-i64:32"
                          "-f64:32-v64:32-v128:32-a:0:32-n32";
      AddrSpaceMap = &TCEOpenCLAddrSpaceMap;
      UseAddrSpaceMapMangling = true;
    }

    void getTargetDefines(const LangOptions &Opts,
                          MacroBuilder &Builder) const override {
      DefineStd(Builder, "tce", Opts);
      Builder.defineMacro("__TCE__");
      Builder.defineMacro("__TCE_V1__");
    }
    bool hasFeature(StringRef Feature) const override {
      return Feature == "tce";
    }

    void getTargetBuiltins(const Builtin::Info *&Records,
                           unsigned &NumRecords) const override {}
    const char *getClobbers() const override {
      return "";
    }
    BuiltinVaListKind getBuiltinVaListKind() const override {
      return TargetInfo::VoidPtrBuiltinVaList;
    }
    void getGCCRegNames(const char * const *&Names,
                        unsigned &NumNames) const override {}
    bool validateAsmConstraint(const char *&Name,
                               TargetInfo::ConstraintInfo &info) const override{
      return true;
    }
    void getGCCRegAliases(const GCCRegAlias *&Aliases,
                          unsigned &NumAliases) const override {}
  };
}

namespace {
class MipsTargetInfoBase : public TargetInfo {
  virtual void setDescriptionString() = 0;

  static const Builtin::Info BuiltinInfo[];
  std::string CPU;
  bool IsMips16;
  bool IsMicromips;
  bool IsNan2008;
  bool IsSingleFloat;
  enum MipsFloatABI {
    HardFloat, SoftFloat
  } FloatABI;
  enum DspRevEnum {
    NoDSP, DSP1, DSP2
  } DspRev;
  bool HasMSA;

protected:
  bool HasFP64;
  std::string ABI;

public:
  MipsTargetInfoBase(const llvm::Triple &Triple, const std::string &ABIStr,
                     const std::string &CPUStr)
      : TargetInfo(Triple), CPU(CPUStr), IsMips16(false), IsMicromips(false),
        IsNan2008(false), IsSingleFloat(false), FloatABI(HardFloat),
        DspRev(NoDSP), HasMSA(false), HasFP64(false), ABI(ABIStr) {}

  bool isNaN2008Default() const {
    return CPU == "mips32r6" || CPU == "mips64r6";
  }

  bool isFP64Default() const {
    return CPU == "mips32r6" || ABI == "n32" || ABI == "n64" || ABI == "64";
  }

  StringRef getABI() const override { return ABI; }
  bool setCPU(const std::string &Name) override {
    bool IsMips32 = getTriple().getArch() == llvm::Triple::mips ||
                    getTriple().getArch() == llvm::Triple::mipsel;
    CPU = Name;
    return llvm::StringSwitch<bool>(Name)
        .Case("mips1", IsMips32)
        .Case("mips2", IsMips32)
        .Case("mips3", true)
        .Case("mips4", true)
        .Case("mips5", true)
        .Case("mips32", IsMips32)
        .Case("mips32r2", IsMips32)
        .Case("mips32r6", IsMips32)
        .Case("mips64", true)
        .Case("mips64r2", true)
        .Case("mips64r6", true)
        .Case("octeon", true)
        .Default(false);
  }
  const std::string& getCPU() const { return CPU; }
  void getDefaultFeatures(llvm::StringMap<bool> &Features) const override {
    // The backend enables certain ABI's by default according to the
    // architecture.
    // Disable both possible defaults so that we don't end up with multiple
    // ABI's selected and trigger an assertion.
    Features["o32"] = false;
    Features["n64"] = false;

    Features[ABI] = true;
    if (CPU == "octeon")
      Features["mips64r2"] = Features["cnmips"] = true;
    else
      Features[CPU] = true;
  }

  void getTargetDefines(const LangOptions &Opts,
                        MacroBuilder &Builder) const override {
    Builder.defineMacro("__mips__");
    Builder.defineMacro("_mips");
    if (Opts.GNUMode)
      Builder.defineMacro("mips");

    Builder.defineMacro("__REGISTER_PREFIX__", "");

    switch (FloatABI) {
    case HardFloat:
      Builder.defineMacro("__mips_hard_float", Twine(1));
      break;
    case SoftFloat:
      Builder.defineMacro("__mips_soft_float", Twine(1));
      break;
    }

    if (IsSingleFloat)
      Builder.defineMacro("__mips_single_float", Twine(1));

    Builder.defineMacro("__mips_fpr", HasFP64 ? Twine(64) : Twine(32));
    Builder.defineMacro("_MIPS_FPSET",
                        Twine(32 / (HasFP64 || IsSingleFloat ? 1 : 2)));

    if (IsMips16)
      Builder.defineMacro("__mips16", Twine(1));

    if (IsMicromips)
      Builder.defineMacro("__mips_micromips", Twine(1));

    if (IsNan2008)
      Builder.defineMacro("__mips_nan2008", Twine(1));

    switch (DspRev) {
    default:
      break;
    case DSP1:
      Builder.defineMacro("__mips_dsp_rev", Twine(1));
      Builder.defineMacro("__mips_dsp", Twine(1));
      break;
    case DSP2:
      Builder.defineMacro("__mips_dsp_rev", Twine(2));
      Builder.defineMacro("__mips_dspr2", Twine(1));
      Builder.defineMacro("__mips_dsp", Twine(1));
      break;
    }

    if (HasMSA)
      Builder.defineMacro("__mips_msa", Twine(1));

    Builder.defineMacro("_MIPS_SZPTR", Twine(getPointerWidth(0)));
    Builder.defineMacro("_MIPS_SZINT", Twine(getIntWidth()));
    Builder.defineMacro("_MIPS_SZLONG", Twine(getLongWidth()));

    Builder.defineMacro("_MIPS_ARCH", "\"" + CPU + "\"");
    Builder.defineMacro("_MIPS_ARCH_" + StringRef(CPU).upper());
  }

  void getTargetBuiltins(const Builtin::Info *&Records,
                         unsigned &NumRecords) const override {
    Records = BuiltinInfo;
    NumRecords = clang::Mips::LastTSBuiltin - Builtin::FirstTSBuiltin;
  }
  bool hasFeature(StringRef Feature) const override {
    return llvm::StringSwitch<bool>(Feature)
      .Case("mips", true)
      .Case("fp64", HasFP64)
      .Default(false);
  }
  BuiltinVaListKind getBuiltinVaListKind() const override {
    return TargetInfo::VoidPtrBuiltinVaList;
  }
  void getGCCRegNames(const char * const *&Names,
                      unsigned &NumNames) const override {
    static const char *const GCCRegNames[] = {
      // CPU register names
      // Must match second column of GCCRegAliases
      "$0",   "$1",   "$2",   "$3",   "$4",   "$5",   "$6",   "$7",
      "$8",   "$9",   "$10",  "$11",  "$12",  "$13",  "$14",  "$15",
      "$16",  "$17",  "$18",  "$19",  "$20",  "$21",  "$22",  "$23",
      "$24",  "$25",  "$26",  "$27",  "$28",  "$29",  "$30",  "$31",
      // Floating point register names
      "$f0",  "$f1",  "$f2",  "$f3",  "$f4",  "$f5",  "$f6",  "$f7",
      "$f8",  "$f9",  "$f10", "$f11", "$f12", "$f13", "$f14", "$f15",
      "$f16", "$f17", "$f18", "$f19", "$f20", "$f21", "$f22", "$f23",
      "$f24", "$f25", "$f26", "$f27", "$f28", "$f29", "$f30", "$f31",
      // Hi/lo and condition register names
      "hi",   "lo",   "",     "$fcc0","$fcc1","$fcc2","$fcc3","$fcc4",
      "$fcc5","$fcc6","$fcc7",
      // MSA register names
      "$w0",  "$w1",  "$w2",  "$w3",  "$w4",  "$w5",  "$w6",  "$w7",
      "$w8",  "$w9",  "$w10", "$w11", "$w12", "$w13", "$w14", "$w15",
      "$w16", "$w17", "$w18", "$w19", "$w20", "$w21", "$w22", "$w23",
      "$w24", "$w25", "$w26", "$w27", "$w28", "$w29", "$w30", "$w31",
      // MSA control register names
      "$msair",      "$msacsr", "$msaaccess", "$msasave", "$msamodify",
      "$msarequest", "$msamap", "$msaunmap"
    };
    Names = GCCRegNames;
    NumNames = llvm::array_lengthof(GCCRegNames);
  }
  void getGCCRegAliases(const GCCRegAlias *&Aliases,
                        unsigned &NumAliases) const override = 0;
  bool validateAsmConstraint(const char *&Name,
                             TargetInfo::ConstraintInfo &Info) const override {
    switch (*Name) {
    default:
      return false;
    case 'r': // CPU registers.
    case 'd': // Equivalent to "r" unless generating MIPS16 code.
    case 'y': // Equivalent to "r", backward compatibility only.
    case 'f': // floating-point registers.
    case 'c': // $25 for indirect jumps
    case 'l': // lo register
    case 'x': // hilo register pair
      Info.setAllowsRegister();
      return true;
    case 'R': // An address that can be used in a non-macro load or store
      Info.setAllowsMemory();
      return true;
    }
  }

  const char *getClobbers() const override {
    // FIXME: Implement!
    return "";
  }

  bool handleTargetFeatures(std::vector<std::string> &Features,
                            DiagnosticsEngine &Diags) override {
    IsMips16 = false;
    IsMicromips = false;
    IsNan2008 = isNaN2008Default();
    IsSingleFloat = false;
    FloatABI = HardFloat;
    DspRev = NoDSP;
    HasFP64 = isFP64Default();

    for (std::vector<std::string>::iterator it = Features.begin(),
         ie = Features.end(); it != ie; ++it) {
      if (*it == "+single-float")
        IsSingleFloat = true;
      else if (*it == "+soft-float")
        FloatABI = SoftFloat;
      else if (*it == "+mips16")
        IsMips16 = true;
      else if (*it == "+micromips")
        IsMicromips = true;
      else if (*it == "+dsp")
        DspRev = std::max(DspRev, DSP1);
      else if (*it == "+dspr2")
        DspRev = std::max(DspRev, DSP2);
      else if (*it == "+msa")
        HasMSA = true;
      else if (*it == "+fp64")
        HasFP64 = true;
      else if (*it == "-fp64")
        HasFP64 = false;
      else if (*it == "+nan2008")
        IsNan2008 = true;
      else if (*it == "-nan2008")
        IsNan2008 = false;
    }

    // Remove front-end specific options.
    std::vector<std::string>::iterator it =
      std::find(Features.begin(), Features.end(), "+soft-float");
    if (it != Features.end())
      Features.erase(it);

    setDescriptionString();

    return true;
  }

  int getEHDataRegisterNumber(unsigned RegNo) const override {
    if (RegNo == 0) return 4;
    if (RegNo == 1) return 5;
    return -1;
  }

  bool isCLZForZeroUndef() const override { return false; }
};

const Builtin::Info MipsTargetInfoBase::BuiltinInfo[] = {
#define BUILTIN(ID, TYPE, ATTRS) { #ID, TYPE, ATTRS, 0, ALL_LANGUAGES },
#define LIBBUILTIN(ID, TYPE, ATTRS, HEADER) { #ID, TYPE, ATTRS, HEADER,\
                                              ALL_LANGUAGES },
#include "clang/Basic/BuiltinsMips.def"
};

class Mips32TargetInfoBase : public MipsTargetInfoBase {
public:
  Mips32TargetInfoBase(const llvm::Triple &Triple)
      : MipsTargetInfoBase(Triple, "o32", "mips32r2") {
    SizeType = UnsignedInt;
    PtrDiffType = SignedInt;
    MaxAtomicPromoteWidth = MaxAtomicInlineWidth = 32;
  }
  bool setABI(const std::string &Name) override {
    if (Name == "o32" || Name == "eabi") {
      ABI = Name;
      return true;
    }
    return false;
  }
  void getTargetDefines(const LangOptions &Opts,
                        MacroBuilder &Builder) const override {
    MipsTargetInfoBase::getTargetDefines(Opts, Builder);

    Builder.defineMacro("__mips", "32");
    Builder.defineMacro("_MIPS_ISA", "_MIPS_ISA_MIPS32");

    const std::string& CPUStr = getCPU();
    if (CPUStr == "mips32")
      Builder.defineMacro("__mips_isa_rev", "1");
    else if (CPUStr == "mips32r2")
      Builder.defineMacro("__mips_isa_rev", "2");

    if (ABI == "o32") {
      Builder.defineMacro("__mips_o32");
      Builder.defineMacro("_ABIO32", "1");
      Builder.defineMacro("_MIPS_SIM", "_ABIO32");
    }
    else if (ABI == "eabi")
      Builder.defineMacro("__mips_eabi");
    else
      llvm_unreachable("Invalid ABI for Mips32.");
  }
  void getGCCRegAliases(const GCCRegAlias *&Aliases,
                        unsigned &NumAliases) const override {
    static const TargetInfo::GCCRegAlias GCCRegAliases[] = {
      { { "at" },  "$1" },
      { { "v0" },  "$2" },
      { { "v1" },  "$3" },
      { { "a0" },  "$4" },
      { { "a1" },  "$5" },
      { { "a2" },  "$6" },
      { { "a3" },  "$7" },
      { { "t0" },  "$8" },
      { { "t1" },  "$9" },
      { { "t2" }, "$10" },
      { { "t3" }, "$11" },
      { { "t4" }, "$12" },
      { { "t5" }, "$13" },
      { { "t6" }, "$14" },
      { { "t7" }, "$15" },
      { { "s0" }, "$16" },
      { { "s1" }, "$17" },
      { { "s2" }, "$18" },
      { { "s3" }, "$19" },
      { { "s4" }, "$20" },
      { { "s5" }, "$21" },
      { { "s6" }, "$22" },
      { { "s7" }, "$23" },
      { { "t8" }, "$24" },
      { { "t9" }, "$25" },
      { { "k0" }, "$26" },
      { { "k1" }, "$27" },
      { { "gp" }, "$28" },
      { { "sp","$sp" }, "$29" },
      { { "fp","$fp" }, "$30" },
      { { "ra" }, "$31" }
    };
    Aliases = GCCRegAliases;
    NumAliases = llvm::array_lengthof(GCCRegAliases);
  }
};

class Mips32EBTargetInfo : public Mips32TargetInfoBase {
  void setDescriptionString() override {
    DescriptionString = "E-m:m-p:32:32-i8:8:32-i16:16:32-i64:64-n32-S64";
  }

public:
  Mips32EBTargetInfo(const llvm::Triple &Triple)
      : Mips32TargetInfoBase(Triple) {
  }
  void getTargetDefines(const LangOptions &Opts,
                        MacroBuilder &Builder) const override {
    DefineStd(Builder, "MIPSEB", Opts);
    Builder.defineMacro("_MIPSEB");
    Mips32TargetInfoBase::getTargetDefines(Opts, Builder);
  }
};

class Mips32ELTargetInfo : public Mips32TargetInfoBase {
  void setDescriptionString() override {
    DescriptionString = "e-m:m-p:32:32-i8:8:32-i16:16:32-i64:64-n32-S64";
  }

public:
  Mips32ELTargetInfo(const llvm::Triple &Triple)
      : Mips32TargetInfoBase(Triple) {
    BigEndian = false;
  }
  void getTargetDefines(const LangOptions &Opts,
                        MacroBuilder &Builder) const override {
    DefineStd(Builder, "MIPSEL", Opts);
    Builder.defineMacro("_MIPSEL");
    Mips32TargetInfoBase::getTargetDefines(Opts, Builder);
  }
};

class Mips64TargetInfoBase : public MipsTargetInfoBase {
public:
  Mips64TargetInfoBase(const llvm::Triple &Triple)
      : MipsTargetInfoBase(Triple, "n64", "mips64r2") {
    LongDoubleWidth = LongDoubleAlign = 128;
    LongDoubleFormat = &llvm::APFloat::IEEEquad;
    if (getTriple().getOS() == llvm::Triple::FreeBSD) {
      LongDoubleWidth = LongDoubleAlign = 64;
      LongDoubleFormat = &llvm::APFloat::IEEEdouble;
    }
    setN64ABITypes();
    SuitableAlign = 128;
    MaxAtomicPromoteWidth = MaxAtomicInlineWidth = 64;
  }

  void setN64ABITypes() {
    LongWidth = LongAlign = 64;
    PointerWidth = PointerAlign = 64;
    SizeType = UnsignedLong;
    PtrDiffType = SignedLong;
  }

  void setN32ABITypes() {
    LongWidth = LongAlign = 32;
    PointerWidth = PointerAlign = 32;
    SizeType = UnsignedInt;
    PtrDiffType = SignedInt;
  }

  bool setABI(const std::string &Name) override {
    if (Name == "n32") {
      setN32ABITypes();
      ABI = Name;
      return true;
    }
    if (Name == "n64") {
      setN64ABITypes();
      ABI = Name;
      return true;
    }
    return false;
  }

  void getTargetDefines(const LangOptions &Opts,
                        MacroBuilder &Builder) const override {
    MipsTargetInfoBase::getTargetDefines(Opts, Builder);

    Builder.defineMacro("__mips", "64");
    Builder.defineMacro("__mips64");
    Builder.defineMacro("__mips64__");
    Builder.defineMacro("_MIPS_ISA", "_MIPS_ISA_MIPS64");

    const std::string& CPUStr = getCPU();
    if (CPUStr == "mips64")
      Builder.defineMacro("__mips_isa_rev", "1");
    else if (CPUStr == "mips64r2")
      Builder.defineMacro("__mips_isa_rev", "2");

    if (ABI == "n32") {
      Builder.defineMacro("__mips_n32");
      Builder.defineMacro("_ABIN32", "2");
      Builder.defineMacro("_MIPS_SIM", "_ABIN32");
    }
    else if (ABI == "n64") {
      Builder.defineMacro("__mips_n64");
      Builder.defineMacro("_ABI64", "3");
      Builder.defineMacro("_MIPS_SIM", "_ABI64");
    }
    else
      llvm_unreachable("Invalid ABI for Mips64.");
  }
  void getGCCRegAliases(const GCCRegAlias *&Aliases,
                        unsigned &NumAliases) const override {
    static const TargetInfo::GCCRegAlias GCCRegAliases[] = {
      { { "at" },  "$1" },
      { { "v0" },  "$2" },
      { { "v1" },  "$3" },
      { { "a0" },  "$4" },
      { { "a1" },  "$5" },
      { { "a2" },  "$6" },
      { { "a3" },  "$7" },
      { { "a4" },  "$8" },
      { { "a5" },  "$9" },
      { { "a6" }, "$10" },
      { { "a7" }, "$11" },
      { { "t0" }, "$12" },
      { { "t1" }, "$13" },
      { { "t2" }, "$14" },
      { { "t3" }, "$15" },
      { { "s0" }, "$16" },
      { { "s1" }, "$17" },
      { { "s2" }, "$18" },
      { { "s3" }, "$19" },
      { { "s4" }, "$20" },
      { { "s5" }, "$21" },
      { { "s6" }, "$22" },
      { { "s7" }, "$23" },
      { { "t8" }, "$24" },
      { { "t9" }, "$25" },
      { { "k0" }, "$26" },
      { { "k1" }, "$27" },
      { { "gp" }, "$28" },
      { { "sp","$sp" }, "$29" },
      { { "fp","$fp" }, "$30" },
      { { "ra" }, "$31" }
    };
    Aliases = GCCRegAliases;
    NumAliases = llvm::array_lengthof(GCCRegAliases);
  }

  bool hasInt128Type() const override { return true; }
};

class Mips64EBTargetInfo : public Mips64TargetInfoBase {
  void setDescriptionString() override {
    if (ABI == "n32")
      DescriptionString = "E-m:m-p:32:32-i8:8:32-i16:16:32-i64:64-n32:64-S128";
    else
      DescriptionString = "E-m:m-i8:8:32-i16:16:32-i64:64-n32:64-S128";

  }

public:
  Mips64EBTargetInfo(const llvm::Triple &Triple)
      : Mips64TargetInfoBase(Triple) {}
  void getTargetDefines(const LangOptions &Opts,
                        MacroBuilder &Builder) const override {
    DefineStd(Builder, "MIPSEB", Opts);
    Builder.defineMacro("_MIPSEB");
    Mips64TargetInfoBase::getTargetDefines(Opts, Builder);
  }
};

class Mips64ELTargetInfo : public Mips64TargetInfoBase {
  void setDescriptionString() override {
    if (ABI == "n32")
      DescriptionString = "e-m:m-p:32:32-i8:8:32-i16:16:32-i64:64-n32:64-S128";
    else
      DescriptionString = "e-m:m-i8:8:32-i16:16:32-i64:64-n32:64-S128";
  }
public:
  Mips64ELTargetInfo(const llvm::Triple &Triple)
      : Mips64TargetInfoBase(Triple) {
    // Default ABI is n64.
    BigEndian = false;
  }
  void getTargetDefines(const LangOptions &Opts,
                        MacroBuilder &Builder) const override {
    DefineStd(Builder, "MIPSEL", Opts);
    Builder.defineMacro("_MIPSEL");
    Mips64TargetInfoBase::getTargetDefines(Opts, Builder);
  }
};
} // end anonymous namespace.

namespace {
class PNaClTargetInfo : public TargetInfo {
public:
  PNaClTargetInfo(const llvm::Triple &Triple) : TargetInfo(Triple) {
    BigEndian = false;
    this->UserLabelPrefix = "";
    this->LongAlign = 32;
    this->LongWidth = 32;
    this->PointerAlign = 32;
    this->PointerWidth = 32;
    this->IntMaxType = TargetInfo::SignedLongLong;
    this->Int64Type = TargetInfo::SignedLongLong;
    this->DoubleAlign = 64;
    this->LongDoubleWidth = 64;
    this->LongDoubleAlign = 64;
    this->SizeType = TargetInfo::UnsignedInt;
    this->PtrDiffType = TargetInfo::SignedInt;
    this->IntPtrType = TargetInfo::SignedInt;
    this->RegParmMax = 0; // Disallow regparm
  }

  void getDefaultFeatures(llvm::StringMap<bool> &Features) const override {
  }
  void getArchDefines(const LangOptions &Opts, MacroBuilder &Builder) const {
    Builder.defineMacro("__le32__");
    Builder.defineMacro("__pnacl__");
  }
  void getTargetDefines(const LangOptions &Opts,
                        MacroBuilder &Builder) const override {
    getArchDefines(Opts, Builder);
  }
  bool hasFeature(StringRef Feature) const override {
    return Feature == "pnacl";
  }
  void getTargetBuiltins(const Builtin::Info *&Records,
                         unsigned &NumRecords) const override {
  }
  BuiltinVaListKind getBuiltinVaListKind() const override {
    return TargetInfo::PNaClABIBuiltinVaList;
  }
  void getGCCRegNames(const char * const *&Names,
                      unsigned &NumNames) const override;
  void getGCCRegAliases(const GCCRegAlias *&Aliases,
                        unsigned &NumAliases) const override;
  bool validateAsmConstraint(const char *&Name,
                             TargetInfo::ConstraintInfo &Info) const override {
    return false;
  }

  const char *getClobbers() const override {
    return "";
  }
};

void PNaClTargetInfo::getGCCRegNames(const char * const *&Names,
                                     unsigned &NumNames) const {
  Names = nullptr;
  NumNames = 0;
}

void PNaClTargetInfo::getGCCRegAliases(const GCCRegAlias *&Aliases,
                                       unsigned &NumAliases) const {
  Aliases = nullptr;
  NumAliases = 0;
}
} // end anonymous namespace.

namespace {
class Le64TargetInfo : public TargetInfo {
  static const Builtin::Info BuiltinInfo[];

public:
  Le64TargetInfo(const llvm::Triple &Triple) : TargetInfo(Triple) {
    BigEndian = false;
    NoAsmVariants = true;
    LongWidth = LongAlign = PointerWidth = PointerAlign = 64;
    MaxAtomicPromoteWidth = MaxAtomicInlineWidth = 64;
    DescriptionString =
        "e-S128-p:64:64-v16:16-v32:32-v64:64-v96:32-v128:32-m:e-n8:16:32:64";
  }

  void getTargetDefines(const LangOptions &Opts,
                        MacroBuilder &Builder) const override {
    DefineStd(Builder, "unix", Opts);
    defineCPUMacros(Builder, "le64", /*Tuning=*/false);
    Builder.defineMacro("__ELF__");
  }
  void getTargetBuiltins(const Builtin::Info *&Records,
                         unsigned &NumRecords) const override {
    Records = BuiltinInfo;
    NumRecords = clang::Le64::LastTSBuiltin - Builtin::FirstTSBuiltin;
  }
  BuiltinVaListKind getBuiltinVaListKind() const override {
    return TargetInfo::PNaClABIBuiltinVaList;
  }
  const char *getClobbers() const override { return ""; }
  void getGCCRegNames(const char *const *&Names,
                      unsigned &NumNames) const override {
    Names = nullptr;
    NumNames = 0;
  }
  void getGCCRegAliases(const GCCRegAlias *&Aliases,
                        unsigned &NumAliases) const override {
    Aliases = nullptr;
    NumAliases = 0;
  }
  bool validateAsmConstraint(const char *&Name,
                             TargetInfo::ConstraintInfo &Info) const override {
    return false;
  }

  bool hasProtectedVisibility() const override { return false; }
};
} // end anonymous namespace.

const Builtin::Info Le64TargetInfo::BuiltinInfo[] = {
#define BUILTIN(ID, TYPE, ATTRS)                                               \
  { #ID, TYPE, ATTRS, 0, ALL_LANGUAGES },
#include "clang/Basic/BuiltinsLe64.def"
};

namespace {
  static const unsigned SPIRAddrSpaceMap[] = {
    1,    // opencl_global
    3,    // opencl_local
    2,    // opencl_constant
    4,    // opencl_generic
    0,    // cuda_device
    0,    // cuda_constant
    0     // cuda_shared
  };
  class SPIRTargetInfo : public TargetInfo {
  public:
    SPIRTargetInfo(const llvm::Triple &Triple) : TargetInfo(Triple) {
      assert(getTriple().getOS() == llvm::Triple::UnknownOS &&
        "SPIR target must use unknown OS");
      assert(getTriple().getEnvironment() == llvm::Triple::UnknownEnvironment &&
        "SPIR target must use unknown environment type");
      BigEndian = false;
      TLSSupported = false;
      LongWidth = LongAlign = 64;
      AddrSpaceMap = &SPIRAddrSpaceMap;
      UseAddrSpaceMapMangling = true;
      // Define available target features
      // These must be defined in sorted order!
      NoAsmVariants = true;
    }
    void getTargetDefines(const LangOptions &Opts,
                          MacroBuilder &Builder) const override {
      DefineStd(Builder, "SPIR", Opts);
    }
    bool hasFeature(StringRef Feature) const override {
      return Feature == "spir";
    }

    void getTargetBuiltins(const Builtin::Info *&Records,
                           unsigned &NumRecords) const override {}
    const char *getClobbers() const override {
      return "";
    }
    void getGCCRegNames(const char * const *&Names,
                        unsigned &NumNames) const override {}
    bool
    validateAsmConstraint(const char *&Name,
                          TargetInfo::ConstraintInfo &info) const override {
      return true;
    }
    void getGCCRegAliases(const GCCRegAlias *&Aliases,
                          unsigned &NumAliases) const override {}
    BuiltinVaListKind getBuiltinVaListKind() const override {
      return TargetInfo::VoidPtrBuiltinVaList;
    }
  };


  class SPIR32TargetInfo : public SPIRTargetInfo {
  public:
    SPIR32TargetInfo(const llvm::Triple &Triple) : SPIRTargetInfo(Triple) {
      PointerWidth = PointerAlign = 32;
      SizeType     = TargetInfo::UnsignedInt;
      PtrDiffType = IntPtrType = TargetInfo::SignedInt;
      DescriptionString
        = "e-p:32:32-i64:64-v16:16-v24:32-v32:32-v48:64-"
          "v96:128-v192:256-v256:256-v512:512-v1024:1024";
    }
    void getTargetDefines(const LangOptions &Opts,
                          MacroBuilder &Builder) const override {
      DefineStd(Builder, "SPIR32", Opts);
    }
  };

  class SPIR64TargetInfo : public SPIRTargetInfo {
  public:
    SPIR64TargetInfo(const llvm::Triple &Triple) : SPIRTargetInfo(Triple) {
      PointerWidth = PointerAlign = 64;
      SizeType     = TargetInfo::UnsignedLong;
      PtrDiffType = IntPtrType = TargetInfo::SignedLong;
      DescriptionString = "e-i64:64-v16:16-v24:32-v32:32-v48:64-"
                          "v96:128-v192:256-v256:256-v512:512-v1024:1024";
    }
    void getTargetDefines(const LangOptions &Opts,
                          MacroBuilder &Builder) const override {
      DefineStd(Builder, "SPIR64", Opts);
    }
  };
}

namespace {
class XCoreTargetInfo : public TargetInfo {
  static const Builtin::Info BuiltinInfo[];
public:
  XCoreTargetInfo(const llvm::Triple &Triple) : TargetInfo(Triple) {
    BigEndian = false;
    NoAsmVariants = true;
    LongLongAlign = 32;
    SuitableAlign = 32;
    DoubleAlign = LongDoubleAlign = 32;
    SizeType = UnsignedInt;
    PtrDiffType = SignedInt;
    IntPtrType = SignedInt;
    WCharType = UnsignedChar;
    WIntType = UnsignedInt;
    UseZeroLengthBitfieldAlignment = true;
    DescriptionString = "e-m:e-p:32:32-i1:8:32-i8:8:32-i16:16:32-i64:32"
                        "-f64:32-a:0:32-n32";
  }
  void getTargetDefines(const LangOptions &Opts,
                        MacroBuilder &Builder) const override {
    Builder.defineMacro("__XS1B__");
  }
  void getTargetBuiltins(const Builtin::Info *&Records,
                         unsigned &NumRecords) const override {
    Records = BuiltinInfo;
    NumRecords = clang::XCore::LastTSBuiltin-Builtin::FirstTSBuiltin;
  }
  BuiltinVaListKind getBuiltinVaListKind() const override {
    return TargetInfo::VoidPtrBuiltinVaList;
  }
  const char *getClobbers() const override {
    return "";
  }
  void getGCCRegNames(const char * const *&Names,
                      unsigned &NumNames) const override {
    static const char * const GCCRegNames[] = {
      "r0",   "r1",   "r2",   "r3",   "r4",   "r5",   "r6",   "r7",
      "r8",   "r9",   "r10",  "r11",  "cp",   "dp",   "sp",   "lr"
    };
    Names = GCCRegNames;
    NumNames = llvm::array_lengthof(GCCRegNames);
  }
  void getGCCRegAliases(const GCCRegAlias *&Aliases,
                        unsigned &NumAliases) const override {
    Aliases = nullptr;
    NumAliases = 0;
  }
  bool validateAsmConstraint(const char *&Name,
                             TargetInfo::ConstraintInfo &Info) const override {
    return false;
  }
  int getEHDataRegisterNumber(unsigned RegNo) const override {
    // R0=ExceptionPointerRegister R1=ExceptionSelectorRegister
    return (RegNo < 2)? RegNo : -1;
  }
};

const Builtin::Info XCoreTargetInfo::BuiltinInfo[] = {
#define BUILTIN(ID, TYPE, ATTRS) { #ID, TYPE, ATTRS, 0, ALL_LANGUAGES },
#define LIBBUILTIN(ID, TYPE, ATTRS, HEADER) { #ID, TYPE, ATTRS, HEADER,\
                                              ALL_LANGUAGES },
#include "clang/Basic/BuiltinsXCore.def"
};
} // end anonymous namespace.


//===----------------------------------------------------------------------===//
// Driver code
//===----------------------------------------------------------------------===//

static TargetInfo *AllocateTarget(const llvm::Triple &Triple) {
  llvm::Triple::OSType os = Triple.getOS();

  switch (Triple.getArch()) {
  default:
    return nullptr;

  case llvm::Triple::xcore:
    return new XCoreTargetInfo(Triple);

  case llvm::Triple::hexagon:
    return new HexagonTargetInfo(Triple);

  case llvm::Triple::aarch64:
    if (Triple.isOSDarwin())
      return new DarwinAArch64TargetInfo(Triple);

    switch (os) {
    case llvm::Triple::FreeBSD:
      return new FreeBSDTargetInfo<AArch64leTargetInfo>(Triple);
    case llvm::Triple::Linux:
      return new LinuxTargetInfo<AArch64leTargetInfo>(Triple);
    case llvm::Triple::NetBSD:
      return new NetBSDTargetInfo<AArch64leTargetInfo>(Triple);
    default:
      return new AArch64leTargetInfo(Triple);
    }

  case llvm::Triple::aarch64_be:
    switch (os) {
    case llvm::Triple::FreeBSD:
      return new FreeBSDTargetInfo<AArch64beTargetInfo>(Triple);
    case llvm::Triple::Linux:
      return new LinuxTargetInfo<AArch64beTargetInfo>(Triple);
    case llvm::Triple::NetBSD:
      return new NetBSDTargetInfo<AArch64beTargetInfo>(Triple);
    default:
      return new AArch64beTargetInfo(Triple);
    }

  case llvm::Triple::arm:
  case llvm::Triple::thumb:
    if (Triple.isOSBinFormatMachO())
      return new DarwinARMTargetInfo(Triple);

    switch (os) {
    case llvm::Triple::Linux:
      return new LinuxTargetInfo<ARMleTargetInfo>(Triple);
    case llvm::Triple::FreeBSD:
      return new FreeBSDTargetInfo<ARMleTargetInfo>(Triple);
    case llvm::Triple::NetBSD:
      return new NetBSDTargetInfo<ARMleTargetInfo>(Triple);
    case llvm::Triple::OpenBSD:
      return new OpenBSDTargetInfo<ARMleTargetInfo>(Triple);
    case llvm::Triple::Bitrig:
      return new BitrigTargetInfo<ARMleTargetInfo>(Triple);
    case llvm::Triple::RTEMS:
      return new RTEMSTargetInfo<ARMleTargetInfo>(Triple);
    case llvm::Triple::NaCl:
      return new NaClTargetInfo<ARMleTargetInfo>(Triple);
    case llvm::Triple::Win32:
      switch (Triple.getEnvironment()) {
      default:
        return new ARMleTargetInfo(Triple);
      case llvm::Triple::Itanium:
        return new ItaniumWindowsARMleTargetInfo(Triple);
      case llvm::Triple::MSVC:
        return new MicrosoftARMleTargetInfo(Triple);
      }
    default:
      return new ARMleTargetInfo(Triple);
    }

  case llvm::Triple::armeb:
  case llvm::Triple::thumbeb:
    if (Triple.isOSDarwin())
      return new DarwinARMTargetInfo(Triple);

    switch (os) {
    case llvm::Triple::Linux:
      return new LinuxTargetInfo<ARMbeTargetInfo>(Triple);
    case llvm::Triple::FreeBSD:
      return new FreeBSDTargetInfo<ARMbeTargetInfo>(Triple);
    case llvm::Triple::NetBSD:
      return new NetBSDTargetInfo<ARMbeTargetInfo>(Triple);
    case llvm::Triple::OpenBSD:
      return new OpenBSDTargetInfo<ARMbeTargetInfo>(Triple);
    case llvm::Triple::Bitrig:
      return new BitrigTargetInfo<ARMbeTargetInfo>(Triple);
    case llvm::Triple::RTEMS:
      return new RTEMSTargetInfo<ARMbeTargetInfo>(Triple);
    case llvm::Triple::NaCl:
      return new NaClTargetInfo<ARMbeTargetInfo>(Triple);
    default:
      return new ARMbeTargetInfo(Triple);
    }

  case llvm::Triple::msp430:
    return new MSP430TargetInfo(Triple);

  case llvm::Triple::mips:
    switch (os) {
    case llvm::Triple::Linux:
      return new LinuxTargetInfo<Mips32EBTargetInfo>(Triple);
    case llvm::Triple::RTEMS:
      return new RTEMSTargetInfo<Mips32EBTargetInfo>(Triple);
    case llvm::Triple::FreeBSD:
      return new FreeBSDTargetInfo<Mips32EBTargetInfo>(Triple);
    case llvm::Triple::NetBSD:
      return new NetBSDTargetInfo<Mips32EBTargetInfo>(Triple);
    default:
      return new Mips32EBTargetInfo(Triple);
    }

  case llvm::Triple::mipsel:
    switch (os) {
    case llvm::Triple::Linux:
      return new LinuxTargetInfo<Mips32ELTargetInfo>(Triple);
    case llvm::Triple::RTEMS:
      return new RTEMSTargetInfo<Mips32ELTargetInfo>(Triple);
    case llvm::Triple::FreeBSD:
      return new FreeBSDTargetInfo<Mips32ELTargetInfo>(Triple);
    case llvm::Triple::NetBSD:
      return new NetBSDTargetInfo<Mips32ELTargetInfo>(Triple);
    case llvm::Triple::NaCl:
      return new NaClTargetInfo<Mips32ELTargetInfo>(Triple);
    default:
      return new Mips32ELTargetInfo(Triple);
    }

  case llvm::Triple::mips64:
    switch (os) {
    case llvm::Triple::Linux:
      return new LinuxTargetInfo<Mips64EBTargetInfo>(Triple);
    case llvm::Triple::RTEMS:
      return new RTEMSTargetInfo<Mips64EBTargetInfo>(Triple);
    case llvm::Triple::FreeBSD:
      return new FreeBSDTargetInfo<Mips64EBTargetInfo>(Triple);
    case llvm::Triple::NetBSD:
      return new NetBSDTargetInfo<Mips64EBTargetInfo>(Triple);
    case llvm::Triple::OpenBSD:
      return new OpenBSDTargetInfo<Mips64EBTargetInfo>(Triple);
    default:
      return new Mips64EBTargetInfo(Triple);
    }

  case llvm::Triple::mips64el:
    switch (os) {
    case llvm::Triple::Linux:
      return new LinuxTargetInfo<Mips64ELTargetInfo>(Triple);
    case llvm::Triple::RTEMS:
      return new RTEMSTargetInfo<Mips64ELTargetInfo>(Triple);
    case llvm::Triple::FreeBSD:
      return new FreeBSDTargetInfo<Mips64ELTargetInfo>(Triple);
    case llvm::Triple::NetBSD:
      return new NetBSDTargetInfo<Mips64ELTargetInfo>(Triple);
    case llvm::Triple::OpenBSD:
      return new OpenBSDTargetInfo<Mips64ELTargetInfo>(Triple);
    default:
      return new Mips64ELTargetInfo(Triple);
    }

  case llvm::Triple::le32:
    switch (os) {
      case llvm::Triple::NaCl:
        return new NaClTargetInfo<PNaClTargetInfo>(Triple);
      default:
        return nullptr;
    }

  case llvm::Triple::le64:
    return new Le64TargetInfo(Triple);

  case llvm::Triple::ppc:
    if (Triple.isOSDarwin())
      return new DarwinPPC32TargetInfo(Triple);
    switch (os) {
    case llvm::Triple::Linux:
      return new LinuxTargetInfo<PPC32TargetInfo>(Triple);
    case llvm::Triple::FreeBSD:
      return new FreeBSDTargetInfo<PPC32TargetInfo>(Triple);
    case llvm::Triple::NetBSD:
      return new NetBSDTargetInfo<PPC32TargetInfo>(Triple);
    case llvm::Triple::OpenBSD:
      return new OpenBSDTargetInfo<PPC32TargetInfo>(Triple);
    case llvm::Triple::RTEMS:
      return new RTEMSTargetInfo<PPC32TargetInfo>(Triple);
    default:
      return new PPC32TargetInfo(Triple);
    }

  case llvm::Triple::ppc64:
    if (Triple.isOSDarwin())
      return new DarwinPPC64TargetInfo(Triple);
    switch (os) {
    case llvm::Triple::Linux:
      return new LinuxTargetInfo<PPC64TargetInfo>(Triple);
    case llvm::Triple::Lv2:
      return new PS3PPUTargetInfo<PPC64TargetInfo>(Triple);
    case llvm::Triple::FreeBSD:
      return new FreeBSDTargetInfo<PPC64TargetInfo>(Triple);
    case llvm::Triple::NetBSD:
      return new NetBSDTargetInfo<PPC64TargetInfo>(Triple);
    default:
      return new PPC64TargetInfo(Triple);
    }

  case llvm::Triple::ppc64le:
    switch (os) {
    case llvm::Triple::Linux:
      return new LinuxTargetInfo<PPC64TargetInfo>(Triple);
    default:
      return new PPC64TargetInfo(Triple);
    }

  case llvm::Triple::nvptx:
    return new NVPTX32TargetInfo(Triple);
  case llvm::Triple::nvptx64:
    return new NVPTX64TargetInfo(Triple);

  case llvm::Triple::r600:
    return new R600TargetInfo(Triple);

  case llvm::Triple::sparc:
    switch (os) {
    case llvm::Triple::Linux:
      return new LinuxTargetInfo<SparcV8TargetInfo>(Triple);
    case llvm::Triple::Solaris:
      return new SolarisSparcV8TargetInfo(Triple);
    case llvm::Triple::NetBSD:
      return new NetBSDTargetInfo<SparcV8TargetInfo>(Triple);
    case llvm::Triple::OpenBSD:
      return new OpenBSDTargetInfo<SparcV8TargetInfo>(Triple);
    case llvm::Triple::RTEMS:
      return new RTEMSTargetInfo<SparcV8TargetInfo>(Triple);
    default:
      return new SparcV8TargetInfo(Triple);
    }

  case llvm::Triple::sparcv9:
    switch (os) {
    case llvm::Triple::Linux:
      return new LinuxTargetInfo<SparcV9TargetInfo>(Triple);
    case llvm::Triple::Solaris:
      return new SolarisTargetInfo<SparcV9TargetInfo>(Triple);
    case llvm::Triple::NetBSD:
      return new NetBSDTargetInfo<SparcV9TargetInfo>(Triple);
    case llvm::Triple::OpenBSD:
      return new OpenBSDTargetInfo<SparcV9TargetInfo>(Triple);
    case llvm::Triple::FreeBSD:
      return new FreeBSDTargetInfo<SparcV9TargetInfo>(Triple);
    default:
      return new SparcV9TargetInfo(Triple);
    }

  case llvm::Triple::systemz:
    switch (os) {
    case llvm::Triple::Linux:
      return new LinuxTargetInfo<SystemZTargetInfo>(Triple);
    default:
      return new SystemZTargetInfo(Triple);
    }

  case llvm::Triple::tce:
    return new TCETargetInfo(Triple);

  case llvm::Triple::x86:
    if (Triple.isOSDarwin())
      return new DarwinI386TargetInfo(Triple);

    switch (os) {
    case llvm::Triple::Linux:
      return new LinuxTargetInfo<X86_32TargetInfo>(Triple);
    case llvm::Triple::DragonFly:
      return new DragonFlyBSDTargetInfo<X86_32TargetInfo>(Triple);
    case llvm::Triple::NetBSD:
      return new NetBSDI386TargetInfo(Triple);
    case llvm::Triple::OpenBSD:
      return new OpenBSDI386TargetInfo(Triple);
    case llvm::Triple::Bitrig:
      return new BitrigI386TargetInfo(Triple);
    case llvm::Triple::FreeBSD:
      return new FreeBSDTargetInfo<X86_32TargetInfo>(Triple);
    case llvm::Triple::KFreeBSD:
      return new KFreeBSDTargetInfo<X86_32TargetInfo>(Triple);
    case llvm::Triple::Minix:
      return new MinixTargetInfo<X86_32TargetInfo>(Triple);
    case llvm::Triple::Solaris:
      return new SolarisTargetInfo<X86_32TargetInfo>(Triple);
    case llvm::Triple::Win32: {
      switch (Triple.getEnvironment()) {
      default:
        return new X86_32TargetInfo(Triple);
      case llvm::Triple::Cygnus:
        return new CygwinX86_32TargetInfo(Triple);
      case llvm::Triple::GNU:
        return new MinGWX86_32TargetInfo(Triple);
      case llvm::Triple::Itanium:
      case llvm::Triple::MSVC:
        return new MicrosoftX86_32TargetInfo(Triple);
      }
    }
    case llvm::Triple::Haiku:
      return new HaikuX86_32TargetInfo(Triple);
    case llvm::Triple::RTEMS:
      return new RTEMSX86_32TargetInfo(Triple);
    case llvm::Triple::NaCl:
      return new NaClTargetInfo<X86_32TargetInfo>(Triple);
    default:
      return new X86_32TargetInfo(Triple);
    }

  case llvm::Triple::x86_64:
    if (Triple.isOSDarwin() || Triple.isOSBinFormatMachO())
      return new DarwinX86_64TargetInfo(Triple);

    switch (os) {
    case llvm::Triple::Linux:
      return new LinuxTargetInfo<X86_64TargetInfo>(Triple);
    case llvm::Triple::DragonFly:
      return new DragonFlyBSDTargetInfo<X86_64TargetInfo>(Triple);
    case llvm::Triple::NetBSD:
      return new NetBSDTargetInfo<X86_64TargetInfo>(Triple);
    case llvm::Triple::OpenBSD:
      return new OpenBSDX86_64TargetInfo(Triple);
    case llvm::Triple::Bitrig:
      return new BitrigX86_64TargetInfo(Triple);
    case llvm::Triple::FreeBSD:
      return new FreeBSDTargetInfo<X86_64TargetInfo>(Triple);
    case llvm::Triple::KFreeBSD:
      return new KFreeBSDTargetInfo<X86_64TargetInfo>(Triple);
    case llvm::Triple::Solaris:
      return new SolarisTargetInfo<X86_64TargetInfo>(Triple);
    case llvm::Triple::Win32: {
      switch (Triple.getEnvironment()) {
      default:
        return new X86_64TargetInfo(Triple);
      case llvm::Triple::GNU:
        return new MinGWX86_64TargetInfo(Triple);
      case llvm::Triple::MSVC:
        return new MicrosoftX86_64TargetInfo(Triple);
      }
    }
    case llvm::Triple::NaCl:
      return new NaClTargetInfo<X86_64TargetInfo>(Triple);
    default:
      return new X86_64TargetInfo(Triple);
    }

    case llvm::Triple::spir: {
      if (Triple.getOS() != llvm::Triple::UnknownOS ||
          Triple.getEnvironment() != llvm::Triple::UnknownEnvironment)
        return nullptr;
      return new SPIR32TargetInfo(Triple);
    }
    case llvm::Triple::spir64: {
      if (Triple.getOS() != llvm::Triple::UnknownOS ||
          Triple.getEnvironment() != llvm::Triple::UnknownEnvironment)
        return nullptr;
      return new SPIR64TargetInfo(Triple);
    }
  }
}

/// CreateTargetInfo - Return the target info object for the specified target
/// triple.
TargetInfo *
TargetInfo::CreateTargetInfo(DiagnosticsEngine &Diags,
                             const std::shared_ptr<TargetOptions> &Opts) {
  llvm::Triple Triple(Opts->Triple);

  // Construct the target
  std::unique_ptr<TargetInfo> Target(AllocateTarget(Triple));
  if (!Target) {
    Diags.Report(diag::err_target_unknown_triple) << Triple.str();
    return nullptr;
  }
  Target->TargetOpts = Opts;

  // Set the target CPU if specified.
  if (!Opts->CPU.empty() && !Target->setCPU(Opts->CPU)) {
    Diags.Report(diag::err_target_unknown_cpu) << Opts->CPU;
    return nullptr;
  }

  // Set the target ABI if specified.
  if (!Opts->ABI.empty() && !Target->setABI(Opts->ABI)) {
    Diags.Report(diag::err_target_unknown_abi) << Opts->ABI;
    return nullptr;
  }

  // Set the fp math unit.
  if (!Opts->FPMath.empty() && !Target->setFPMath(Opts->FPMath)) {
    Diags.Report(diag::err_target_unknown_fpmath) << Opts->FPMath;
    return nullptr;
  }

  // Compute the default target features, we need the target to handle this
  // because features may have dependencies on one another.
  llvm::StringMap<bool> Features;
  Target->getDefaultFeatures(Features);

  // Apply the user specified deltas.
  for (unsigned I = 0, N = Opts->FeaturesAsWritten.size();
       I < N; ++I) {
    const char *Name = Opts->FeaturesAsWritten[I].c_str();
    // Apply the feature via the target.
    bool Enabled = Name[0] == '+';
    Target->setFeatureEnabled(Features, Name + 1, Enabled);
  }

  // Add the features to the compile options.
  //
  // FIXME: If we are completely confident that we have the right set, we only
  // need to pass the minuses.
  Opts->Features.clear();
  for (llvm::StringMap<bool>::const_iterator it = Features.begin(),
         ie = Features.end(); it != ie; ++it)
    Opts->Features.push_back((it->second ? "+" : "-") + it->first().str());
  if (!Target->handleTargetFeatures(Opts->Features, Diags))
    return nullptr;

  return Target.release();
}<|MERGE_RESOLUTION|>--- conflicted
+++ resolved
@@ -640,13 +640,8 @@
     // RegParmMax is inherited from the underlying architecture
     this->LongDoubleFormat = &llvm::APFloat::IEEEdouble;
     if (Triple.getArch() == llvm::Triple::arm) {
-<<<<<<< HEAD
       // @LOCALMOD
       // Handled in ARM's setABI().
-=======
-      this->DescriptionString =
-          "e-m:e-p:32:32-i64:64-v128:64:128-a:0:32-n32-S128";
->>>>>>> 95712cb3
     } else if (Triple.getArch() == llvm::Triple::x86) {
       this->DescriptionString = "e-m:e-p:32:32-i64:64-f80:32-n8:16:32-S128";
     } else if (Triple.getArch() == llvm::Triple::x86_64) {
