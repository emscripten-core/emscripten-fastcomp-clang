--- conflicted
+++ resolved
@@ -252,14 +252,6 @@
   }
 };
 
-<<<<<<< HEAD
-// Emscripten target
-template<typename Target>
-class EmscriptenTargetInfo : public OSTargetInfo<Target> {
-protected:
-  virtual void getOSDefines(const LangOptions &Opts, const llvm::Triple &Triple,
-                            MacroBuilder &Builder) const {
-=======
 // @LOCALMOD-START Emscripten
 // Emscripten target
 template <typename Target>
@@ -267,7 +259,6 @@
 protected:
   void getOSDefines(const LangOptions &Opts, const llvm::Triple &Triple,
                     MacroBuilder &Builder) const override {
->>>>>>> 96b3da27
     // A macro for the platform.
     Builder.defineMacro("__EMSCRIPTEN__");
     // Earlier versions of Emscripten defined this, so we continue to define it
@@ -285,16 +276,10 @@
     // expects when "unix" is *not* defined.
     DefineStd(Builder, "unix", Opts);
   }
-<<<<<<< HEAD
-public:
-  explicit EmscriptenTargetInfo(const llvm::Triple &Triple)
-    : OSTargetInfo<Target>(Triple) {
-=======
 
 public:
   explicit EmscriptenTargetInfo(const llvm::Triple &Triple)
       : OSTargetInfo<Target>(Triple) {
->>>>>>> 96b3da27
     // Emcripten currently does prepend a prefix to user labels, but this is
     // handled outside of clang. TODO: Handling this within clang may be
     // beneficial.
@@ -307,10 +292,7 @@
     this->TheCXXABI.set(TargetCXXABI::Emscripten);
   }
 };
-<<<<<<< HEAD
-=======
 // @LOCALMOD-END Emscripten
->>>>>>> 96b3da27
 
 // FreeBSD Target
 template<typename Target>
@@ -6115,83 +6097,6 @@
 // @LOCALMOD-END Emscripten
 
 namespace {
-class AsmJSTargetInfo : public TargetInfo {
-public:
-  explicit AsmJSTargetInfo(const llvm::Triple &T) : TargetInfo(T) {
-    BigEndian = false;
-    this->LongAlign = 32;
-    this->LongWidth = 32;
-    this->PointerAlign = 32;
-    this->PointerWidth = 32;
-    this->IntMaxType = TargetInfo::SignedLongLong;
-    this->Int64Type = TargetInfo::SignedLongLong;
-    this->DoubleAlign = 64;
-    this->LongDoubleWidth = 64;
-    this->LongDoubleAlign = 64;
-    this->SizeType = TargetInfo::UnsignedInt;
-    this->PtrDiffType = TargetInfo::SignedInt;
-    this->IntPtrType = TargetInfo::SignedInt;
-    this->RegParmMax = 0; // Disallow regparm
-
-    // Set the native integer widths set to just i32, since that's currently
-    // the only integer type we can do arithmetic on without masking or
-    // splitting.
-    //
-    // Set the required alignment for 128-bit vectors to just 4 bytes, based on
-    // the direction suggested here:
-    //   https://bugzilla.mozilla.org/show_bug.cgi?id=904913#c21
-    // We can still set the preferred alignment to 16 bytes though.
-    //
-    // Set the natural stack alignment to 16 bytes to accomodate 128-bit
-    // aligned vectors.
-    DescriptionString = "e-p:32:32-i64:64-v128:32:128-n32-S128";
-  }
-
-  void getDefaultFeatures(llvm::StringMap<bool> &Features) const {
-  }
-  virtual void getArchDefines(const LangOptions &Opts,
-                              MacroBuilder &Builder) const {
-    Builder.defineMacro("__asmjs__");
-  }
-  virtual void getTargetDefines(const LangOptions &Opts,
-                                MacroBuilder &Builder) const {
-    Builder.defineMacro("__LITTLE_ENDIAN__");
-    getArchDefines(Opts, Builder);
-  }
-  virtual void getTargetBuiltins(const Builtin::Info *&Records,
-                                 unsigned &NumRecords) const {
-  }
-  virtual BuiltinVaListKind getBuiltinVaListKind() const {
-    // Reuse PNaCl's va_list lowering.
-    return TargetInfo::PNaClABIBuiltinVaList;
-  }
-  virtual void getGCCRegNames(const char * const *&Names,
-                              unsigned &NumNames) const {
-    Names = NULL;
-    NumNames = 0;
-  }
-  virtual void getGCCRegAliases(const GCCRegAlias *&Aliases,
-                                unsigned &NumAliases) const {
-    Aliases = NULL;
-    NumAliases = 0;
-  }
-  virtual bool validateAsmConstraint(const char *&Name,
-                                     TargetInfo::ConstraintInfo &Info) const {
-    return false;
-  }
-  virtual const char *getClobbers() const {
-    return "";
-  }
-  virtual bool isCLZForZeroUndef() const {
-    // Today we do clz in software, so we just do the right thing. With ES6,
-    // we'll get Math.clz32, which is to be defined to do the right thing:
-    // http://esdiscuss.org/topic/rename-number-prototype-clz-to-math-clz#content-36
-    return false;
-  }
-};
-} // end anonymous namespace.
-
-namespace {
 class PNaClTargetInfo : public TargetInfo {
 public:
   PNaClTargetInfo(const llvm::Triple &Triple) : TargetInfo(Triple) {
@@ -6631,23 +6536,15 @@
       return new Mips64ELTargetInfo(Triple);
     }
 
-<<<<<<< HEAD
-=======
   // @LOCALMOD-START Emscripten
->>>>>>> 96b3da27
   case llvm::Triple::asmjs:
     switch (os) {
       case llvm::Triple::Emscripten:
         return new EmscriptenTargetInfo<AsmJSTargetInfo>(Triple);
       default:
-<<<<<<< HEAD
-        return NULL;
-    }
-=======
         return nullptr;
     }
   // @LOCALMOD-END Emscripten
->>>>>>> 96b3da27
 
   case llvm::Triple::le32:
     switch (os) {
