--- conflicted
+++ resolved
@@ -8911,23 +8911,7 @@
       AllowASTWithCompilerErrors(AllowASTWithCompilerErrors),
       AllowConfigurationMismatch(AllowConfigurationMismatch),
       ValidateSystemInputs(ValidateSystemInputs),
-<<<<<<< HEAD
-      UseGlobalIndex(UseGlobalIndex), TriedLoadingGlobalIndex(false),
-      ProcessingUpdateRecords(false),
-      CurrSwitchCaseStmts(&SwitchCaseStmts), NumSLocEntriesRead(0),
-      TotalNumSLocEntries(0), NumStatementsRead(0), TotalNumStatements(0),
-      NumMacrosRead(0), TotalNumMacros(0), NumIdentifierLookups(0),
-      NumIdentifierLookupHits(0), NumSelectorsRead(0),
-      NumMethodPoolEntriesRead(0), NumMethodPoolLookups(0),
-      NumMethodPoolHits(0), NumMethodPoolTableLookups(0),
-      NumMethodPoolTableHits(0), TotalNumMethodPoolEntries(0),
-      NumLexicalDeclContextsRead(0), TotalLexicalDeclContexts(0),
-      NumVisibleDeclContextsRead(0), TotalVisibleDeclContexts(0),
-      TotalModulesSizeInBits(0), NumCurrentElementsDeserializing(0),
-      PassingDeclsToConsumer(false), ReadingKind(Read_None) {
-=======
       UseGlobalIndex(UseGlobalIndex), CurrSwitchCaseStmts(&SwitchCaseStmts) {
->>>>>>> 3a631d56
   SourceMgr.setExternalSLocEntrySource(this);
 
   for (const auto &Ext : Extensions) {
