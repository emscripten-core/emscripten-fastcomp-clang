--- conflicted
+++ resolved
@@ -372,15 +372,10 @@
 ///
 void Preprocessor::HandlePragmaOnce(Token &OnceTok) {
   // Don't honor the 'once' when handling the primary source file, unless
-<<<<<<< HEAD
-  // this is a prefix to a TU, which indicates we're generating a PCH file.
-  if (isInPrimaryFile() && TUKind != TU_Prefix) {
-=======
   // this is a prefix to a TU, which indicates we're generating a PCH file, or
   // when the main file is a header (e.g. when -xc-header is provided on the
   // commandline).
   if (isInPrimaryFile() && TUKind != TU_Prefix && !getLangOpts().IsHeaderFile) {
->>>>>>> 3a631d56
     Diag(OnceTok, diag::pp_pragma_once_in_main_file);
     return;
   }
