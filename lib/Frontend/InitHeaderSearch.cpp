//===--- InitHeaderSearch.cpp - Initialize header search paths ------------===//
//
//                     The LLVM Compiler Infrastructure
//
// This file is distributed under the University of Illinois Open Source
// License. See LICENSE.TXT for details.
//
//===----------------------------------------------------------------------===//
//
// This file implements the InitHeaderSearch class.
//
//===----------------------------------------------------------------------===//

#include "clang/Frontend/Utils.h"
#include "clang/Basic/FileManager.h"
#include "clang/Basic/LangOptions.h"
#include "clang/Config/config.h" // C_INCLUDE_DIRS
#include "clang/Lex/HeaderSearch.h"
#include "clang/Lex/HeaderSearchOptions.h"
#include "llvm/ADT/SmallPtrSet.h"
#include "llvm/ADT/SmallString.h"
#include "llvm/ADT/SmallVector.h"
#include "llvm/ADT/StringExtras.h"
#include "llvm/ADT/Triple.h"
#include "llvm/ADT/Twine.h"
#include "llvm/Support/ErrorHandling.h"
#include "llvm/Support/FileSystem.h"
#include "llvm/Support/Path.h"
#include "llvm/Support/raw_ostream.h"

using namespace clang;
using namespace clang::frontend;

namespace {

/// InitHeaderSearch - This class makes it easier to set the search paths of
///  a HeaderSearch object. InitHeaderSearch stores several search path lists
///  internally, which can be sent to a HeaderSearch object in one swoop.
class InitHeaderSearch {
  std::vector<std::pair<IncludeDirGroup, DirectoryLookup> > IncludePath;
  typedef std::vector<std::pair<IncludeDirGroup,
                      DirectoryLookup> >::const_iterator path_iterator;
  std::vector<std::pair<std::string, bool> > SystemHeaderPrefixes;
  HeaderSearch &Headers;
  bool Verbose;
  std::string IncludeSysroot;
  bool HasSysroot;

public:

  InitHeaderSearch(HeaderSearch &HS, bool verbose, StringRef sysroot)
    : Headers(HS), Verbose(verbose), IncludeSysroot(sysroot),
      HasSysroot(!(sysroot.empty() || sysroot == "/")) {
  }

  /// AddPath - Add the specified path to the specified group list, prefixing
  /// the sysroot if used.
  void AddPath(const Twine &Path, IncludeDirGroup Group, bool isFramework);

  /// AddUnmappedPath - Add the specified path to the specified group list,
  /// without performing any sysroot remapping.
  void AddUnmappedPath(const Twine &Path, IncludeDirGroup Group,
                       bool isFramework);

  /// AddSystemHeaderPrefix - Add the specified prefix to the system header
  /// prefix list.
  void AddSystemHeaderPrefix(StringRef Prefix, bool IsSystemHeader) {
    SystemHeaderPrefixes.push_back(std::make_pair(Prefix, IsSystemHeader));
  }

  /// AddGnuCPlusPlusIncludePaths - Add the necessary paths to support a gnu
  ///  libstdc++.
  void AddGnuCPlusPlusIncludePaths(StringRef Base,
                                   StringRef ArchDir,
                                   StringRef Dir32,
                                   StringRef Dir64,
                                   const llvm::Triple &triple);

  /// AddMinGWCPlusPlusIncludePaths - Add the necessary paths to support a MinGW
  ///  libstdc++.
  void AddMinGWCPlusPlusIncludePaths(StringRef Base,
                                     StringRef Arch,
                                     StringRef Version);

  /// AddMinGW64CXXPaths - Add the necessary paths to support
  /// libstdc++ of x86_64-w64-mingw32 aka mingw-w64.
  void AddMinGW64CXXPaths(StringRef Base,
                          StringRef Version);

  // AddDefaultCIncludePaths - Add paths that should always be searched.
  void AddDefaultCIncludePaths(const llvm::Triple &triple,
                               const HeaderSearchOptions &HSOpts);

  // AddDefaultCPlusPlusIncludePaths -  Add paths that should be searched when
  //  compiling c++.
  void AddDefaultCPlusPlusIncludePaths(const llvm::Triple &triple,
                                       const HeaderSearchOptions &HSOpts);

  /// AddDefaultSystemIncludePaths - Adds the default system include paths so
  ///  that e.g. stdio.h is found.
  void AddDefaultIncludePaths(const LangOptions &Lang,
                              const llvm::Triple &triple,
                              const HeaderSearchOptions &HSOpts);

  /// Realize - Merges all search path lists into one list and send it to
  /// HeaderSearch.
  void Realize(const LangOptions &Lang);
};

}  // end anonymous namespace.

static bool CanPrefixSysroot(StringRef Path) {
#if defined(LLVM_ON_WIN32)
  return !Path.empty() && llvm::sys::path::is_separator(Path[0]);
#else
  return llvm::sys::path::is_absolute(Path);
#endif
}

void InitHeaderSearch::AddPath(const Twine &Path, IncludeDirGroup Group,
                               bool isFramework) {
  // Add the path with sysroot prepended, if desired and this is a system header
  // group.
  if (HasSysroot) {
    SmallString<256> MappedPathStorage;
    StringRef MappedPathStr = Path.toStringRef(MappedPathStorage);
    if (CanPrefixSysroot(MappedPathStr)) {
      AddUnmappedPath(IncludeSysroot + Path, Group, isFramework);
      return;
    }
  }

  AddUnmappedPath(Path, Group, isFramework);
}

void InitHeaderSearch::AddUnmappedPath(const Twine &Path, IncludeDirGroup Group,
                                       bool isFramework) {
  assert(!Path.isTriviallyEmpty() && "can't handle empty path here");

  FileManager &FM = Headers.getFileMgr();
  SmallString<256> MappedPathStorage;
  StringRef MappedPathStr = Path.toStringRef(MappedPathStorage);

  // Compute the DirectoryLookup type.
  SrcMgr::CharacteristicKind Type;
  if (Group == Quoted || Group == Angled || Group == IndexHeaderMap) {
    Type = SrcMgr::C_User;
  } else if (Group == ExternCSystem) {
    Type = SrcMgr::C_ExternCSystem;
  } else {
    Type = SrcMgr::C_System;
  }

  // If the directory exists, add it.
  if (const DirectoryEntry *DE = FM.getDirectory(MappedPathStr)) {
    IncludePath.push_back(
      std::make_pair(Group, DirectoryLookup(DE, Type, isFramework)));
    return;
  }

  // Check to see if this is an apple-style headermap (which are not allowed to
  // be frameworks).
  if (!isFramework) {
    if (const FileEntry *FE = FM.getFile(MappedPathStr)) {
      if (const HeaderMap *HM = Headers.CreateHeaderMap(FE)) {
        // It is a headermap, add it to the search path.
        IncludePath.push_back(
          std::make_pair(Group,
                         DirectoryLookup(HM, Type, Group == IndexHeaderMap)));
        return;
      }
    }
  }

  if (Verbose)
    llvm::errs() << "ignoring nonexistent directory \""
                 << MappedPathStr << "\"\n";
}

void InitHeaderSearch::AddGnuCPlusPlusIncludePaths(StringRef Base,
                                                   StringRef ArchDir,
                                                   StringRef Dir32,
                                                   StringRef Dir64,
                                                   const llvm::Triple &triple) {
  // Add the base dir
  AddPath(Base, CXXSystem, false);

  // Add the multilib dirs
  llvm::Triple::ArchType arch = triple.getArch();
  bool is64bit = arch == llvm::Triple::ppc64 || arch == llvm::Triple::x86_64;
  if (is64bit)
    AddPath(Base + "/" + ArchDir + "/" + Dir64, CXXSystem, false);
  else
    AddPath(Base + "/" + ArchDir + "/" + Dir32, CXXSystem, false);

  // Add the backward dir
  AddPath(Base + "/backward", CXXSystem, false);
}

void InitHeaderSearch::AddMinGWCPlusPlusIncludePaths(StringRef Base,
                                                     StringRef Arch,
                                                     StringRef Version) {
  AddPath(Base + "/" + Arch + "/" + Version + "/include/c++",
          CXXSystem, false);
  AddPath(Base + "/" + Arch + "/" + Version + "/include/c++/" + Arch,
          CXXSystem, false);
  AddPath(Base + "/" + Arch + "/" + Version + "/include/c++/backward",
          CXXSystem, false);
}

void InitHeaderSearch::AddMinGW64CXXPaths(StringRef Base,
                                          StringRef Version) {
  // Assumes Base is HeaderSearchOpts' ResourceDir
  AddPath(Base + "/../../../include/c++/" + Version,
          CXXSystem, false);
  AddPath(Base + "/../../../include/c++/" + Version + "/x86_64-w64-mingw32",
          CXXSystem, false);
  AddPath(Base + "/../../../include/c++/" + Version + "/i686-w64-mingw32",
          CXXSystem, false);
  AddPath(Base + "/../../../include/c++/" + Version + "/backward",
          CXXSystem, false);
}

void InitHeaderSearch::AddDefaultCIncludePaths(const llvm::Triple &triple,
                                            const HeaderSearchOptions &HSOpts) {
  llvm::Triple::OSType os = triple.getOS();

  if (HSOpts.UseStandardSystemIncludes) {
    switch (os) {
    case llvm::Triple::CloudABI:
    case llvm::Triple::FreeBSD:
    case llvm::Triple::NetBSD:
    case llvm::Triple::OpenBSD:
    case llvm::Triple::Bitrig:
<<<<<<< HEAD
    case llvm::Triple::NaCl:    // @LOCALMOD

=======
    case llvm::Triple::NaCl:
>>>>>>> 8eceb42a
      break;
    default:
      // FIXME: temporary hack: hard-coded paths.
      AddPath("/usr/local/include", System, false);
      break;
    }
  }

  // Builtin includes use #include_next directives and should be positioned
  // just prior C include dirs.
  if (HSOpts.UseBuiltinIncludes) {
    // Ignore the sys root, we *always* look for clang headers relative to
    // supplied path.
    SmallString<128> P = StringRef(HSOpts.ResourceDir);
    llvm::sys::path::append(P, "include");
    AddUnmappedPath(P, ExternCSystem, false);
  }

  // All remaining additions are for system include directories, early exit if
  // we aren't using them.
  if (!HSOpts.UseStandardSystemIncludes)
    return;

  // Add dirs specified via 'configure --with-c-include-dirs'.
  StringRef CIncludeDirs(C_INCLUDE_DIRS);
  if (CIncludeDirs != "") {
    SmallVector<StringRef, 5> dirs;
    CIncludeDirs.split(dirs, ":");
    for (SmallVectorImpl<StringRef>::iterator i = dirs.begin();
         i != dirs.end();
         ++i)
      AddPath(*i, ExternCSystem, false);
    return;
  }

  switch (os) {
  case llvm::Triple::Linux:
    llvm_unreachable("Include management is handled in the driver.");

  case llvm::Triple::CloudABI: {
    // <sysroot>/<triple>/include
    SmallString<128> P = StringRef(HSOpts.ResourceDir);
    llvm::sys::path::append(P, "../../..", triple.str(), "include");
    AddPath(P, System, false);
    break;
  }

  case llvm::Triple::Haiku:
    AddPath("/boot/common/include", System, false);
    AddPath("/boot/develop/headers/os", System, false);
    AddPath("/boot/develop/headers/os/app", System, false);
    AddPath("/boot/develop/headers/os/arch", System, false);
    AddPath("/boot/develop/headers/os/device", System, false);
    AddPath("/boot/develop/headers/os/drivers", System, false);
    AddPath("/boot/develop/headers/os/game", System, false);
    AddPath("/boot/develop/headers/os/interface", System, false);
    AddPath("/boot/develop/headers/os/kernel", System, false);
    AddPath("/boot/develop/headers/os/locale", System, false);
    AddPath("/boot/develop/headers/os/mail", System, false);
    AddPath("/boot/develop/headers/os/media", System, false);
    AddPath("/boot/develop/headers/os/midi", System, false);
    AddPath("/boot/develop/headers/os/midi2", System, false);
    AddPath("/boot/develop/headers/os/net", System, false);
    AddPath("/boot/develop/headers/os/storage", System, false);
    AddPath("/boot/develop/headers/os/support", System, false);
    AddPath("/boot/develop/headers/os/translation", System, false);
    AddPath("/boot/develop/headers/os/add-ons/graphics", System, false);
    AddPath("/boot/develop/headers/os/add-ons/input_server", System, false);
    AddPath("/boot/develop/headers/os/add-ons/screen_saver", System, false);
    AddPath("/boot/develop/headers/os/add-ons/tracker", System, false);
    AddPath("/boot/develop/headers/os/be_apps/Deskbar", System, false);
    AddPath("/boot/develop/headers/os/be_apps/NetPositive", System, false);
    AddPath("/boot/develop/headers/os/be_apps/Tracker", System, false);
    AddPath("/boot/develop/headers/cpp", System, false);
    AddPath("/boot/develop/headers/cpp/i586-pc-haiku", System, false);
    AddPath("/boot/develop/headers/3rdparty", System, false);
    AddPath("/boot/develop/headers/bsd", System, false);
    AddPath("/boot/develop/headers/glibc", System, false);
    AddPath("/boot/develop/headers/posix", System, false);
    AddPath("/boot/develop/headers",  System, false);
    break;
  case llvm::Triple::RTEMS:
    break;
  case llvm::Triple::Win32:
    switch (triple.getEnvironment()) {
    default: llvm_unreachable("Include management is handled in the driver.");
    case llvm::Triple::Cygnus:
      AddPath("/usr/include/w32api", System, false);
      break;
    case llvm::Triple::GNU:
      // mingw-w64 crt include paths
      // <sysroot>/i686-w64-mingw32/include
      SmallString<128> P = StringRef(HSOpts.ResourceDir);
      llvm::sys::path::append(P, "../../../i686-w64-mingw32/include");
      AddPath(P, System, false);

      // <sysroot>/x86_64-w64-mingw32/include
      P.resize(HSOpts.ResourceDir.size());
      llvm::sys::path::append(P, "../../../x86_64-w64-mingw32/include");
      AddPath(P, System, false);

      // mingw.org crt include paths
      // <sysroot>/include
      P.resize(HSOpts.ResourceDir.size());
      llvm::sys::path::append(P, "../../../include");
      AddPath(P, System, false);
      AddPath("/mingw/include", System, false);
#if defined(LLVM_ON_WIN32)
      AddPath("c:/mingw/include", System, false); 
#endif
      break;
    }
    break;
  default:
    break;
  }

<<<<<<< HEAD
  // @LOCALMOD-BEGIN
  // NaCl only uses toolchain provided headers.
  if ( os != llvm::Triple::RTEMS && os != llvm::Triple::NaCl)
  // @LOCALMOD-END
=======
  switch (os) {
  case llvm::Triple::CloudABI:
  case llvm::Triple::RTEMS:
  case llvm::Triple::NaCl:
    break;
  default:
>>>>>>> 8eceb42a
    AddPath("/usr/include", ExternCSystem, false);
    break;
  }
}

void InitHeaderSearch::
AddDefaultCPlusPlusIncludePaths(const llvm::Triple &triple, const HeaderSearchOptions &HSOpts) {
  llvm::Triple::OSType os = triple.getOS();
  // FIXME: temporary hack: hard-coded paths.

  if (triple.isOSDarwin()) {
    switch (triple.getArch()) {
    default: break;

    case llvm::Triple::ppc:
    case llvm::Triple::ppc64:
      AddGnuCPlusPlusIncludePaths("/usr/include/c++/4.2.1",
                                  "powerpc-apple-darwin10", "", "ppc64",
                                  triple);
      AddGnuCPlusPlusIncludePaths("/usr/include/c++/4.0.0",
                                  "powerpc-apple-darwin10", "", "ppc64",
                                  triple);
      break;

    case llvm::Triple::x86:
    case llvm::Triple::x86_64:
      AddGnuCPlusPlusIncludePaths("/usr/include/c++/4.2.1",
                                  "i686-apple-darwin10", "", "x86_64", triple);
      AddGnuCPlusPlusIncludePaths("/usr/include/c++/4.0.0",
                                  "i686-apple-darwin8", "", "", triple);
      break;

    case llvm::Triple::arm:
    case llvm::Triple::thumb:
      AddGnuCPlusPlusIncludePaths("/usr/include/c++/4.2.1",
                                  "arm-apple-darwin10", "v7", "", triple);
      AddGnuCPlusPlusIncludePaths("/usr/include/c++/4.2.1",
                                  "arm-apple-darwin10", "v6", "", triple);
      break;

    case llvm::Triple::aarch64:
      AddGnuCPlusPlusIncludePaths("/usr/include/c++/4.2.1",
                                  "arm64-apple-darwin10", "", "", triple);
      break;
    }
    return;
  }

  switch (os) {
  case llvm::Triple::Linux:
    llvm_unreachable("Include management is handled in the driver.");
    break;
  case llvm::Triple::Win32:
    switch (triple.getEnvironment()) {
    default: llvm_unreachable("Include management is handled in the driver.");
    case llvm::Triple::Cygnus:
      // Cygwin-1.7
      AddMinGWCPlusPlusIncludePaths("/usr/lib/gcc", "i686-pc-cygwin", "4.7.3");
      AddMinGWCPlusPlusIncludePaths("/usr/lib/gcc", "i686-pc-cygwin", "4.5.3");
      AddMinGWCPlusPlusIncludePaths("/usr/lib/gcc", "i686-pc-cygwin", "4.3.4");
      // g++-4 / Cygwin-1.5
      AddMinGWCPlusPlusIncludePaths("/usr/lib/gcc", "i686-pc-cygwin", "4.3.2");
      break;
    case llvm::Triple::GNU:
      // mingw-w64 C++ include paths (i686-w64-mingw32 and x86_64-w64-mingw32)
      AddMinGW64CXXPaths(HSOpts.ResourceDir, "4.7.0");
      AddMinGW64CXXPaths(HSOpts.ResourceDir, "4.7.1");
      AddMinGW64CXXPaths(HSOpts.ResourceDir, "4.7.2");
      AddMinGW64CXXPaths(HSOpts.ResourceDir, "4.7.3");
      AddMinGW64CXXPaths(HSOpts.ResourceDir, "4.8.0");
      AddMinGW64CXXPaths(HSOpts.ResourceDir, "4.8.1");
      AddMinGW64CXXPaths(HSOpts.ResourceDir, "4.8.2");
      // mingw.org C++ include paths
#if defined(LLVM_ON_WIN32)
      AddMinGWCPlusPlusIncludePaths("c:/MinGW/lib/gcc", "mingw32", "4.7.0");
      AddMinGWCPlusPlusIncludePaths("c:/MinGW/lib/gcc", "mingw32", "4.7.1");
      AddMinGWCPlusPlusIncludePaths("c:/MinGW/lib/gcc", "mingw32", "4.7.2");
      AddMinGWCPlusPlusIncludePaths("c:/MinGW/lib/gcc", "mingw32", "4.7.3");
      AddMinGWCPlusPlusIncludePaths("c:/MinGW/lib/gcc", "mingw32", "4.8.0");
      AddMinGWCPlusPlusIncludePaths("c:/MinGW/lib/gcc", "mingw32", "4.8.1");
      AddMinGWCPlusPlusIncludePaths("c:/MinGW/lib/gcc", "mingw32", "4.8.2");
#endif
      break;
    }
  case llvm::Triple::DragonFly:
    if (llvm::sys::fs::exists("/usr/lib/gcc47"))
      AddPath("/usr/include/c++/4.7", CXXSystem, false);
    else
      AddPath("/usr/include/c++/4.4", CXXSystem, false);
    break;
  case llvm::Triple::OpenBSD: {
    std::string t = triple.getTriple();
    if (t.substr(0, 6) == "x86_64")
      t.replace(0, 6, "amd64");
    AddGnuCPlusPlusIncludePaths("/usr/include/g++",
                                t, "", "", triple);
    break;
  }
  case llvm::Triple::Minix:
    AddGnuCPlusPlusIncludePaths("/usr/gnu/include/c++/4.4.3",
                                "", "", "", triple);
    break;
  case llvm::Triple::Solaris:
    AddGnuCPlusPlusIncludePaths("/usr/gcc/4.5/include/c++/4.5.2/",
                                "i386-pc-solaris2.11", "", "", triple);
    break;
  default:
    break;
  }
}

void InitHeaderSearch::AddDefaultIncludePaths(const LangOptions &Lang,
                                              const llvm::Triple &triple,
                                            const HeaderSearchOptions &HSOpts) {
  // NB: This code path is going away. All of the logic is moving into the
  // driver which has the information necessary to do target-specific
  // selections of default include paths. Each target which moves there will be
  // exempted from this logic here until we can delete the entire pile of code.
  switch (triple.getOS()) {
  default:
    break; // Everything else continues to use this routine's logic.

  case llvm::Triple::Linux:
    return;

  case llvm::Triple::Win32:
    if (triple.getEnvironment() == llvm::Triple::MSVC ||
        triple.getEnvironment() == llvm::Triple::Itanium ||
        triple.isOSBinFormatMachO())
      return;
    break;
  }

  if (Lang.CPlusPlus && HSOpts.UseStandardCXXIncludes &&
      HSOpts.UseStandardSystemIncludes) {
    if (HSOpts.UseLibcxx) {
      if (triple.isOSDarwin()) {
        // On Darwin, libc++ may be installed alongside the compiler in
        // include/c++/v1.
        if (!HSOpts.ResourceDir.empty()) {
          // Remove version from foo/lib/clang/version
          StringRef NoVer = llvm::sys::path::parent_path(HSOpts.ResourceDir);
          // Remove clang from foo/lib/clang
          StringRef Lib = llvm::sys::path::parent_path(NoVer);
          // Remove lib from foo/lib
          SmallString<128> P = llvm::sys::path::parent_path(Lib);

          // Get foo/include/c++/v1
          llvm::sys::path::append(P, "include", "c++", "v1");
          AddUnmappedPath(P, CXXSystem, false);
        }
      }
      // On Solaris, include the support directory for things like xlocale and
      // fudged system headers.
      if (triple.getOS() == llvm::Triple::Solaris) 
        AddPath("/usr/include/c++/v1/support/solaris", CXXSystem, false);
      
      AddPath("/usr/include/c++/v1", CXXSystem, false);
    } else {
      AddDefaultCPlusPlusIncludePaths(triple, HSOpts);
    }
  }

  AddDefaultCIncludePaths(triple, HSOpts);

  // Add the default framework include paths on Darwin.
  if (HSOpts.UseStandardSystemIncludes) {
    if (triple.isOSDarwin()) {
      AddPath("/System/Library/Frameworks", System, true);
      AddPath("/Library/Frameworks", System, true);
    }
  }
}

/// RemoveDuplicates - If there are duplicate directory entries in the specified
/// search list, remove the later (dead) ones.  Returns the number of non-system
/// headers removed, which is used to update NumAngled.
static unsigned RemoveDuplicates(std::vector<DirectoryLookup> &SearchList,
                                 unsigned First, bool Verbose) {
  llvm::SmallPtrSet<const DirectoryEntry *, 8> SeenDirs;
  llvm::SmallPtrSet<const DirectoryEntry *, 8> SeenFrameworkDirs;
  llvm::SmallPtrSet<const HeaderMap *, 8> SeenHeaderMaps;
  unsigned NonSystemRemoved = 0;
  for (unsigned i = First; i != SearchList.size(); ++i) {
    unsigned DirToRemove = i;

    const DirectoryLookup &CurEntry = SearchList[i];

    if (CurEntry.isNormalDir()) {
      // If this isn't the first time we've seen this dir, remove it.
      if (SeenDirs.insert(CurEntry.getDir()).second)
        continue;
    } else if (CurEntry.isFramework()) {
      // If this isn't the first time we've seen this framework dir, remove it.
      if (SeenFrameworkDirs.insert(CurEntry.getFrameworkDir()).second)
        continue;
    } else {
      assert(CurEntry.isHeaderMap() && "Not a headermap or normal dir?");
      // If this isn't the first time we've seen this headermap, remove it.
      if (SeenHeaderMaps.insert(CurEntry.getHeaderMap()).second)
        continue;
    }

    // If we have a normal #include dir/framework/headermap that is shadowed
    // later in the chain by a system include location, we actually want to
    // ignore the user's request and drop the user dir... keeping the system
    // dir.  This is weird, but required to emulate GCC's search path correctly.
    //
    // Since dupes of system dirs are rare, just rescan to find the original
    // that we're nuking instead of using a DenseMap.
    if (CurEntry.getDirCharacteristic() != SrcMgr::C_User) {
      // Find the dir that this is the same of.
      unsigned FirstDir;
      for (FirstDir = 0; ; ++FirstDir) {
        assert(FirstDir != i && "Didn't find dupe?");

        const DirectoryLookup &SearchEntry = SearchList[FirstDir];

        // If these are different lookup types, then they can't be the dupe.
        if (SearchEntry.getLookupType() != CurEntry.getLookupType())
          continue;

        bool isSame;
        if (CurEntry.isNormalDir())
          isSame = SearchEntry.getDir() == CurEntry.getDir();
        else if (CurEntry.isFramework())
          isSame = SearchEntry.getFrameworkDir() == CurEntry.getFrameworkDir();
        else {
          assert(CurEntry.isHeaderMap() && "Not a headermap or normal dir?");
          isSame = SearchEntry.getHeaderMap() == CurEntry.getHeaderMap();
        }

        if (isSame)
          break;
      }

      // If the first dir in the search path is a non-system dir, zap it
      // instead of the system one.
      if (SearchList[FirstDir].getDirCharacteristic() == SrcMgr::C_User)
        DirToRemove = FirstDir;
    }

    if (Verbose) {
      llvm::errs() << "ignoring duplicate directory \""
                   << CurEntry.getName() << "\"\n";
      if (DirToRemove != i)
        llvm::errs() << "  as it is a non-system directory that duplicates "
                     << "a system directory\n";
    }
    if (DirToRemove != i)
      ++NonSystemRemoved;

    // This is reached if the current entry is a duplicate.  Remove the
    // DirToRemove (usually the current dir).
    SearchList.erase(SearchList.begin()+DirToRemove);
    --i;
  }
  return NonSystemRemoved;
}


void InitHeaderSearch::Realize(const LangOptions &Lang) {
  // Concatenate ANGLE+SYSTEM+AFTER chains together into SearchList.
  std::vector<DirectoryLookup> SearchList;
  SearchList.reserve(IncludePath.size());

  // Quoted arguments go first.
  for (path_iterator it = IncludePath.begin(), ie = IncludePath.end();
       it != ie; ++it) {
    if (it->first == Quoted)
      SearchList.push_back(it->second);
  }
  // Deduplicate and remember index.
  RemoveDuplicates(SearchList, 0, Verbose);
  unsigned NumQuoted = SearchList.size();

  for (path_iterator it = IncludePath.begin(), ie = IncludePath.end();
       it != ie; ++it) {
    if (it->first == Angled || it->first == IndexHeaderMap)
      SearchList.push_back(it->second);
  }

  RemoveDuplicates(SearchList, NumQuoted, Verbose);
  unsigned NumAngled = SearchList.size();

  for (path_iterator it = IncludePath.begin(), ie = IncludePath.end();
       it != ie; ++it) {
    if (it->first == System || it->first == ExternCSystem ||
        (!Lang.ObjC1 && !Lang.CPlusPlus && it->first == CSystem)    ||
        (/*FIXME !Lang.ObjC1 && */Lang.CPlusPlus  && it->first == CXXSystem)  ||
        (Lang.ObjC1  && !Lang.CPlusPlus && it->first == ObjCSystem) ||
        (Lang.ObjC1  && Lang.CPlusPlus  && it->first == ObjCXXSystem))
      SearchList.push_back(it->second);
  }

  for (path_iterator it = IncludePath.begin(), ie = IncludePath.end();
       it != ie; ++it) {
    if (it->first == After)
      SearchList.push_back(it->second);
  }

  // Remove duplicates across both the Angled and System directories.  GCC does
  // this and failing to remove duplicates across these two groups breaks
  // #include_next.
  unsigned NonSystemRemoved = RemoveDuplicates(SearchList, NumQuoted, Verbose);
  NumAngled -= NonSystemRemoved;

  bool DontSearchCurDir = false;  // TODO: set to true if -I- is set?
  Headers.SetSearchPaths(SearchList, NumQuoted, NumAngled, DontSearchCurDir);

  Headers.SetSystemHeaderPrefixes(SystemHeaderPrefixes);

  // If verbose, print the list of directories that will be searched.
  if (Verbose) {
    llvm::errs() << "#include \"...\" search starts here:\n";
    for (unsigned i = 0, e = SearchList.size(); i != e; ++i) {
      if (i == NumQuoted)
        llvm::errs() << "#include <...> search starts here:\n";
      const char *Name = SearchList[i].getName();
      const char *Suffix;
      if (SearchList[i].isNormalDir())
        Suffix = "";
      else if (SearchList[i].isFramework())
        Suffix = " (framework directory)";
      else {
        assert(SearchList[i].isHeaderMap() && "Unknown DirectoryLookup");
        Suffix = " (headermap)";
      }
      llvm::errs() << " " << Name << Suffix << "\n";
    }
    llvm::errs() << "End of search list.\n";
  }
}

void clang::ApplyHeaderSearchOptions(HeaderSearch &HS,
                                     const HeaderSearchOptions &HSOpts,
                                     const LangOptions &Lang,
                                     const llvm::Triple &Triple) {
  InitHeaderSearch Init(HS, HSOpts.Verbose, HSOpts.Sysroot);

  // Add the user defined entries.
  for (unsigned i = 0, e = HSOpts.UserEntries.size(); i != e; ++i) {
    const HeaderSearchOptions::Entry &E = HSOpts.UserEntries[i];
    if (E.IgnoreSysRoot) {
      Init.AddUnmappedPath(E.Path, E.Group, E.IsFramework);
    } else {
      Init.AddPath(E.Path, E.Group, E.IsFramework);
    }
  }

  Init.AddDefaultIncludePaths(Lang, Triple, HSOpts);

  for (unsigned i = 0, e = HSOpts.SystemHeaderPrefixes.size(); i != e; ++i)
    Init.AddSystemHeaderPrefix(HSOpts.SystemHeaderPrefixes[i].Prefix,
                               HSOpts.SystemHeaderPrefixes[i].IsSystemHeader);

  if (HSOpts.UseBuiltinIncludes) {
    // Set up the builtin include directory in the module map.
    SmallString<128> P = StringRef(HSOpts.ResourceDir);
    llvm::sys::path::append(P, "include");
    if (const DirectoryEntry *Dir = HS.getFileMgr().getDirectory(P))
      HS.getModuleMap().setBuiltinIncludeDir(Dir);
  }

  Init.Realize(Lang);
}<|MERGE_RESOLUTION|>--- conflicted
+++ resolved
@@ -232,12 +232,7 @@
     case llvm::Triple::NetBSD:
     case llvm::Triple::OpenBSD:
     case llvm::Triple::Bitrig:
-<<<<<<< HEAD
-    case llvm::Triple::NaCl:    // @LOCALMOD
-
-=======
     case llvm::Triple::NaCl:
->>>>>>> 8eceb42a
       break;
     default:
       // FIXME: temporary hack: hard-coded paths.
@@ -355,19 +350,12 @@
     break;
   }
 
-<<<<<<< HEAD
-  // @LOCALMOD-BEGIN
-  // NaCl only uses toolchain provided headers.
-  if ( os != llvm::Triple::RTEMS && os != llvm::Triple::NaCl)
-  // @LOCALMOD-END
-=======
   switch (os) {
   case llvm::Triple::CloudABI:
   case llvm::Triple::RTEMS:
   case llvm::Triple::NaCl:
     break;
   default:
->>>>>>> 8eceb42a
     AddPath("/usr/include", ExternCSystem, false);
     break;
   }
