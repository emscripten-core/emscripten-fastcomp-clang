import gc
import os
import tempfile

from clang.cindex import CursorKind
from clang.cindex import Cursor
from clang.cindex import File
from clang.cindex import Index
from clang.cindex import SourceLocation
from clang.cindex import SourceRange
from clang.cindex import TranslationUnitSaveError
from clang.cindex import TranslationUnitLoadError
from clang.cindex import TranslationUnit
from .util import get_cursor
from .util import get_tu

kInputsDir = os.path.join(os.path.dirname(__file__), 'INPUTS')

def test_spelling():
    path = os.path.join(kInputsDir, 'hello.cpp')
    tu = TranslationUnit.from_source(path)
    assert tu.spelling == path

def test_cursor():
    path = os.path.join(kInputsDir, 'hello.cpp')
    tu = get_tu(path)
    c = tu.cursor
    assert isinstance(c, Cursor)
    assert c.kind is CursorKind.TRANSLATION_UNIT

def test_parse_arguments():
    path = os.path.join(kInputsDir, 'parse_arguments.c')
    tu = TranslationUnit.from_source(path, ['-DDECL_ONE=hello', '-DDECL_TWO=hi'])
    spellings = [c.spelling for c in tu.cursor.get_children()]
    assert spellings[-2] == 'hello'
    assert spellings[-1] == 'hi'

def test_reparse_arguments():
    path = os.path.join(kInputsDir, 'parse_arguments.c')
    tu = TranslationUnit.from_source(path, ['-DDECL_ONE=hello', '-DDECL_TWO=hi'])
    tu.reparse()
    spellings = [c.spelling for c in tu.cursor.get_children()]
    assert spellings[-2] == 'hello'
    assert spellings[-1] == 'hi'

def test_unsaved_files():
    tu = TranslationUnit.from_source('fake.c', ['-I./'], unsaved_files = [
            ('fake.c', """
#include "fake.h"
int x;
int SOME_DEFINE;
"""),
            ('./fake.h', """
#define SOME_DEFINE y
""")
            ])
    spellings = [c.spelling for c in tu.cursor.get_children()]
    assert spellings[-2] == 'x'
    assert spellings[-1] == 'y'

def test_unsaved_files_2():
<<<<<<< HEAD
    import StringIO
=======
    try:
        from StringIO import StringIO
    except:
        from io import StringIO
>>>>>>> 6e3f80de
    tu = TranslationUnit.from_source('fake.c', unsaved_files = [
            ('fake.c', StringIO.StringIO('int x;'))])
    spellings = [c.spelling for c in tu.cursor.get_children()]
    assert spellings[-1] == 'x'

def normpaths_equal(path1, path2):
    """ Compares two paths for equality after normalizing them with
        os.path.normpath
    """
    return os.path.normpath(path1) == os.path.normpath(path2)

def test_includes():
    def eq(expected, actual):
        if not actual.is_input_file:
            return  normpaths_equal(expected[0], actual.source.name) and \
                    normpaths_equal(expected[1], actual.include.name)
        else:
            return normpaths_equal(expected[1], actual.include.name)

    src = os.path.join(kInputsDir, 'include.cpp')
    h1 = os.path.join(kInputsDir, "header1.h")
    h2 = os.path.join(kInputsDir, "header2.h")
    h3 = os.path.join(kInputsDir, "header3.h")
    inc = [(src, h1), (h1, h3), (src, h2), (h2, h3)]

    tu = TranslationUnit.from_source(src)
    for i in zip(inc, tu.get_includes()):
        assert eq(i[0], i[1])

def save_tu(tu):
    """Convenience API to save a TranslationUnit to a file.

    Returns the filename it was saved to.
    """
    _, path = tempfile.mkstemp()
    tu.save(path)

    return path

def test_save():
    """Ensure TranslationUnit.save() works."""

    tu = get_tu('int foo();')

    path = save_tu(tu)
    assert os.path.exists(path)
    assert os.path.getsize(path) > 0
    os.unlink(path)

def test_save_translation_errors():
    """Ensure that saving to an invalid directory raises."""

    tu = get_tu('int foo();')

    path = '/does/not/exist/llvm-test.ast'
    assert not os.path.exists(os.path.dirname(path))

    try:
        tu.save(path)
        assert False
    except TranslationUnitSaveError as ex:
        expected = TranslationUnitSaveError.ERROR_UNKNOWN
        assert ex.save_error == expected

def test_load():
    """Ensure TranslationUnits can be constructed from saved files."""

    tu = get_tu('int foo();')
    assert len(tu.diagnostics) == 0
    path = save_tu(tu)

    assert os.path.exists(path)
    assert os.path.getsize(path) > 0

    tu2 = TranslationUnit.from_ast_file(filename=path)
    assert len(tu2.diagnostics) == 0

    foo = get_cursor(tu2, 'foo')
    assert foo is not None

    # Just in case there is an open file descriptor somewhere.
    del tu2

    os.unlink(path)

def test_index_parse():
    path = os.path.join(kInputsDir, 'hello.cpp')
    index = Index.create()
    tu = index.parse(path)
    assert isinstance(tu, TranslationUnit)

def test_get_file():
    """Ensure tu.get_file() works appropriately."""

    tu = get_tu('int foo();')

    f = tu.get_file('t.c')
    assert isinstance(f, File)
    assert f.name == 't.c'

    try:
        f = tu.get_file('foobar.cpp')
    except:
        pass
    else:
        assert False

def test_get_source_location():
    """Ensure tu.get_source_location() works."""

    tu = get_tu('int foo();')

    location = tu.get_location('t.c', 2)
    assert isinstance(location, SourceLocation)
    assert location.offset == 2
    assert location.file.name == 't.c'

    location = tu.get_location('t.c', (1, 3))
    assert isinstance(location, SourceLocation)
    assert location.line == 1
    assert location.column == 3
    assert location.file.name == 't.c'

def test_get_source_range():
    """Ensure tu.get_source_range() works."""

    tu = get_tu('int foo();')

    r = tu.get_extent('t.c', (1,4))
    assert isinstance(r, SourceRange)
    assert r.start.offset == 1
    assert r.end.offset == 4
    assert r.start.file.name == 't.c'
    assert r.end.file.name == 't.c'

    r = tu.get_extent('t.c', ((1,2), (1,3)))
    assert isinstance(r, SourceRange)
    assert r.start.line == 1
    assert r.start.column == 2
    assert r.end.line == 1
    assert r.end.column == 3
    assert r.start.file.name == 't.c'
    assert r.end.file.name == 't.c'

    start = tu.get_location('t.c', 0)
    end = tu.get_location('t.c', 5)

    r = tu.get_extent('t.c', (start, end))
    assert isinstance(r, SourceRange)
    assert r.start.offset == 0
    assert r.end.offset == 5
    assert r.start.file.name == 't.c'
    assert r.end.file.name == 't.c'

def test_get_tokens_gc():
    """Ensures get_tokens() works properly with garbage collection."""

    tu = get_tu('int foo();')
    r = tu.get_extent('t.c', (0, 10))
    tokens = list(tu.get_tokens(extent=r))

    assert tokens[0].spelling == 'int'
    gc.collect()
    assert tokens[0].spelling == 'int'

    del tokens[1]
    gc.collect()
    assert tokens[0].spelling == 'int'

    # May trigger segfault if we don't do our job properly.
    del tokens
    gc.collect()
    gc.collect() # Just in case.

def test_fail_from_source():
    path = os.path.join(kInputsDir, 'non-existent.cpp')
    try:
        tu = TranslationUnit.from_source(path)
    except TranslationUnitLoadError:
        tu = None
    assert tu == None

def test_fail_from_ast_file():
    path = os.path.join(kInputsDir, 'non-existent.ast')
    try:
        tu = TranslationUnit.from_ast_file(path)
    except TranslationUnitLoadError:
        tu = None
    assert tu == None<|MERGE_RESOLUTION|>--- conflicted
+++ resolved
@@ -59,14 +59,10 @@
     assert spellings[-1] == 'y'
 
 def test_unsaved_files_2():
-<<<<<<< HEAD
-    import StringIO
-=======
     try:
         from StringIO import StringIO
     except:
         from io import StringIO
->>>>>>> 6e3f80de
     tu = TranslationUnit.from_source('fake.c', unsaved_files = [
             ('fake.c', StringIO.StringIO('int x;'))])
     spellings = [c.spelling for c in tu.cursor.get_children()]
