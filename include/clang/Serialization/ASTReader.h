--- conflicted
+++ resolved
@@ -874,9 +874,6 @@
 
   ///\brief Whether we are currently processing update records.
   bool ProcessingUpdateRecords = false;
-
-  ///\brief Whether we are currently processing update records.
-  bool ProcessingUpdateRecords;
 
   typedef llvm::DenseMap<unsigned, SwitchCase *> SwitchCaseMapTy;
   /// \brief Mapping from switch-case IDs in the chain to switch-case statements
@@ -2193,8 +2190,6 @@
   void ReadComments() override;
 
   bool isProcessingUpdateRecords() { return ProcessingUpdateRecords; }
-<<<<<<< HEAD
-=======
 };
 
 /// \brief An object for streaming information from a record.
@@ -2476,7 +2471,6 @@
   SwitchCase *getSwitchCaseWithID(unsigned ID) {
     return Reader->getSwitchCaseWithID(ID);
   }
->>>>>>> 3a631d56
 };
 
 /// \brief Helper class that saves the current stream position and
