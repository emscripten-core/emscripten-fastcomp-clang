--- conflicted
+++ resolved
@@ -79,20 +79,11 @@
     ///   - guard variables  are smaller.
     GenericAArch64,
 
-<<<<<<< HEAD
-    // @LOCALMOD-START Emscripten
-    /// Emscripten uses the Itanium C++, with the exception that it uses
-    /// ARM-style pointers to member functions.
-    Emscripten,
-    // @LOCALMOD-END Emscripten
-=======
     /// The generic Mips ABI is a modified version of the Itanium ABI.
     ///
     /// At the moment, only change from the generic ABI in this case is:
     ///   - representation of member function pointers adjusted as in ARM.
     GenericMIPS,
->>>>>>> 8eceb42a
-
     /// The Microsoft ABI is the ABI used by Microsoft Visual Studio (and
     /// compatible compilers).
     ///
@@ -126,7 +117,6 @@
     case GenericAArch64:
     case GenericItanium:
     case GenericARM:
-    case Emscripten: // @LOCALMOD Emscripten
     case iOS:
     case iOS64:
     case GenericMIPS:
@@ -144,7 +134,6 @@
     case GenericAArch64:
     case GenericItanium:
     case GenericARM:
-    case Emscripten: // @LOCALMOD Emscripten
     case iOS:
     case iOS64:
     case GenericMIPS:
@@ -155,29 +144,6 @@
     }
     llvm_unreachable("bad ABI kind");
   }
-
-  // @LOCALMOD-START Emscripten
-  /// \brief Are pointers to member functions differently aligned?
-  bool arePointersToMemberFunctionsAligned() const {
-    switch (getKind()) {
-    case Emscripten:
-      // Emscripten uses table indices for function pointers and therefore
-      // doesn't require alignment.
-      return false;
-    case GenericARM:
-    case GenericAArch64:
-      // TODO: ARM-style pointers to member functions put the discriminator in
-      //       the this adjustment, so they don't require functions to have any
-      //       special alignment and could therefore also return false.
-    case GenericItanium:
-    case iOS:
-    case iOS64:
-    case Microsoft:
-      return true;
-    }
-    llvm_unreachable("bad ABI kind");
-  }
-  // @LOCALMOD-END Emscripten
 
   /// \brief Is the default C++ member function calling convention
   /// the same as the default calling convention?
@@ -251,7 +217,6 @@
 
     case GenericAArch64:
     case GenericItanium:
-    case Emscripten: // @LOCALMOD Emscripten
     case iOS:   // old iOS compilers did not follow this rule
     case Microsoft:
     case GenericMIPS:
@@ -299,7 +264,6 @@
     case GenericItanium:
     case GenericAArch64:
     case GenericARM:
-    case Emscripten: // @LOCALMOD Emscripten
     case iOS:
     case GenericMIPS:
       return UseTailPaddingUnlessPOD03;
