//===--- TargetCXXABI.h - C++ ABI Target Configuration ----------*- C++ -*-===//
//
//                     The LLVM Compiler Infrastructure
//
// This file is distributed under the University of Illinois Open Source
// License. See LICENSE.TXT for details.
//
//===----------------------------------------------------------------------===//
///
/// \file
/// \brief Defines the TargetCXXABI class, which abstracts details of the
/// C++ ABI that we're targeting.
///
//===----------------------------------------------------------------------===//

#ifndef LLVM_CLANG_BASIC_TARGETCXXABI_H
#define LLVM_CLANG_BASIC_TARGETCXXABI_H

#include "llvm/ADT/Triple.h"
#include "llvm/Support/ErrorHandling.h"

namespace clang {

/// \brief The basic abstraction for the target C++ ABI.
class TargetCXXABI {
public:
  /// \brief The basic C++ ABI kind.
  enum Kind {
    /// The generic Itanium ABI is the standard ABI of most open-source
    /// and Unix-like platforms.  It is the primary ABI targeted by
    /// many compilers, including Clang and GCC.
    ///
    /// It is documented here:
    ///   http://www.codesourcery.com/public/cxx-abi/
    GenericItanium,

    /// The generic ARM ABI is a modified version of the Itanium ABI
    /// proposed by ARM for use on ARM-based platforms.
    ///
    /// These changes include:
    ///   - the representation of member function pointers is adjusted
    ///     to not conflict with the 'thumb' bit of ARM function pointers;
    ///   - constructors and destructors return 'this';
    ///   - guard variables are smaller;
    ///   - inline functions are never key functions;
    ///   - array cookies have a slightly different layout;
    ///   - additional convenience functions are specified;
    ///   - and more!
    ///
    /// It is documented here:
    ///    http://infocenter.arm.com
    ///                    /help/topic/com.arm.doc.ihi0041c/IHI0041C_cppabi.pdf
    GenericARM,

    /// The iOS ABI is a partial implementation of the ARM ABI.
    /// Several of the features of the ARM ABI were not fully implemented
    /// in the compilers that iOS was launched with.
    ///
    /// Essentially, the iOS ABI includes the ARM changes to:
    ///   - member function pointers,
    ///   - guard variables,
    ///   - array cookies, and
    ///   - constructor/destructor signatures.
    iOS,

    /// The iOS 64-bit ABI is follows ARM's published 64-bit ABI more
    /// closely, but we don't guarantee to follow it perfectly.
    ///
    /// It is documented here:
    ///    http://infocenter.arm.com
    ///                  /help/topic/com.arm.doc.ihi0059a/IHI0059A_cppabi64.pdf
    iOS64,

    /// The generic AArch64 ABI is also a modified version of the Itanium ABI,
    /// but it has fewer divergences than the 32-bit ARM ABI.
    ///
    /// The relevant changes from the generic ABI in this case are:
    ///   - representation of member function pointers adjusted as in ARM.
    ///   - guard variables  are smaller.
    GenericAArch64,

<<<<<<< HEAD
    /// Emscripten uses the Itanium C++, with the exception that it uses
    /// ARM-style pointers to member functions.
    Emscripten,
=======
    // @LOCALMOD-START Emscripten
    /// Emscripten uses the Itanium C++, with the exception that it uses
    /// ARM-style pointers to member functions.
    Emscripten,
    // @LOCALMOD-END Emscripten
>>>>>>> 96b3da27

    /// The Microsoft ABI is the ABI used by Microsoft Visual Studio (and
    /// compatible compilers).
    ///
    /// FIXME: should this be split into Win32 and Win64 variants?
    ///
    /// Only scattered and incomplete official documentation exists.
    Microsoft
  };

private:
  // Right now, this class is passed around as a cheap value type.
  // If you add more members, especially non-POD members, please
  // audit the users to pass it by reference instead.
  Kind TheKind;

public:
  /// A bogus initialization of the platform ABI.
  TargetCXXABI() : TheKind(GenericItanium) {}

  TargetCXXABI(Kind kind) : TheKind(kind) {}

  void set(Kind kind) {
    TheKind = kind;
  }

  Kind getKind() const { return TheKind; }

  /// \brief Does this ABI generally fall into the Itanium family of ABIs?
  bool isItaniumFamily() const {
    switch (getKind()) {
    case GenericAArch64:
    case GenericItanium:
    case GenericARM:
<<<<<<< HEAD
    case Emscripten:
=======
    case Emscripten: // @LOCALMOD Emscripten
>>>>>>> 96b3da27
    case iOS:
    case iOS64:
      return true;

    case Microsoft:
      return false;
    }
    llvm_unreachable("bad ABI kind");
  }

  /// \brief Is this ABI an MSVC-compatible ABI?
  bool isMicrosoft() const {
    switch (getKind()) {
    case GenericAArch64:
    case GenericItanium:
    case GenericARM:
<<<<<<< HEAD
    case Emscripten:
=======
    case Emscripten: // @LOCALMOD Emscripten
>>>>>>> 96b3da27
    case iOS:
    case iOS64:
      return false;

    case Microsoft:
      return true;
    }
    llvm_unreachable("bad ABI kind");
  }

<<<<<<< HEAD
=======
  // @LOCALMOD-START Emscripten
>>>>>>> 96b3da27
  /// \brief Are pointers to member functions differently aligned?
  bool arePointersToMemberFunctionsAligned() const {
    switch (getKind()) {
    case Emscripten:
<<<<<<< HEAD
    case GenericARM:
    case GenericAArch64:
      // ARM-style pointers to member functions put the discriminator in the
      // this adjustment, so they don't require functions to have any special
      // alignment.
      return false;
=======
      // Emscripten uses table indices for function pointers and therefore
      // doesn't require alignment.
      return false;
    case GenericARM:
    case GenericAArch64:
      // TODO: ARM-style pointers to member functions put the discriminator in
      //       the this adjustment, so they don't require functions to have any
      //       special alignment and could therefore also return false.
>>>>>>> 96b3da27
    case GenericItanium:
    case iOS:
    case iOS64:
    case Microsoft:
      return true;
    }
    llvm_unreachable("bad ABI kind");
  }
<<<<<<< HEAD
=======
  // @LOCALMOD-END Emscripten
>>>>>>> 96b3da27

  /// \brief Is the default C++ member function calling convention
  /// the same as the default calling convention?
  bool isMemberFunctionCCDefault() const {
    // Right now, this is always false for Microsoft.
    return !isMicrosoft();
  }

  /// Are arguments to a call destroyed left to right in the callee?
  /// This is a fundamental language change, since it implies that objects
  /// passed by value do *not* live to the end of the full expression.
  /// Temporaries passed to a function taking a const reference live to the end
  /// of the full expression as usual.  Both the caller and the callee must
  /// have access to the destructor, while only the caller needs the
  /// destructor if this is false.
  bool areArgsDestroyedLeftToRightInCallee() const {
    return isMicrosoft();
  }

  /// \brief Does this ABI have different entrypoints for complete-object
  /// and base-subobject constructors?
  bool hasConstructorVariants() const {
    return isItaniumFamily();
  }

  /// \brief Does this ABI allow virtual bases to be primary base classes?
  bool hasPrimaryVBases() const {
    return isItaniumFamily();
  }

  /// \brief Does this ABI use key functions?  If so, class data such as the
  /// vtable is emitted with strong linkage by the TU containing the key
  /// function.
  bool hasKeyFunctions() const {
    return isItaniumFamily();
  }

  /// \brief Can an out-of-line inline function serve as a key function?
  ///
  /// This flag is only useful in ABIs where type data (for example,
  /// v-tables and type_info objects) are emitted only after processing
  /// the definition of a special "key" virtual function.  (This is safe
  /// because the ODR requires that every virtual function be defined
  /// somewhere in a program.)  This usually permits such data to be
  /// emitted in only a single object file, as opposed to redundantly
  /// in every object file that requires it.
  ///
  /// One simple and common definition of "key function" is the first
  /// virtual function in the class definition which is not defined there.
  /// This rule works very well when that function has a non-inline
  /// definition in some non-header file.  Unfortunately, when that
  /// function is defined inline, this rule requires the type data
  /// to be emitted weakly, as if there were no key function.
  ///
  /// The ARM ABI observes that the ODR provides an additional guarantee:
  /// a virtual function is always ODR-used, so if it is defined inline,
  /// that definition must appear in every translation unit that defines
  /// the class.  Therefore, there is no reason to allow such functions
  /// to serve as key functions.
  ///
  /// Because this changes the rules for emitting type data,
  /// it can cause type data to be emitted with both weak and strong
  /// linkage, which is not allowed on all platforms.  Therefore,
  /// exploiting this observation requires an ABI break and cannot be
  /// done on a generic Itanium platform.
  bool canKeyFunctionBeInline() const {
    switch (getKind()) {
    case GenericARM:
    case iOS64:
      return false;

    case GenericAArch64:
    case GenericItanium:
<<<<<<< HEAD
    case Emscripten:
=======
    case Emscripten: // @LOCALMOD Emscripten
>>>>>>> 96b3da27
    case iOS:   // old iOS compilers did not follow this rule
    case Microsoft:
      return true;
    }
    llvm_unreachable("bad ABI kind");
  }

  /// When is record layout allowed to allocate objects in the tail
  /// padding of a base class?
  ///
  /// This decision cannot be changed without breaking platform ABI
  /// compatibility, and yet it is tied to language guarantees which
  /// the committee has so far seen fit to strengthen no less than
  /// three separate times:
  ///   - originally, there were no restrictions at all;
  ///   - C++98 declared that objects could not be allocated in the
  ///     tail padding of a POD type;
  ///   - C++03 extended the definition of POD to include classes
  ///     containing member pointers; and
  ///   - C++11 greatly broadened the definition of POD to include
  ///     all trivial standard-layout classes.
  /// Each of these changes technically took several existing
  /// platforms and made them permanently non-conformant.
  enum TailPaddingUseRules {
    /// The tail-padding of a base class is always theoretically
    /// available, even if it's POD.  This is not strictly conforming
    /// in any language mode.
    AlwaysUseTailPadding,

    /// Only allocate objects in the tail padding of a base class if
    /// the base class is not POD according to the rules of C++ TR1.
    /// This is non-strictly conforming in C++11 mode.
    UseTailPaddingUnlessPOD03,

    /// Only allocate objects in the tail padding of a base class if
    /// the base class is not POD according to the rules of C++11.
    UseTailPaddingUnlessPOD11
  };
  TailPaddingUseRules getTailPaddingUseRules() const {
    switch (getKind()) {
    // To preserve binary compatibility, the generic Itanium ABI has
    // permanently locked the definition of POD to the rules of C++ TR1,
    // and that trickles down to all the derived ABIs.
    case GenericItanium:
    case GenericAArch64:
    case GenericARM:
<<<<<<< HEAD
    case Emscripten:
=======
    case Emscripten: // @LOCALMOD Emscripten
>>>>>>> 96b3da27
    case iOS:
      return UseTailPaddingUnlessPOD03;

    // iOS on ARM64 uses the C++11 POD rules.  It does not honor the
    // Itanium exception about classes with over-large bitfields.
    case iOS64:
      return UseTailPaddingUnlessPOD11;

    // MSVC always allocates fields in the tail-padding of a base class
    // subobject, even if they're POD.
    case Microsoft:
      return AlwaysUseTailPadding;
    }
    llvm_unreachable("bad ABI kind");
  }

  /// Try to parse an ABI name, returning false on error.
  bool tryParse(llvm::StringRef name);

  friend bool operator==(const TargetCXXABI &left, const TargetCXXABI &right) {
    return left.getKind() == right.getKind();
  }

  friend bool operator!=(const TargetCXXABI &left, const TargetCXXABI &right) {
    return !(left == right);
  }
};

}  // end namespace clang

#endif<|MERGE_RESOLUTION|>--- conflicted
+++ resolved
@@ -79,17 +79,11 @@
     ///   - guard variables  are smaller.
     GenericAArch64,
 
-<<<<<<< HEAD
-    /// Emscripten uses the Itanium C++, with the exception that it uses
-    /// ARM-style pointers to member functions.
-    Emscripten,
-=======
     // @LOCALMOD-START Emscripten
     /// Emscripten uses the Itanium C++, with the exception that it uses
     /// ARM-style pointers to member functions.
     Emscripten,
     // @LOCALMOD-END Emscripten
->>>>>>> 96b3da27
 
     /// The Microsoft ABI is the ABI used by Microsoft Visual Studio (and
     /// compatible compilers).
@@ -124,11 +118,7 @@
     case GenericAArch64:
     case GenericItanium:
     case GenericARM:
-<<<<<<< HEAD
-    case Emscripten:
-=======
     case Emscripten: // @LOCALMOD Emscripten
->>>>>>> 96b3da27
     case iOS:
     case iOS64:
       return true;
@@ -145,11 +135,7 @@
     case GenericAArch64:
     case GenericItanium:
     case GenericARM:
-<<<<<<< HEAD
-    case Emscripten:
-=======
     case Emscripten: // @LOCALMOD Emscripten
->>>>>>> 96b3da27
     case iOS:
     case iOS64:
       return false;
@@ -160,22 +146,11 @@
     llvm_unreachable("bad ABI kind");
   }
 
-<<<<<<< HEAD
-=======
   // @LOCALMOD-START Emscripten
->>>>>>> 96b3da27
   /// \brief Are pointers to member functions differently aligned?
   bool arePointersToMemberFunctionsAligned() const {
     switch (getKind()) {
     case Emscripten:
-<<<<<<< HEAD
-    case GenericARM:
-    case GenericAArch64:
-      // ARM-style pointers to member functions put the discriminator in the
-      // this adjustment, so they don't require functions to have any special
-      // alignment.
-      return false;
-=======
       // Emscripten uses table indices for function pointers and therefore
       // doesn't require alignment.
       return false;
@@ -184,7 +159,6 @@
       // TODO: ARM-style pointers to member functions put the discriminator in
       //       the this adjustment, so they don't require functions to have any
       //       special alignment and could therefore also return false.
->>>>>>> 96b3da27
     case GenericItanium:
     case iOS:
     case iOS64:
@@ -193,10 +167,7 @@
     }
     llvm_unreachable("bad ABI kind");
   }
-<<<<<<< HEAD
-=======
   // @LOCALMOD-END Emscripten
->>>>>>> 96b3da27
 
   /// \brief Is the default C++ member function calling convention
   /// the same as the default calling convention?
@@ -270,11 +241,7 @@
 
     case GenericAArch64:
     case GenericItanium:
-<<<<<<< HEAD
-    case Emscripten:
-=======
     case Emscripten: // @LOCALMOD Emscripten
->>>>>>> 96b3da27
     case iOS:   // old iOS compilers did not follow this rule
     case Microsoft:
       return true;
@@ -321,11 +288,7 @@
     case GenericItanium:
     case GenericAArch64:
     case GenericARM:
-<<<<<<< HEAD
-    case Emscripten:
-=======
     case Emscripten: // @LOCALMOD Emscripten
->>>>>>> 96b3da27
     case iOS:
       return UseTailPaddingUnlessPOD03;
 
