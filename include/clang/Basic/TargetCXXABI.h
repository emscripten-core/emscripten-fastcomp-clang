--- conflicted
+++ resolved
@@ -177,18 +177,6 @@
     llvm_unreachable("bad ABI kind");
   }
 
-<<<<<<< HEAD
-  // @LOCALMOD-START Emscripten
-  /// \brief Are pointers to member functions differently aligned?
-  bool arePointersToMemberFunctionsAligned() const {
-    switch (getKind()) {
-    case Emscripten:
-      // Emscripten uses table indices for function pointers and therefore
-      // doesn't require alignment.
-      return false;
-    case GenericARM:
-    case GenericAArch64:
-=======
   /// \brief Are member functions differently aligned?
   ///
   /// Many Itanium-style C++ ABIs require member functions to be aligned, so
@@ -200,35 +188,28 @@
   /// functions be aligned.
   bool areMemberFunctionsAligned() const {
     switch (getKind()) {
+    case Emscripten:
+      // Emscripten uses table indices for function pointers and therefore
+      // doesn't require alignment.
+      return false;
     case WebAssembly:
       // WebAssembly doesn't require any special alignment for member functions.
       return false;
     case GenericARM:
     case GenericAArch64:
     case GenericMIPS:
->>>>>>> 0f541a4d
       // TODO: ARM-style pointers to member functions put the discriminator in
       //       the this adjustment, so they don't require functions to have any
       //       special alignment and could therefore also return false.
     case GenericItanium:
-<<<<<<< HEAD
-    case GenericMIPS:
     case iOS:
     case iOS64:
-=======
-    case iOS:
-    case iOS64:
-    case WatchOS:
->>>>>>> 0f541a4d
+    case WatchOS:
     case Microsoft:
       return true;
     }
     llvm_unreachable("bad ABI kind");
   }
-<<<<<<< HEAD
-  // @LOCALMOD-END Emscripten
-=======
->>>>>>> 0f541a4d
 
   /// \brief Is the default C++ member function calling convention
   /// the same as the default calling convention?
